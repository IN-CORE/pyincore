--- conflicted
+++ resolved
@@ -7,14 +7,11 @@
 
 ## [Unreleased]
 
-<<<<<<< HEAD
 ### Changed
 - Refactoring the INDP dislocation time mode function to accept different parameters as input [#388](https://github.com/IN-CORE/pyincore/issues/388)
-=======
-### Fixed
-- Aggregate hazard exposure column for non-structural building damage analysis to avoid column name cutoff and 
-  chaining issue with mean damage [#393](https://github.com/IN-CORE/pyincore/issues/393)
->>>>>>> 34ce3e13
+
+### Fixed
+- Aggregate hazard exposure column for non-structural building damage analysis to avoid column name cutoff and chaining issue with mean damage [#393](https://github.com/IN-CORE/pyincore/issues/393)
 
 
 ## [1.12.0] - 2023-08-16
