# Change Log

All notable changes to this project will be documented in this file.

The format is based on [Keep a Changelog](http://keepachangelog.com/)
and this project adheres to [Semantic Versioning](http://semver.org/).

## [Unreleased]
<<<<<<< HEAD

### Added
- Add hazard models to documentation [#448](https://github.com/IN-CORE/pyincore/issues/448)

=======
>>>>>>> 12400866

### Changed
- Upgrade python version from 3.6 to 3.9 [#447](https://github.com/IN-CORE/pyincore/issues/447)


## [1.14.0] - 2023-11-08

### Changed
- Properly set the output dataset in Building Portfolio Recovery Analysis [#423](https://github.com/IN-CORE/pyincore/issues/423)
- Dependency clean up [#431](https://github.com/IN-CORE/pyincore/issues/431)

### Added
- Add support for hazard object input from local and remote for building damage analysis [#427](https://github.com/IN-CORE/pyincore/issues/427)

### Fixed
- CGE warning that using series is deprecated and will raise a type error [#357](https://github.com/IN-CORE/pyincore/issues/357)
- Pytest fix in workflow [#425](https://github.com/IN-CORE/pyincore/issues/425)
- Mapping rule to match local repair curve [#438](https://github.com/IN-CORE/pyincore/issues/438)
- Local tornado x and y axis reversed [#439](https://github.com/IN-CORE/pyincore/issues/439)


## [1.13.0] - 2023-10-11

### Changed
- Refactoring the INDP dislocation time mode function to accept different parameters as input [#388](https://github.com/IN-CORE/pyincore/issues/388)

### Added
- Add commercial recovery analysis [#395](https://github.com/IN-CORE/pyincore/issues/395)
- Capability to support for local hazard [#404](https://github.com/IN-CORE/pyincore/issues/404)
- Add support for local hazard with backward compatibility to analyses [#415](https://github.com/IN-CORE/pyincore/issues/415)

### Fixed
- Aggregate hazard exposure column for non-structural building damage analysis to avoid column name cutoff and chaining issue with mean damage [#393](https://github.com/IN-CORE/pyincore/issues/393)


## [1.12.0] - 2023-08-16

### Added
- Add Semantic Module to interact with Semantic service [#361](https://github.com/IN-CORE/pyincore/issues/361)
- Method to get allow Hazard demands from hazard service [#363](https://github.com/IN-CORE/pyincore/issues/363)
- Interdependent Network Design Problem (INDP) [#49](https://github.com/IN-CORE/pyincore/issues/49)

### Fixed
- Post-processing cluster fuction handle empty rows from mcs [#365](https://github.com/IN-CORE/pyincore/issues/365)
- Expose all the incore client parameters [#295](https://github.com/IN-CORE/pyincore/issues/295)
- Fixed testing datasets not being cleaned in the database [#367](https://github.com/IN-CORE/pyincore/issues/367)
- Mismatching spec types in the get_spec method [#383](https://github.com/IN-CORE/pyincore/issues/383)
- Space services methods missing timeout parameters [#375](https://github.com/IN-CORE/pyincore/issues/375)
- Fixed conda dependency issues for Python 3.10 and 3.11 [#343](https://github.com/IN-CORE/pyincore/issues/343)
- Fixed semantic service unit test to handle response object [#386](https://github.com/IN-CORE/pyincore/issues/386)
- Fixed conda publish action [#381](https://github.com/IN-CORE/pyincore/issues/381)

### Changed
- Changed github workflow pytests base from miniconda to micromamba [#378](https://github.com/IN-CORE/pyincore/issues/378)
- Moved `return_http_response` to a single file in utils named `http_util.py` [#384](https://github.com/IN-CORE/pyincore/issues/384)


## [1.11.0] - 2023-06-14

### Added
- Added a name extension for combined wind, wave, surge building damage analysis [#308](https://github.com/IN-CORE/pyincore/issues/308)
- Added error handeling after a request completes in services and the client [#324](https://github.com/IN-CORE/pyincore/issues/324)
- Electric Power Facility Repair Cost Analysis [#345](https://github.com/IN-CORE/pyincore/issues/345)
- Water Facility Repair Cost Analysis [#349](https://github.com/IN-CORE/pyincore/issues/349)
- Water Pipeline Repair Cost Analysis [#351](https://github.com/IN-CORE/pyincore/issues/351)

### Fixed
- TransportationRecovery analysis fails to run with concatentation error [#292](https://github.com/IN-CORE/pyincore/issues/292)
- Fix NCI Functionality float value not iterable error [#291](https://github.com/IN-CORE/pyincore/issues/291)
- Broken analyses related to pandas 2.0 update [#310](https://github.com/IN-CORE/pyincore/issues/310)
- Mean damage should handle buildings that don't have damage probabilities [#131](https://github.com/IN-CORE/pyincore/issues/131)
- Updated check to see if string is float cos outputs where all NaN [#347](https://github.com/IN-CORE/pyincore/issues/347)

## [1.10.0] - 2023-04-21

### Added
- Added Galveston Capital Shock and CGE models as a submodule[#239](https://github.com/IN-CORE/pyincore/issues/239)

### Fixed
- CGE output post process util function [#298](https://github.com/IN-CORE/pyincore/issues/298)
- Population Dislocation utility function arbitrarily assumes there will be dislocated and non-dislocated [#301](https://github.com/IN-CORE/pyincore/issues/301)
- Seaside & Joplin cge uses a fixed location for temporary files [#312](https://github.com/IN-CORE/pyincore/issues/312)
- Functional vs non-functional calculation based of failure sample now [#300](https://github.com/IN-CORE/pyincore/issues/300)
- Exposed timeout and kwargs parameter for incore client methods [#295](https://github.com/IN-CORE/pyincore/issues/295)

## [1.9.0] - 2023-03-15

### Added
- Method in space service to add a dataset by space name [#273](https://github.com/IN-CORE/pyincore/issues/273)
- Method in space service to get space id by space name [#272](https://github.com/IN-CORE/pyincore/issues/272)
- Method in space service to remove dataset from the space [#283](https://github.com/IN-CORE/pyincore/issues/283)
- Method in space service to remove dataset by space name [#284](https://github.com/IN-CORE/pyincore/issues/284)
- Combined wind, surge-wave, and flood building loss [#276](https://github.com/IN-CORE/pyincore/issues/276)

### Changed
- Rewrote clustering utility function to use flexible archetype column [#247](https://github.com/IN-CORE/pyincore/issues/247)
- Made documentation containter to use requirements instead of environemt [#257](https://github.com/IN-CORE/pyincore/issues/257)
- Parallelized the HHRS analysis [#268](https://github.com/IN-CORE/pyincore/issues/268)
- Updated Salt Lake City CGE [#281](https://github.com/IN-CORE/pyincore/issues/281)
- Tested hurricane windfield test methods [#100](https://github.com/IN-CORE/incore-services/issues/100)
- Updatd Salt Lake City CGE formatting and handled infeasible case  [#287](https://github.com/IN-CORE/pyincore/issues/287)

### Fixed
- Duplicate input spec for housing recovery sequential model [#263](https://github.com/IN-CORE/pyincore/issues/263)
- Updated building economic loss analysis to handle case when no occupancy multiplier is provided [#274](https://github.com/IN-CORE/pyincore/issues/274)

## [1.8.0] - 2022-11-16

### Changed
- Enable liquefaction for bridge earthquake damage [#226](https://github.com/IN-CORE/pyincore/issues/226)

### Fixed
- Added missing output spec description for EPF damage [#107](https://github.com/IN-CORE/pyincore/issues/107)
- Removed PEP 8 warnings [#210](https://github.com/IN-CORE/pyincore/issues/210)

## [1.7.0] - 2022-09-14

### Added
- EPN-WDS network cascading interdependency functionality analysis working with MMSA Shelby [#197](https://github.com/IN-CORE/pyincore/issues/197)
- Combined building damage for wind, wave and surge working with Galveston [#199](https://github.com/IN-CORE/pyincore/issues/199)

### Changed
- Improved validation of list types with nested sub-types in get_spec [#180](https://github.com/IN-CORE/pyincore/issues/180)
- Format test for the code simplified to include all the paths [#193](https://github.com/IN-CORE/pyincore/issues/193)
- Enable Hurricane in EPF damage [#200](https://github.com/IN-CORE/pyincore/issues/200)
- Refactored caching mechanism to separate datasets by specifying hashed repository names. [#196](https://github.com/IN-CORE/pyincore/issues/196)

## [1.6.0] - 2022-07-27

### Added
- Pipeline functionality analysis working with MMSA Shelby buried pipelines [#175](https://github.com/IN-CORE/pyincore/issues/175)
- Electric power network functionality analysis working with MMSA Shelby [#178](https://github.com/IN-CORE/pyincore/issues/178)
- Water facility network functionality analysis working with MMSA Shelby [#103](https://github.com/IN-CORE/pyincore/issues/103)

### Changed
- Network utils refactored to use network dataset [#149](https://github.com/IN-CORE/pyincore/issues/149)
- EPF restoration uses damage to compute discretized functionality [#169](https://github.com/IN-CORE/pyincore/issues/169)
- Water facility restoration uses damage to compute discretized functionality [#170](https://github.com/IN-CORE/pyincore/issues/170)
- Household-level housing sequential recovery uses social vulnerability analysis result [#168](https://github.com/IN-CORE/pyincore/issues/168)
- Social vulnerability no longer requires year, state, county and census tract as input parameters [#152](https://github.com/IN-CORE/pyincore/pull/156)

### Fixed
- Fix data type of Census input dataset to CSV [#166](https://github.com/IN-CORE/pyincore/issues/166)
- MCS handles empty rows in the input dataset [#195](https://github.com/IN-CORE/pyincore/issues/195)

## [1.5.0] - 2022-06-29

### Added
- PyPi description and README.rst [#150](https://github.com/IN-CORE/pyincore/issues/150)
- Earthquake liquefaction to building damage analysis [#155](https://github.com/IN-CORE/pyincore/issues/155)
- When releases are made, now push builds to pypi (or testpypi) automatically

### Changed
- Made pyincore build with legacy naming for pypi publish [#138](https://github.com/IN-CORE/pyincore/issues/138)
- Network dataset's sub category's dataType has been changed from networkType to dataType [#145](https://github.com/IN-CORE/pyincore/issues/145)
- Tornado EPN damage analysis uses network dataset instead of link, node, graph datasets [#147](https://github.com/IN-CORE/pyincore/issues/147)
- Building functionality to compute functionality without power network [#143](https://github.com/IN-CORE/pyincore/issues/143)

## [1.4.1] - 2022-04-22

### Fixed
- Fix issue with data type conversion for `blockid` [#129](https://github.com/IN-CORE/pyincore/issues/129)
- Fix indentation bug at DataService [#135](https://github.com/IN-CORE/pyincore/issues/135)

## [1.4.0] - 2022-03-30

### Added
- Check to mean damage analysis to verify damage keys match inventory type and remove unsupported types [#53](https://github.com/IN-CORE/pyincore/issues/53)
- Housing recovery model analysis [#99](https://github.com/IN-CORE/pyincore/issues/99)
- Social vulnerability analysis [#106](https://github.com/IN-CORE/pyincore/issues/106)

### Changed
- Rewrite the EPF and WF restoration model [#100](https://github.com/IN-CORE/pyincore/issues/100)
- Index and improve the performance of restoration util [#113](https://github.com/IN-CORE/pyincore/issues/113)
- Update house unit allocation id [#116](https://github.com/IN-CORE/pyincore/issues/116)

### Fixed
- Fix shapely deprecation error with tornadoepn analysis [#40](https://github.com/IN-CORE/pyincore/issues/40)
- Fix Building economic loss multipliers [#91](https://github.com/IN-CORE/pyincore/issues/91)
- Fix Pandas future warning: dtype in Series [#96](https://github.com/IN-CORE/pyincore/issues/96)
- Fix Pandas future warning: append method [#97](https://github.com/IN-CORE/pyincore/issues/96)
- Fix Population dislocation typo [#112](https://github.com/IN-CORE/pyincore/issues/112)
- Seaside cge displays wrong units in the output [#118](https://github.com/IN-CORE/pyincore/issues/118)
- Fix csv save in Housing recovery analysis [#124](https://github.com/IN-CORE/pyincore/issues/124)


## [1.3.0] - 2022-02-07

### Added
- Water facility restoration model [#76](https://github.com/IN-CORE/pyincore/issues/76)
- Electric power facility model [#77](https://github.com/IN-CORE/pyincore/issues/77)
- Water pipeline restoration model [#78](https://github.com/IN-CORE/pyincore/issues/78)

### Changed
- Update building econ loss to include non structural and content damage [51](https://github.com/IN-CORE/pyincore/issues/51)
- Rename master branch to main [#67](https://github.com/IN-CORE/pyincore/issues/67)
- update fragility specific functions so it deals with the service deprecations and using common DFR3Curve classes [#69](https://github.com/IN-CORE/pyincore/issues/69)
- Support for Restoration curves in pyincore. Included pytests [#71](https://github.com/IN-CORE/pyincore/issues/71)

### Fixed
- Pipeline damage with repair rate only computes total repairs when including liquefaction [#63](https://github.com/IN-CORE/pyincore/issues/63)
- Fix total population dislocation is Null [#72](https://github.com/IN-CORE/pyincore/issues/72)
- Fixed PEP8 issues [#81](https://github.com/IN-CORE/pyincore/issues/81)

## [1.2.0] - 2021-12-15

### Added
- Vacant household category to population dislocation output [#43](https://github.com/IN-CORE/pyincore/issues/43)
- Input dataset with target functionality for Joplin empirical restoration [#56](https://github.com/IN-CORE/pyincore/issues/56)
- Multi-objective retrofit optimization analysis [#19](https://github.com/IN-CORE/pyincore/issues/19)

### Fixed
- EPFDamage to remove deprecated LS/DS code and properly handle liquefaction [#32](https://github.com/IN-CORE/pyincore/issues/32)
- Automatic build for pyincore documentation docker [#61](https://github.com/IN-CORE/pyincore/issues/61)
- Fix get_building_period() method to work with new-format Fragility curves [#15](https://github.com/IN-CORE/pyincore/issues/15)

## [1.1.0] - 2021-10-27

### Added
- Convert HUA and PD outputs to JSON [#9](https://github.com/IN-CORE/pyincore/issues/9)
- Convert population dislocation output to heatmap [#3](https://github.com/IN-CORE/pyincore/issues/3)
- Joplin empirical restoration analysis [#28](https://github.com/IN-CORE/pyincore/issues/28)
- GitHub action to run unit tests [#26](https://github.com/IN-CORE/pyincore/issues/26)
- GitHub action to build documentation [#23](https://github.com/IN-CORE/pyincore/issues/23)
- Conda recipe [#17](https://github.com/IN-CORE/pyincore/issues/17)

### Changed
- Percent change in utils converting CGE output to JSON [#34](https://github.com/IN-CORE/pyincore/issues/34)
- Show API response messages that services return [#6](https://github.com/IN-CORE/pyincore/issues/6)
- Removed deprecated methods [#7](https://github.com/IN-CORE/pyincore/issues/7)

### Fixed
- Pass dataset type as parameter to from_dataframe method [#8](https://github.com/IN-CORE/pyincore/issues/8)
- PEP8 styling issues [#20](https://github.com/IN-CORE/pyincore/issues/20)
- Corrections to residential building recovery [#25](https://github.com/IN-CORE/pyincore/issues/25)

## [1.0.0] - 2021-08-31
### Changed
- Improve runtime efficiency of residential recovery analysis [INCORE1-1339](https://opensource.ncsa.illinois.edu/jira/browse/INCORE1-1339)

### Added
- Allow users to specify seed value for tornado using hazard service [INCORE1-1374](https://opensource.ncsa.illinois.edu/jira/browse/INCORE1-1374)
- Create auto docker build and push script for pyincore docs [INCORE1-1348](https://opensource.ncsa.illinois.edu/jira/browse/INCORE1-1348)
- Convert CGE analysis output to JSON  [INCORE1-1370](https://opensource.ncsa.illinois.edu/jira/browse/INCORE1-1370)
- Apply hazard exposure to all analyses [INCORE1-1376](https://opensource.ncsa.illinois.edu/jira/browse/INCORE1-1376)

### Fixed
- Apply PEP8 formatting consistently across codebase [INCORE1-1231](https://opensource.ncsa.illinois.edu/jira/browse/INCORE1-1231)
- Regularize application of liquefaction for fragility curves across various analyses [INCORE1-1264](https://opensource.ncsa.illinois.edu/jira/browse/INCORE1-1264)
- Change `math.exp(0)` to 0 in all MMSA bridge DFR3 curves [INCORE1-1377](https://opensource.ncsa.illinois.edu/jira/browse/INCORE1-1377)
- Change types of capital shock files in Joplin and Seaside CGE to `incore:capitalShocks` [INCORE1-1388](https://opensource.ncsa.illinois.edu/jira/browse/INCORE1-1388)

## [0.9.6] - 2021-08-04
### Fixed
- Docstrings for technical manual when rendering some method parameters [INCORE1-1333](https://opensource.ncsa.illinois.edu/jira/browse/INCORE1-1333)
- A bug related to mean damage analysis [INCORE1-1317](https://opensource.ncsa.illinois.edu/jira/browse/INCORE1-1317)

## [0.9.5] - 2021-07-28
### Changed
- Handle no hazard exposure cases [INCORE1-1130](https://opensource.ncsa.illinois.edu/jira/browse/INCORE1-1130)
- Modify bridge damage to support MMSA bridge damage [INCORE1-1269](https://opensource.ncsa.illinois.edu/jira/browse/INCORE1-1269) 
- update python version in requirements [INCORE1-1270](https://opensource.ncsa.illinois.edu/jira/browse/INCORE1-1270)
- Rename residential recovery analysis [INCORE1-1322](https://opensource.ncsa.illinois.edu/jira/browse/INCORE1-1322)
- Rename household-level housing serial recovery to sequential [INCORE1-1323](https://opensource.ncsa.illinois.edu/jira/browse/INCORE1-1323)

### Added
- Samples max damage states as an output for monte carlo analysis [INCORE1-1266](https://opensource.ncsa.illinois.edu/jira/browse/INCORE1-1266)
- Create joplin residential recovery analysis [INCORE1-1274](https://opensource.ncsa.illinois.edu/jira/browse/INCORE1-1274)
- Integrate household-level housing recovery sequential model [INCORE1-1275](https://opensource.ncsa.illinois.edu/jira/browse/INCORE1-1275)
- pyincore-data reference link in pyincore doc [INCORE1-1298](https://opensource.ncsa.illinois.edu/jira/browse/INCORE1-1298)
- Links to analyses to pyincore doc [INCORE1-1307](https://opensource.ncsa.illinois.edu/jira/browse/INCORE1-1307)

### Fixed
- Micromamba build with version 0.15.2 [INCORE1-1315](https://opensource.ncsa.illinois.edu/jira/browse/INCORE1-1315)
- Failing pytests such as posting legacy dfr3 curves, and GET tornado values [INCORE1-1319](https://opensource.ncsa.illinois.edu/jira/browse/INCORE1-1319)


## [0.9.4] - 2021-06-16
### Added
- Support refactored fragility curves for water facility damage [INCORE1-1063](https://opensource.ncsa.illinois.edu/jira/browse/INCORE1-1063)
- Support refactored fragility curves for pipeline damage [INCORE1-1057](https://opensource.ncsa.illinois.edu/jira/browse/INCORE1-1057)
- Support refactored fragility curves for non-structural building damage [INCORE1-1060](https://opensource.ncsa.illinois.edu/jira/browse/INCORE1-1060)
- Support refactored fragility curves for road damage [INCORE1-1180](https://opensource.ncsa.illinois.edu/jira/browse/INCORE1-1180)
- Support refactored fragility curves for Tornado EPN damage [INCORE1-1062](https://opensource.ncsa.illinois.edu/jira/browse/INCORE1-1062)
- Support Add refactored fragility curves for pipeline repair rate analysis [INCORE1-1165](https://opensource.ncsa.illinois.edu/jira/browse/INCORE1-1065)

### Changed
- Merge roadway failure analysis into road damage [INCORE1-1180](https://opensource.ncsa.illinois.edu/jira/browse/INCORE1-1180)
- Damage calculation not subject to the upper/lowercase of the demand types and other fragility curve parameters [INCORE1-1221](https://opensource.ncsa.illinois.edu/jira/browse/INCORE1-1221)

### Fixed
- Calculate building period and conjugate it with "SA" to form the correct demand type [INCORE1-1240](https://opensource.ncsa.illinois.edu/jira/browse/INCORE1-1240) 


## [0.9.3] - 2021-05-21
### Changed
- Split epf damage output to json and csv, rename LS/DS [INCORE1-1136](https://opensource.ncsa.illinois.edu/jira/browse/INCORE1-1136)
- Split non-structural damage output to json and csv, rename LS/DS [INCORE1-1137](https://opensource.ncsa.illinois.edu/jira/browse/INCORE1-1137)
- Split pipeline damage output to json and csv, rename LS/DS [INCORE1-1138](https://opensource.ncsa.illinois.edu/jira/browse/INCORE1-1138)
- Split pipeline repair rate analysis output to json and csv, rename LS/DS [INCORE1-1139](https://opensource.ncsa.illinois.edu/jira/browse/INCORE1-1139)
- Split road damage output to json and csv, rename LS/DS [INCORE1-1140](https://opensource.ncsa.illinois.edu/jira/browse/INCORE1-1140)
- Split road failure analysis output to json and csv, rename LS/DS [INCORE1-1141](https://opensource.ncsa.illinois.edu/jira/browse/INCORE1-1141)
- Split tornado EPN damage output to json and csv, rename LS/DS [INCORE1-1142](https://opensource.ncsa.illinois.edu/jira/browse/INCORE1-1142)
- Split water facility damage output to json and csv, rename LS/DS [INCORE1-1143](https://opensource.ncsa.illinois.edu/jira/browse/INCORE1-1143)
- Optimize damage interval calculation method code [INCORE1-1165](https://opensource.ncsa.illinois.edu/jira/browse/INCORE1-1165)
- Renaming the json format damage output to new dataType [INCORE-1190](https://opensource.ncsa.illinois.edu/jira/browse/INCORE1-1190)

### Added
- seed number in Monte Carlo simulation [INCORE1-1086](https://opensource.ncsa.illinois.edu/jira/browse/INCORE1-1086)
- support retrofit strategy in building damage [INCORE1-1149](https://opensource.ncsa.illinois.edu/jira/browse/INCORE1-1149)
- enable parsing new format of fragility mapping rules with explicity booleans [INCORE1-1178](https://opensource.ncsa.illinois.edu/jira/browse/INCORE1-1178)

### Fixed
- Fix broken unit test in test_dataservice [INCORE1-1147](https://opensource.ncsa.illinois.edu/jira/browse/INCORE1-1147)


## [0.9.2] - 2021-04-22

### Fixed
- Manual and pyincore-viz links in documentation [INCORE1-1122](https://opensource.ncsa.illinois.edu/jira/browse/INCORE1-1122)
- Relationship between dsf and huestimate variables in Population dislocation analysis [INCORE1-1123](https://opensource.ncsa.illinois.edu/jira/browse/INCORE1-1123)

## [0.9.1] - 2021-04-09
### Added
- Support bridge hurricane damage and calculation from refactored fragility curves [INCORE1-1058](https://opensource.ncsa.illinois.edu/jira/browse/INCORE1-1058)
- Create utility method to join table and shapefile [INCORE1-1080](https://opensource.ncsa.illinois.edu/jira/browse/INCORE1-1080)
- Dependencies in requirement.txt [INCORE1-1108](https://opensource.ncsa.illinois.edu/jira/browse/INCORE1-1108)

### Changed
- EPF damage using bulk hazard values methods and support refactored fragility curves [INCORE1-1059](https://opensource.ncsa.illinois.edu/jira/browse/INCORE1-1059)
- Modules in pyincore documentation [INCORE1-867](https://opensource.ncsa.illinois.edu/jira/browse/INCORE1-867)
- Random number generator method in social analyses [INCORE1-1040](https://opensource.ncsa.illinois.edu/jira/browse/INCORE1-1040)
- Data processing utility methods to handle max damage state extraction and clustering [INCORE1-1079](https://opensource.ncsa.illinois.edu/jira/browse/INCORE1-1079)
- Building Functionality Code using pandas index for performance improvement [INCORE1-1083](https://opensource.ncsa.illinois.edu/jira/browse/INCORE1-1083)

### Fixed
- Use Decimal package when calculating DS from LS to avoid rounding issue [INCORE1-1033](https://opensource.ncsa.illinois.edu/jira/browse/INCORE1-1003)
- Overlapping limit state probability curves [INCORE1-1006](https://opensource.ncsa.illinois.edu/jira/browse/INCORE1-1006)
- Dataset Object get_dataframe_from_shapefile method returns GeoDataframe without CRS [INCORE1-1069](https://opensource.ncsa.illinois.edu/jira/browse/INCORE1-1069)
- Pytest for network dataset [INCORE1-1078](https://opensource.ncsa.illinois.edu/jira/browse/INCORE1-1078)


## [0.9.0] - 2021-02-28
### Added
- Class and methods to handle equation based fragilities [INCORE1-805] (https://opensource.ncsa.illinois.edu/jira/browse/INCORE1-805)
- Methods to get bulk hazard values from hazard endpoints [INCORE1-923] (https://opensource.ncsa.illinois.edu/jira/browse/INCORE1-923)
- Support hurricane in Building Damage analysis [INCORE1-696] (https://opensource.ncsa.illinois.edu/jira/browse/INCORE1-696)
- Support flood in Building Damage analysis [INCORE1-982] (https://opensource.ncsa.illinois.edu/jira/browse/INCORE1-982)
- Convert building damage output to have 3 limit state and 4 damage state [INCORE1-871] (https://opensource.ncsa.illinois.edu/jira/browse/INCORE1-871)
- Split building damage output two files: a csv table with damage results, and a json formatted file with supplemental information [INCORE1-969] (https://opensource.ncsa.illinois.edu/jira/browse/INCORE1-969)
- A utility method to add GUID (Global Unique ID) to inventory dataset in ESRI Shapefile format [INCORE1-978] (https://opensource.ncsa.illinois.edu/jira/browse/INCORE1-978)
- Utility method to do archetype mapping [INCORE1-913] (https://opensource.ncsa.illinois.edu/jira/browse/INCORE1-913)

### Changed
- Demand types and units on fragility model changed from string to list [INCORE1-946] (https://opensource.ncsa.illinois.edu/jira/browse/INCORE1-946)
- Change insignificant damage probability in population dislocation [INCORE1-907] (https://opensource.ncsa.illinois.edu/jira/browse/INCORE-907)
- Replace building inventory csv with shape file in Housing Unit Allocation [INCORE1-977] (https://opensource.ncsa.illinois.edu/jira/browse/INCORE-977)
- Move test scripts from analyses to test analyses [INCORE1-987] (https://opensource.ncsa.illinois.edu/jira/browse/INCORE-987)
- Update precision of damage states, limit states and hazard values to a max of 5 digits [INCORE1-985] (https://opensource.ncsa.illinois.edu/jira/browse/INCORE1-985)

### Fixed
- CGE analysis for Joplin and Seaside uses the system temp folder for temporary file instead of the installation folder [INCORE1-980] (https://opensource.ncsa.illinois.edu/jira/browse/INCORE1-980)

## [0.8.1] - 2020-10-21

### Added
- Building direct economic loss analysis [INCORE1-442](https://opensource.ncsa.illinois.edu/jira/browse/INCORE1-442)
- Seaside cge analysis [INCORE1-651](https://opensource.ncsa.illinois.edu/jira/browse/INCORE1-651)

### Changed
- Updated Joplin CGE analysis outputs and updated the assignment of ipopt path with shutil [INCORE1-731](https://opensource.ncsa.illinois.edu/jira/browse/INCORE1-731)
- Updated Pytests to delete created datasets[INCORE1-784](https://opensource.ncsa.illinois.edu/jira/browse/INCORE1-784)
- Added missing fields in fragilitycurveset class [INCORE1-792](https://opensource.ncsa.illinois.edu/jira/browse/INCORE1-792)
- Updated dataset types to match changes in mongo dev [INCORE1-806](https://opensource.ncsa.illinois.edu/jira/browse/INCORE1-806)

### Fixed
- Typos in damage probabily calculation [INCORE1-781](https://opensource.ncsa.illinois.edu/jira/browse/INCORE1-781)
- pytest client initialization by adding a conftest.py file in the pytests root folder [INCORE1-789](https://opensource.ncsa.illinois.edu/jira/browse/INCORE1-789)

## [0.8.0] - 2020-09-04

### Removed
- Clean up redundant method in analysisutil [INCORE1-732](https://opensource.ncsa.illinois.edu/jira/browse/INCORE1-732)

### Added
- \_\_version__ property to show pyincore version. IncoreClient will print the detected version [INCORE1-520](https://opensource.ncsa.illinois.edu/jira/browse/INCORE1-520)
- Building Functionality analysis outputs functionality samples as an additional result [INCORE1-734](https://opensource.ncsa.illinois.edu/jira/browse/INCORE1-734)
- Python method to interact with flood endpoints in hazard service [INCORE1-747](https://opensource.ncsa.illinois
.edu/jira/browse/INCORE1-747)

### Changed
- Calculate multiple limit states of custom expression fragility curves [INCORE1-682](https://opensource.ncsa.illinois.edu/jira/browse/INCORE1-682) 
- Updated docstrings to include all hazards that each support [INCORE1-708](https://opensource.ncsa.illinois.edu/jira/browse/INCORE1-708)

## [0.7.0] - 2020-07-31

### Added
- Wrapper methods for hurricane endpoints and their pytests [INCORE1-698](https://opensource.ncsa.illinois.edu/jira/browse/INCORE1-698)
- Road damage by hurricane inundation [INCORE1-697](https://opensource.ncsa.illinois.edu/jira/browse/INCORE1-697)
- Docker build and release scripts [INCORE1-709](https://opensource.ncsa.illinois.edu/jira/browse/INCORE1-709).  
- Capital shocks analysis [INCORE1-691](https://opensource.ncsa.illinois.edu/jira/browse/INCORE1-691).

### Changed
- Allow more input data types for MC failure probability; Add a failure state output for each sample [INCORE1-695](https://opensource.ncsa.illinois.edu/jira/browse/INCORE1-695)
- Modify input dataset for building functionality analysis [INCORE1-700](https://opensource.ncsa.illinois.edu/jira/browse/INCORE1-700)
- Updated Joplin CGE for new capital shocks output [INCORE1-718](https://opensource.ncsa.illinois.edu/jira/browse/INCORE1-718)

## [0.6.4] - 2020-06-30

### Added
- Added pycodestyle tests to ensure we follow PEP-8 style guide [INCORE1-650](https://opensource.ncsa.illinois.edu/jira/browse/INCORE1-650)

### Fixed
- in Dataset Class from_json_str() method, set local_file_path by either from dataservices json definition, or pass
 in local file path [INCORE1-662](https://opensource.ncsa.illinois.edu/jira/browse/INCORE1-662)

### Changed
- Replace old analyses util methods with new methods that use DFR3 Classes [INCORE1-685](https://opensource.ncsa.illinois.edu/jira/browse/INCORE1-685)
- Refactored the following analyses to use local DFR3 classes and methods; added corresponding test folder and tests.
    * Building Damage [INCORE1-644](https://opensource.ncsa.illinois.edu/jira/browse/INCORE1-644)
    * Nonstructural Building Damage [INCORE1-664](https://opensource.ncsa.illinois.edu/jira/browse/INCORE1-664)
    * Bridge Damage [INCORE1-652](https://opensource.ncsa.illinois.edu/jira/browse/INCORE1-652)
    * EPF Damage [INCORE1-663](https://opensource.ncsa.illinois.edu/jira/browse/INCORE1-663)
    * Pipeline Damage with repair rate [INCORE1-666](https://opensource.ncsa.illinois.edu/jira/browse/INCORE1-666)
    * Pipeline Damage with limit states [INCORE1-665](https://opensource.ncsa.illinois.edu/jira/browse/INCORE1-665)
    * Water Facility Damage [INCORE1-668](https://opensource.ncsa.illinois.edu/jira/browse/INCORE1-668)
    * Tornado EPN Damage [INCORE1-667](https://opensource.ncsa.illinois.edu/jira/browse/INCORE1-667)
    * Road Damage [INCORE1-680](https://opensource.ncsa.illinois.edu/jira/browse/INCORE1-680)
- Updated folder structure [INCORE1-655](https://opensource.ncsa.illinois.edu/jira/browse/INCORE1-655)
- Refactoring Tornado EPN damage format. [INCORE1-672](https://opensource.ncsa.illinois.edu/jira/browse/INCORE1-672)


## [0.6.3] - 2020-05-31

### Added
- Initial implementation of local dfr3 curve and mapping in pyincore [INCORE1-479](https://opensource.ncsa.illinois.edu/jira/browse/INCORE1-479)
- Implement conditional and parametric fragility calculation methods but not yet used in analyses [INCORE1-528](https://opensource.ncsa.illinois.edu/jira/browse/INCORE1-528)
- User warning message when mapping fails due to mismatched datatype [INCORE1-559](https://opensource.ncsa.illinois.edu/jira/browse/INCORE1-559)
- Methods to get uncertainty and variance for model based earthquakes [INCORE1-542](https://opensource.ncsa.illinois.edu/jira/browse/INCORE1-542) 
- Added network utility that contains network dataset builder. [INCORE1-576](https://opensource.ncsa.illinois.edu/jira/browse/INCORE1-576)

### Fixed
- DFR3 service will now handle empty rules better. Acceptable forms are [[]], [], [null] [INCORE1-606](https://opensource.ncsa.illinois.edu/jira/browse/INCORE1-606)

### Changed
- updated documentation modules [INCORE1-617](https://opensource.ncsa.illinois.edu/jira/browse/INCORE1-617)

## [0.6.2] - 2020-04-23

### Fixed
- pandas error when accessing missing labels in the dataframe of Joplin CGE's BB matrix [INCORE1-557](https://opensource.ncsa.illinois.edu/jira/browse/INCORE1-557)
- make sure in various places that version is bumped up to 0.6.2

## [0.6.1] - 2020-03-31

### Fixed
- fix liquefaction calculation bug in bridge damage analysis [INCORE1-535](https://opensource.ncsa.illinois.edu/jira/browse/INCORE1-535) 

### Changed
- refactored EPF damage analysis to submit batch requests to get hazard values from API [INCORE1-510](https://opensource.ncsa.illinois.edu/jira/browse/INCORE1-510)
- refactored bridge damage analysis to submit batch requests to get hazard values from API [INCORE1-500](https://opensource.ncsa.illinois.edu/jira/browse/INCORE1-500)
- refactored road damage analysis to submit batch requests to get hazard values from API [INCORE1-511](https://opensource.ncsa.illinois.edu/jira/browse/INCORE1-511)
- refactoring building damage batch processing [INCORE1-522](https://opensource.ncsa.illinois.edu/jira/browse/INCORE1-522)

## [0.6.0] - 2020-02-28

### Added

### Changed
- Refactored building damage analysis to submit batch requests to get hazard values from API [INCORE1-439](https://opensource.ncsa.illinois.edu/jira/browse/INCORE1-439)
- Moved mapping matched endpoint to pyincore side [INCORE1-474](https://opensource.ncsa.illinois.edu/jira/browse/INCORE1-474)

### Fixed
- make sure only download zip from dataservice when the zipped cached file doesn't exist [INCORE1-457](https://opensource.ncsa.illinois.edu/jira/browse/INCORE1-457)
- updated failing hazard test [INCORE1-477](https://opensource.ncsa.illinois.edu/jira/browse/INCORE1-477)

## [0.5.5] - 2020-02-10

### Added
- move inventory dfr3 curve mapping logic to pyincore side so we can phase out /match endpoint[INCORE1-474](https://opensource.ncsa.illinois.edu/jira/browse/INCORE1-474)

- Added insecure client to test against {url}:31888 when using NCSA's network. [INCORE1-455](https://opensource.ncsa.illinois.edu/jira/browse/INCORE1-455)
- Added documentation to building functionality analysis. [INCORE-435](https://opensource.ncsa.illinois.edu/jira/browse/INCORE1-435)

### Fixed

- add another layer of folder in cache folder using datasetid to differentiate 
datasets with the same name [INCORE1-433](https://opensource.ncsa.illinois.edu/jira/browse/INCORE1-433)
- Fixed link in pyIncore documentation, page refs
- Fixed end of file exception caused by analysis that run in parallel by checking validity of token on client instantiation. [INCORE1-427](https://opensource.ncsa.illinois.edu/jira/browse/INCORE1-427)
- Fixed url inconsistency in dfr3 tests
- Fixed error in reading token file in windows os [INCORE-449](https://opensource.ncsa.illinois.edu/jira/browse/INCORE1-449)
- Bug in setting fragility_key in building damage[INCORE1-456](https://opensource.ncsa.illinois.edu/jira/browse/INCORE1-456)

## [0.5.4] - 2019-12-23

### Fixed

- Update bridge damage type in MonteCarlo Analysis
- Fixed error handling with formatting problem in pyIncore Client

## [0.5.3] - 2019-12-20
pyIncore release for IN-CORE v1.0

### Added

- CHANGELOG, CONTRIBUTORS, and LICENSE

## [0.5.2] - 2019-10-17

## [0.5.1] - 2019-09-11

## [0.5.0] - 2019-08-29

## [0.4.1] - 2019-08-15

## [0.4.0] - 2019-07-25

## [0.3.0] - 2019-04-26

## [0.2.0] - 2019-03-13

<|MERGE_RESOLUTION|>--- conflicted
+++ resolved
@@ -6,13 +6,9 @@
 and this project adheres to [Semantic Versioning](http://semver.org/).
 
 ## [Unreleased]
-<<<<<<< HEAD
 
 ### Added
 - Add hazard models to documentation [#448](https://github.com/IN-CORE/pyincore/issues/448)
-
-=======
->>>>>>> 12400866
 
 ### Changed
 - Upgrade python version from 3.6 to 3.9 [#447](https://github.com/IN-CORE/pyincore/issues/447)
