--- conflicted
+++ resolved
@@ -7,28 +7,19 @@
 
 ## [Unreleased]
 
+### Changed
+
+- Name of Joplin Empirical Restoration Analysis to Joplin Empirical Building Restoration Analysis [#538](https://github.com/IN-CORE/pyincore/issues/538)
+
+### Added
+
+- MlEnabledCgeSlc, CoreCGEML, and CGEMLFileUtil Documentation for sphinx [#542](https://github.com/IN-CORE/pyincore/issues/542)
+
+
 ### Fixed
 - Permission error when deleting dataset related files [#544](https://github.com/IN-CORE/pyincore/issues/544)
 - Unnecessary dependency in setup.py [#519](https://github.com/IN-CORE/pyincore/issues/519)
 
-
-## [Unreleased]
-
-### Changed
-
-- Name of Joplin Empirical Restoration Analysis to Joplin Empirical Building Restoration Analysis [#538](https://github.com/IN-CORE/pyincore/issues/538)
-
-<<<<<<< HEAD
-=======
-
-## [Unreleased]
-
-### Added
-
-- MlEnabledCgeSlc, CoreCGEML, and CGEMLFileUtil Documentation for sphinx [#542](https://github.com/IN-CORE/pyincore/issues/542)
-
-
->>>>>>> 67c1708c
 ## [1.18.0] - 2024-04-03
 
 ### Added
