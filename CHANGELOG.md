--- conflicted
+++ resolved
@@ -12,10 +12,7 @@
 
 ### Fixed
 - Added missing output spec description for EPF damage [#107](https://github.com/IN-CORE/pyincore/issues/107)
-<<<<<<< HEAD
-=======
 - Removed PEP 8 warnings [#210](https://github.com/IN-CORE/pyincore/issues/210)
->>>>>>> 9468c176
 
 ## [1.7.0] - 2022-09-14
 
