# Change Log

All notable changes to this project will be documented in this file.

The format is based on [Keep a Changelog](http://keepachangelog.com/)
and this project adheres to [Semantic Versioning](http://semver.org/).

<<<<<<< HEAD
## Unreleased

### Added
- Add commercial recovery analysis [#395](https://github.com/IN-CORE/pyincore/issues/395)
=======
## [Unreleased]

### Fixed
- Aggregate hazard exposure column for non-structural building damage analysis to avoid column name cutoff and 
  chaining issue with mean damage [#393](https://github.com/IN-CORE/pyincore/issues/393)

>>>>>>> 34ce3e13

## [1.12.0] - 2023-08-16

### Added
- Add Semantic Module to interact with Semantic service [#361](https://github.com/IN-CORE/pyincore/issues/361)
- Method to get allow Hazard demands from hazard service [#363](https://github.com/IN-CORE/pyincore/issues/363)
- Interdependent Network Design Problem (INDP) [#49](https://github.com/IN-CORE/pyincore/issues/49)

### Fixed
- Post-processing cluster fuction handle empty rows from mcs [#365](https://github.com/IN-CORE/pyincore/issues/365)
- Expose all the incore client parameters [#295](https://github.com/IN-CORE/pyincore/issues/295)
- Fixed testing datasets not being cleaned in the database [#367](https://github.com/IN-CORE/pyincore/issues/367)
- Mismatching spec types in the get_spec method [#383](https://github.com/IN-CORE/pyincore/issues/383)
- Space services methods missing timeout parameters [#375](https://github.com/IN-CORE/pyincore/issues/375)
- Fixed conda dependency issues for Python 3.10 and 3.11 [#343](https://github.com/IN-CORE/pyincore/issues/343)
- Fixed semantic service unit test to handle response object [#386](https://github.com/IN-CORE/pyincore/issues/386)
- Fixed conda publish action [#381](https://github.com/IN-CORE/pyincore/issues/381)

### Changed
- Changed github workflow pytests base from miniconda to micromamba [#378](https://github.com/IN-CORE/pyincore/issues/378)
- Moved `return_http_response` to a single file in utils named `http_util.py` [#384](https://github.com/IN-CORE/pyincore/issues/384)


## [1.11.0] - 2023-06-14

### Added
- Added a name extension for combined wind, wave, surge building damage analysis [#308](https://github.com/IN-CORE/pyincore/issues/308)
- Added error handeling after a request completes in services and the client [#324](https://github.com/IN-CORE/pyincore/issues/324)
- Electric Power Facility Repair Cost Analysis [#345](https://github.com/IN-CORE/pyincore/issues/345)
- Water Facility Repair Cost Analysis [#349](https://github.com/IN-CORE/pyincore/issues/349)
- Water Pipeline Repair Cost Analysis [#351](https://github.com/IN-CORE/pyincore/issues/351)

### Fixed
- TransportationRecovery analysis fails to run with concatentation error [#292](https://github.com/IN-CORE/pyincore/issues/292)
- Fix NCI Functionality float value not iterable error [#291](https://github.com/IN-CORE/pyincore/issues/291)
- Broken analyses related to pandas 2.0 update [#310](https://github.com/IN-CORE/pyincore/issues/310)
- Mean damage should handle buildings that don't have damage probabilities [#131](https://github.com/IN-CORE/pyincore/issues/131)
- Updated check to see if string is float cos outputs where all NaN [#347](https://github.com/IN-CORE/pyincore/issues/347)

## [1.10.0] - 2023-04-21

### Added
- Added Galveston Capital Shock and CGE models as a submodule[#239](https://github.com/IN-CORE/pyincore/issues/239)

### Fixed
- CGE output post process util function [#298](https://github.com/IN-CORE/pyincore/issues/298)
- Population Dislocation utility function arbitrarily assumes there will be dislocated and non-dislocated [#301](https://github.com/IN-CORE/pyincore/issues/301)
- Seaside & Joplin cge uses a fixed location for temporary files [#312](https://github.com/IN-CORE/pyincore/issues/312)
- Functional vs non-functional calculation based of failure sample now [#300](https://github.com/IN-CORE/pyincore/issues/300)
- Exposed timeout and kwargs parameter for incore client methods [#295](https://github.com/IN-CORE/pyincore/issues/295)

## [1.9.0] - 2023-03-15

### Added
- Method in space service to add a dataset by space name [#273](https://github.com/IN-CORE/pyincore/issues/273)
- Method in space service to get space id by space name [#272](https://github.com/IN-CORE/pyincore/issues/272)
- Method in space service to remove dataset from the space [#283](https://github.com/IN-CORE/pyincore/issues/283)
- Method in space service to remove dataset by space name [#284](https://github.com/IN-CORE/pyincore/issues/284)
- Combined wind, surge-wave, and flood building loss [#276](https://github.com/IN-CORE/pyincore/issues/276)

### Changed
- Rewrote clustering utility function to use flexible archetype column [#247](https://github.com/IN-CORE/pyincore/issues/247)
- Made documentation containter to use requirements instead of environemt [#257](https://github.com/IN-CORE/pyincore/issues/257)
- Parallelized the HHRS analysis [#268](https://github.com/IN-CORE/pyincore/issues/268)
- Updated Salt Lake City CGE [#281](https://github.com/IN-CORE/pyincore/issues/281)
- Tested hurricane windfield test methods [#100](https://github.com/IN-CORE/incore-services/issues/100)
- Updatd Salt Lake City CGE formatting and handled infeasible case  [#287](https://github.com/IN-CORE/pyincore/issues/287)

### Fixed
- Duplicate input spec for housing recovery sequential model [#263](https://github.com/IN-CORE/pyincore/issues/263)
- Updated building economic loss analysis to handle case when no occupancy multiplier is provided [#274](https://github.com/IN-CORE/pyincore/issues/274)

## [1.8.0] - 2022-11-16

### Changed
- Enable liquefaction for bridge earthquake damage [#226](https://github.com/IN-CORE/pyincore/issues/226)

### Fixed
- Added missing output spec description for EPF damage [#107](https://github.com/IN-CORE/pyincore/issues/107)
- Removed PEP 8 warnings [#210](https://github.com/IN-CORE/pyincore/issues/210)

## [1.7.0] - 2022-09-14

### Added
- EPN-WDS network cascading interdependency functionality analysis working with MMSA Shelby [#197](https://github.com/IN-CORE/pyincore/issues/197)
- Combined building damage for wind, wave and surge working with Galveston [#199](https://github.com/IN-CORE/pyincore/issues/199)

### Changed
- Improved validation of list types with nested sub-types in get_spec [#180](https://github.com/IN-CORE/pyincore/issues/180)
- Format test for the code simplified to include all the paths [#193](https://github.com/IN-CORE/pyincore/issues/193)
- Enable Hurricane in EPF damage [#200](https://github.com/IN-CORE/pyincore/issues/200)
- Refactored caching mechanism to separate datasets by specifying hashed repository names. [#196](https://github.com/IN-CORE/pyincore/issues/196)

## [1.6.0] - 2022-07-27

### Added
- Pipeline functionality analysis working with MMSA Shelby buried pipelines [#175](https://github.com/IN-CORE/pyincore/issues/175)
- Electric power network functionality analysis working with MMSA Shelby [#178](https://github.com/IN-CORE/pyincore/issues/178)
- Water facility network functionality analysis working with MMSA Shelby [#103](https://github.com/IN-CORE/pyincore/issues/103)

### Changed
- Network utils refactored to use network dataset [#149](https://github.com/IN-CORE/pyincore/issues/149)
- EPF restoration uses damage to compute discretized functionality [#169](https://github.com/IN-CORE/pyincore/issues/169)
- Water facility restoration uses damage to compute discretized functionality [#170](https://github.com/IN-CORE/pyincore/issues/170)
- Household-level housing sequential recovery uses social vulnerability analysis result [#168](https://github.com/IN-CORE/pyincore/issues/168)
- Social vulnerability no longer requires year, state, county and census tract as input parameters [#152](https://github.com/IN-CORE/pyincore/pull/156)

### Fixed
- Fix data type of Census input dataset to CSV [#166](https://github.com/IN-CORE/pyincore/issues/166)
- MCS handles empty rows in the input dataset [#195](https://github.com/IN-CORE/pyincore/issues/195)

## [1.5.0] - 2022-06-29

### Added
- PyPi description and README.rst [#150](https://github.com/IN-CORE/pyincore/issues/150)
- Earthquake liquefaction to building damage analysis [#155](https://github.com/IN-CORE/pyincore/issues/155)
- When releases are made, now push builds to pypi (or testpypi) automatically

### Changed
- Made pyincore build with legacy naming for pypi publish [#138](https://github.com/IN-CORE/pyincore/issues/138)
- Network dataset's sub category's dataType has been changed from networkType to dataType [#145](https://github.com/IN-CORE/pyincore/issues/145)
- Tornado EPN damage analysis uses network dataset instead of link, node, graph datasets [#147](https://github.com/IN-CORE/pyincore/issues/147)
- Building functionality to compute functionality without power network [#143](https://github.com/IN-CORE/pyincore/issues/143)

## [1.4.1] - 2022-04-22

### Fixed
- Fix issue with data type conversion for `blockid` [#129](https://github.com/IN-CORE/pyincore/issues/129)
- Fix indentation bug at DataService [#135](https://github.com/IN-CORE/pyincore/issues/135)

## [1.4.0] - 2022-03-30

### Added
- Check to mean damage analysis to verify damage keys match inventory type and remove unsupported types [#53](https://github.com/IN-CORE/pyincore/issues/53)
- Housing recovery model analysis [#99](https://github.com/IN-CORE/pyincore/issues/99)
- Social vulnerability analysis [#106](https://github.com/IN-CORE/pyincore/issues/106)

### Changed
- Rewrite the EPF and WF restoration model [#100](https://github.com/IN-CORE/pyincore/issues/100)
- Index and improve the performance of restoration util [#113](https://github.com/IN-CORE/pyincore/issues/113)
- Update house unit allocation id [#116](https://github.com/IN-CORE/pyincore/issues/116)

### Fixed
- Fix shapely deprecation error with tornadoepn analysis [#40](https://github.com/IN-CORE/pyincore/issues/40)
- Fix Building economic loss multipliers [#91](https://github.com/IN-CORE/pyincore/issues/91)
- Fix Pandas future warning: dtype in Series [#96](https://github.com/IN-CORE/pyincore/issues/96)
- Fix Pandas future warning: append method [#97](https://github.com/IN-CORE/pyincore/issues/96)
- Fix Population dislocation typo [#112](https://github.com/IN-CORE/pyincore/issues/112)
- Seaside cge displays wrong units in the output [#118](https://github.com/IN-CORE/pyincore/issues/118)
- Fix csv save in Housing recovery analysis [#124](https://github.com/IN-CORE/pyincore/issues/124)


## [1.3.0] - 2022-02-07

### Added
- Water facility restoration model [#76](https://github.com/IN-CORE/pyincore/issues/76)
- Electric power facility model [#77](https://github.com/IN-CORE/pyincore/issues/77)
- Water pipeline restoration model [#78](https://github.com/IN-CORE/pyincore/issues/78)

### Changed
- Update building econ loss to include non structural and content damage [51](https://github.com/IN-CORE/pyincore/issues/51)
- Rename master branch to main [#67](https://github.com/IN-CORE/pyincore/issues/67)
- update fragility specific functions so it deals with the service deprecations and using common DFR3Curve classes [#69](https://github.com/IN-CORE/pyincore/issues/69)
- Support for Restoration curves in pyincore. Included pytests [#71](https://github.com/IN-CORE/pyincore/issues/71)

### Fixed
- Pipeline damage with repair rate only computes total repairs when including liquefaction [#63](https://github.com/IN-CORE/pyincore/issues/63)
- Fix total population dislocation is Null [#72](https://github.com/IN-CORE/pyincore/issues/72)
- Fixed PEP8 issues [#81](https://github.com/IN-CORE/pyincore/issues/81)

## [1.2.0] - 2021-12-15

### Added
- Vacant household category to population dislocation output [#43](https://github.com/IN-CORE/pyincore/issues/43)
- Input dataset with target functionality for Joplin empirical restoration [#56](https://github.com/IN-CORE/pyincore/issues/56)
- Multi-objective retrofit optimization analysis [#19](https://github.com/IN-CORE/pyincore/issues/19)

### Fixed
- EPFDamage to remove deprecated LS/DS code and properly handle liquefaction [#32](https://github.com/IN-CORE/pyincore/issues/32)
- Automatic build for pyincore documentation docker [#61](https://github.com/IN-CORE/pyincore/issues/61)
- Fix get_building_period() method to work with new-format Fragility curves [#15](https://github.com/IN-CORE/pyincore/issues/15)

## [1.1.0] - 2021-10-27

### Added
- Convert HUA and PD outputs to JSON [#9](https://github.com/IN-CORE/pyincore/issues/9)
- Convert population dislocation output to heatmap [#3](https://github.com/IN-CORE/pyincore/issues/3)
- Joplin empirical restoration analysis [#28](https://github.com/IN-CORE/pyincore/issues/28)
- GitHub action to run unit tests [#26](https://github.com/IN-CORE/pyincore/issues/26)
- GitHub action to build documentation [#23](https://github.com/IN-CORE/pyincore/issues/23)
- Conda recipe [#17](https://github.com/IN-CORE/pyincore/issues/17)

### Changed
- Percent change in utils converting CGE output to JSON [#34](https://github.com/IN-CORE/pyincore/issues/34)
- Show API response messages that services return [#6](https://github.com/IN-CORE/pyincore/issues/6)
- Removed deprecated methods [#7](https://github.com/IN-CORE/pyincore/issues/7)

### Fixed
- Pass dataset type as parameter to from_dataframe method [#8](https://github.com/IN-CORE/pyincore/issues/8)
- PEP8 styling issues [#20](https://github.com/IN-CORE/pyincore/issues/20)
- Corrections to residential building recovery [#25](https://github.com/IN-CORE/pyincore/issues/25)

## [1.0.0] - 2021-08-31
### Changed
- Improve runtime efficiency of residential recovery analysis [INCORE1-1339](https://opensource.ncsa.illinois.edu/jira/browse/INCORE1-1339)

### Added
- Allow users to specify seed value for tornado using hazard service [INCORE1-1374](https://opensource.ncsa.illinois.edu/jira/browse/INCORE1-1374)
- Create auto docker build and push script for pyincore docs [INCORE1-1348](https://opensource.ncsa.illinois.edu/jira/browse/INCORE1-1348)
- Convert CGE analysis output to JSON  [INCORE1-1370](https://opensource.ncsa.illinois.edu/jira/browse/INCORE1-1370)
- Apply hazard exposure to all analyses [INCORE1-1376](https://opensource.ncsa.illinois.edu/jira/browse/INCORE1-1376)

### Fixed
- Apply PEP8 formatting consistently across codebase [INCORE1-1231](https://opensource.ncsa.illinois.edu/jira/browse/INCORE1-1231)
- Regularize application of liquefaction for fragility curves across various analyses [INCORE1-1264](https://opensource.ncsa.illinois.edu/jira/browse/INCORE1-1264)
- Change `math.exp(0)` to 0 in all MMSA bridge DFR3 curves [INCORE1-1377](https://opensource.ncsa.illinois.edu/jira/browse/INCORE1-1377)
- Change types of capital shock files in Joplin and Seaside CGE to `incore:capitalShocks` [INCORE1-1388](https://opensource.ncsa.illinois.edu/jira/browse/INCORE1-1388)

## [0.9.6] - 2021-08-04
### Fixed
- Docstrings for technical manual when rendering some method parameters [INCORE1-1333](https://opensource.ncsa.illinois.edu/jira/browse/INCORE1-1333)
- A bug related to mean damage analysis [INCORE1-1317](https://opensource.ncsa.illinois.edu/jira/browse/INCORE1-1317)

## [0.9.5] - 2021-07-28
### Changed
- Handle no hazard exposure cases [INCORE1-1130](https://opensource.ncsa.illinois.edu/jira/browse/INCORE1-1130)
- Modify bridge damage to support MMSA bridge damage [INCORE1-1269](https://opensource.ncsa.illinois.edu/jira/browse/INCORE1-1269) 
- update python version in requirements [INCORE1-1270](https://opensource.ncsa.illinois.edu/jira/browse/INCORE1-1270)
- Rename residential recovery analysis [INCORE1-1322](https://opensource.ncsa.illinois.edu/jira/browse/INCORE1-1322)
- Rename household-level housing serial recovery to sequential [INCORE1-1323](https://opensource.ncsa.illinois.edu/jira/browse/INCORE1-1323)

### Added
- Samples max damage states as an output for monte carlo analysis [INCORE1-1266](https://opensource.ncsa.illinois.edu/jira/browse/INCORE1-1266)
- Create joplin residential recovery analysis [INCORE1-1274](https://opensource.ncsa.illinois.edu/jira/browse/INCORE1-1274)
- Integrate household-level housing recovery sequential model [INCORE1-1275](https://opensource.ncsa.illinois.edu/jira/browse/INCORE1-1275)
- pyincore-data reference link in pyincore doc [INCORE1-1298](https://opensource.ncsa.illinois.edu/jira/browse/INCORE1-1298)
- Links to analyses to pyincore doc [INCORE1-1307](https://opensource.ncsa.illinois.edu/jira/browse/INCORE1-1307)

### Fixed
- Micromamba build with version 0.15.2 [INCORE1-1315](https://opensource.ncsa.illinois.edu/jira/browse/INCORE1-1315)
- Failing pytests such as posting legacy dfr3 curves, and GET tornado values [INCORE1-1319](https://opensource.ncsa.illinois.edu/jira/browse/INCORE1-1319)


## [0.9.4] - 2021-06-16
### Added
- Support refactored fragility curves for water facility damage [INCORE1-1063](https://opensource.ncsa.illinois.edu/jira/browse/INCORE1-1063)
- Support refactored fragility curves for pipeline damage [INCORE1-1057](https://opensource.ncsa.illinois.edu/jira/browse/INCORE1-1057)
- Support refactored fragility curves for non-structural building damage [INCORE1-1060](https://opensource.ncsa.illinois.edu/jira/browse/INCORE1-1060)
- Support refactored fragility curves for road damage [INCORE1-1180](https://opensource.ncsa.illinois.edu/jira/browse/INCORE1-1180)
- Support refactored fragility curves for Tornado EPN damage [INCORE1-1062](https://opensource.ncsa.illinois.edu/jira/browse/INCORE1-1062)
- Support Add refactored fragility curves for pipeline repair rate analysis [INCORE1-1165](https://opensource.ncsa.illinois.edu/jira/browse/INCORE1-1065)

### Changed
- Merge roadway failure analysis into road damage [INCORE1-1180](https://opensource.ncsa.illinois.edu/jira/browse/INCORE1-1180)
- Damage calculation not subject to the upper/lowercase of the demand types and other fragility curve parameters [INCORE1-1221](https://opensource.ncsa.illinois.edu/jira/browse/INCORE1-1221)

### Fixed
- Calculate building period and conjugate it with "SA" to form the correct demand type [INCORE1-1240](https://opensource.ncsa.illinois.edu/jira/browse/INCORE1-1240) 


## [0.9.3] - 2021-05-21
### Changed
- Split epf damage output to json and csv, rename LS/DS [INCORE1-1136](https://opensource.ncsa.illinois.edu/jira/browse/INCORE1-1136)
- Split non-structural damage output to json and csv, rename LS/DS [INCORE1-1137](https://opensource.ncsa.illinois.edu/jira/browse/INCORE1-1137)
- Split pipeline damage output to json and csv, rename LS/DS [INCORE1-1138](https://opensource.ncsa.illinois.edu/jira/browse/INCORE1-1138)
- Split pipeline repair rate analysis output to json and csv, rename LS/DS [INCORE1-1139](https://opensource.ncsa.illinois.edu/jira/browse/INCORE1-1139)
- Split road damage output to json and csv, rename LS/DS [INCORE1-1140](https://opensource.ncsa.illinois.edu/jira/browse/INCORE1-1140)
- Split road failure analysis output to json and csv, rename LS/DS [INCORE1-1141](https://opensource.ncsa.illinois.edu/jira/browse/INCORE1-1141)
- Split tornado EPN damage output to json and csv, rename LS/DS [INCORE1-1142](https://opensource.ncsa.illinois.edu/jira/browse/INCORE1-1142)
- Split water facility damage output to json and csv, rename LS/DS [INCORE1-1143](https://opensource.ncsa.illinois.edu/jira/browse/INCORE1-1143)
- Optimize damage interval calculation method code [INCORE1-1165](https://opensource.ncsa.illinois.edu/jira/browse/INCORE1-1165)
- Renaming the json format damage output to new dataType [INCORE-1190](https://opensource.ncsa.illinois.edu/jira/browse/INCORE1-1190)

### Added
- seed number in Monte Carlo simulation [INCORE1-1086](https://opensource.ncsa.illinois.edu/jira/browse/INCORE1-1086)
- support retrofit strategy in building damage [INCORE1-1149](https://opensource.ncsa.illinois.edu/jira/browse/INCORE1-1149)
- enable parsing new format of fragility mapping rules with explicity booleans [INCORE1-1178](https://opensource.ncsa.illinois.edu/jira/browse/INCORE1-1178)

### Fixed
- Fix broken unit test in test_dataservice [INCORE1-1147](https://opensource.ncsa.illinois.edu/jira/browse/INCORE1-1147)


## [0.9.2] - 2021-04-22

### Fixed
- Manual and pyincore-viz links in documentation [INCORE1-1122](https://opensource.ncsa.illinois.edu/jira/browse/INCORE1-1122)
- Relationship between dsf and huestimate variables in Population dislocation analysis [INCORE1-1123](https://opensource.ncsa.illinois.edu/jira/browse/INCORE1-1123)

## [0.9.1] - 2021-04-09
### Added
- Support bridge hurricane damage and calculation from refactored fragility curves [INCORE1-1058](https://opensource.ncsa.illinois.edu/jira/browse/INCORE1-1058)
- Create utility method to join table and shapefile [INCORE1-1080](https://opensource.ncsa.illinois.edu/jira/browse/INCORE1-1080)
- Dependencies in requirement.txt [INCORE1-1108](https://opensource.ncsa.illinois.edu/jira/browse/INCORE1-1108)

### Changed
- EPF damage using bulk hazard values methods and support refactored fragility curves [INCORE1-1059](https://opensource.ncsa.illinois.edu/jira/browse/INCORE1-1059)
- Modules in pyincore documentation [INCORE1-867](https://opensource.ncsa.illinois.edu/jira/browse/INCORE1-867)
- Random number generator method in social analyses [INCORE1-1040](https://opensource.ncsa.illinois.edu/jira/browse/INCORE1-1040)
- Data processing utility methods to handle max damage state extraction and clustering [INCORE1-1079](https://opensource.ncsa.illinois.edu/jira/browse/INCORE1-1079)
- Building Functionality Code using pandas index for performance improvement [INCORE1-1083](https://opensource.ncsa.illinois.edu/jira/browse/INCORE1-1083)

### Fixed
- Use Decimal package when calculating DS from LS to avoid rounding issue [INCORE1-1033](https://opensource.ncsa.illinois.edu/jira/browse/INCORE1-1003)
- Overlapping limit state probability curves [INCORE1-1006](https://opensource.ncsa.illinois.edu/jira/browse/INCORE1-1006)
- Dataset Object get_dataframe_from_shapefile method returns GeoDataframe without CRS [INCORE1-1069](https://opensource.ncsa.illinois.edu/jira/browse/INCORE1-1069)
- Pytest for network dataset [INCORE1-1078](https://opensource.ncsa.illinois.edu/jira/browse/INCORE1-1078)


## [0.9.0] - 2021-02-28
### Added
- Class and methods to handle equation based fragilities [INCORE1-805] (https://opensource.ncsa.illinois.edu/jira/browse/INCORE1-805)
- Methods to get bulk hazard values from hazard endpoints [INCORE1-923] (https://opensource.ncsa.illinois.edu/jira/browse/INCORE1-923)
- Support hurricane in Building Damage analysis [INCORE1-696] (https://opensource.ncsa.illinois.edu/jira/browse/INCORE1-696)
- Support flood in Building Damage analysis [INCORE1-982] (https://opensource.ncsa.illinois.edu/jira/browse/INCORE1-982)
- Convert building damage output to have 3 limit state and 4 damage state [INCORE1-871] (https://opensource.ncsa.illinois.edu/jira/browse/INCORE1-871)
- Split building damage output two files: a csv table with damage results, and a json formatted file with supplemental information [INCORE1-969] (https://opensource.ncsa.illinois.edu/jira/browse/INCORE1-969)
- A utility method to add GUID (Global Unique ID) to inventory dataset in ESRI Shapefile format [INCORE1-978] (https://opensource.ncsa.illinois.edu/jira/browse/INCORE1-978)
- Utility method to do archetype mapping [INCORE1-913] (https://opensource.ncsa.illinois.edu/jira/browse/INCORE1-913)

### Changed
- Demand types and units on fragility model changed from string to list [INCORE1-946] (https://opensource.ncsa.illinois.edu/jira/browse/INCORE1-946)
- Change insignificant damage probability in population dislocation [INCORE1-907] (https://opensource.ncsa.illinois.edu/jira/browse/INCORE-907)
- Replace building inventory csv with shape file in Housing Unit Allocation [INCORE1-977] (https://opensource.ncsa.illinois.edu/jira/browse/INCORE-977)
- Move test scripts from analyses to test analyses [INCORE1-987] (https://opensource.ncsa.illinois.edu/jira/browse/INCORE-987)
- Update precision of damage states, limit states and hazard values to a max of 5 digits [INCORE1-985] (https://opensource.ncsa.illinois.edu/jira/browse/INCORE1-985)

### Fixed
- CGE analysis for Joplin and Seaside uses the system temp folder for temporary file instead of the installation folder [INCORE1-980] (https://opensource.ncsa.illinois.edu/jira/browse/INCORE1-980)

## [0.8.1] - 2020-10-21

### Added
- Building direct economic loss analysis [INCORE1-442](https://opensource.ncsa.illinois.edu/jira/browse/INCORE1-442)
- Seaside cge analysis [INCORE1-651](https://opensource.ncsa.illinois.edu/jira/browse/INCORE1-651)

### Changed
- Updated Joplin CGE analysis outputs and updated the assignment of ipopt path with shutil [INCORE1-731](https://opensource.ncsa.illinois.edu/jira/browse/INCORE1-731)
- Updated Pytests to delete created datasets[INCORE1-784](https://opensource.ncsa.illinois.edu/jira/browse/INCORE1-784)
- Added missing fields in fragilitycurveset class [INCORE1-792](https://opensource.ncsa.illinois.edu/jira/browse/INCORE1-792)
- Updated dataset types to match changes in mongo dev [INCORE1-806](https://opensource.ncsa.illinois.edu/jira/browse/INCORE1-806)

### Fixed
- Typos in damage probabily calculation [INCORE1-781](https://opensource.ncsa.illinois.edu/jira/browse/INCORE1-781)
- pytest client initialization by adding a conftest.py file in the pytests root folder [INCORE1-789](https://opensource.ncsa.illinois.edu/jira/browse/INCORE1-789)

## [0.8.0] - 2020-09-04

### Removed
- Clean up redundant method in analysisutil [INCORE1-732](https://opensource.ncsa.illinois.edu/jira/browse/INCORE1-732)

### Added
- \_\_version__ property to show pyincore version. IncoreClient will print the detected version [INCORE1-520](https://opensource.ncsa.illinois.edu/jira/browse/INCORE1-520)
- Building Functionality analysis outputs functionality samples as an additional result [INCORE1-734](https://opensource.ncsa.illinois.edu/jira/browse/INCORE1-734)
- Python method to interact with flood endpoints in hazard service [INCORE1-747](https://opensource.ncsa.illinois
.edu/jira/browse/INCORE1-747)

### Changed
- Calculate multiple limit states of custom expression fragility curves [INCORE1-682](https://opensource.ncsa.illinois.edu/jira/browse/INCORE1-682) 
- Updated docstrings to include all hazards that each support [INCORE1-708](https://opensource.ncsa.illinois.edu/jira/browse/INCORE1-708)

## [0.7.0] - 2020-07-31

### Added
- Wrapper methods for hurricane endpoints and their pytests [INCORE1-698](https://opensource.ncsa.illinois.edu/jira/browse/INCORE1-698)
- Road damage by hurricane inundation [INCORE1-697](https://opensource.ncsa.illinois.edu/jira/browse/INCORE1-697)
- Docker build and release scripts [INCORE1-709](https://opensource.ncsa.illinois.edu/jira/browse/INCORE1-709).  
- Capital shocks analysis [INCORE1-691](https://opensource.ncsa.illinois.edu/jira/browse/INCORE1-691).

### Changed
- Allow more input data types for MC failure probability; Add a failure state output for each sample [INCORE1-695](https://opensource.ncsa.illinois.edu/jira/browse/INCORE1-695)
- Modify input dataset for building functionality analysis [INCORE1-700](https://opensource.ncsa.illinois.edu/jira/browse/INCORE1-700)
- Updated Joplin CGE for new capital shocks output [INCORE1-718](https://opensource.ncsa.illinois.edu/jira/browse/INCORE1-718)

## [0.6.4] - 2020-06-30

### Added
- Added pycodestyle tests to ensure we follow PEP-8 style guide [INCORE1-650](https://opensource.ncsa.illinois.edu/jira/browse/INCORE1-650)

### Fixed
- in Dataset Class from_json_str() method, set local_file_path by either from dataservices json definition, or pass
 in local file path [INCORE1-662](https://opensource.ncsa.illinois.edu/jira/browse/INCORE1-662)

### Changed
- Replace old analyses util methods with new methods that use DFR3 Classes [INCORE1-685](https://opensource.ncsa.illinois.edu/jira/browse/INCORE1-685)
- Refactored the following analyses to use local DFR3 classes and methods; added corresponding test folder and tests.
    * Building Damage [INCORE1-644](https://opensource.ncsa.illinois.edu/jira/browse/INCORE1-644)
    * Nonstructural Building Damage [INCORE1-664](https://opensource.ncsa.illinois.edu/jira/browse/INCORE1-664)
    * Bridge Damage [INCORE1-652](https://opensource.ncsa.illinois.edu/jira/browse/INCORE1-652)
    * EPF Damage [INCORE1-663](https://opensource.ncsa.illinois.edu/jira/browse/INCORE1-663)
    * Pipeline Damage with repair rate [INCORE1-666](https://opensource.ncsa.illinois.edu/jira/browse/INCORE1-666)
    * Pipeline Damage with limit states [INCORE1-665](https://opensource.ncsa.illinois.edu/jira/browse/INCORE1-665)
    * Water Facility Damage [INCORE1-668](https://opensource.ncsa.illinois.edu/jira/browse/INCORE1-668)
    * Tornado EPN Damage [INCORE1-667](https://opensource.ncsa.illinois.edu/jira/browse/INCORE1-667)
    * Road Damage [INCORE1-680](https://opensource.ncsa.illinois.edu/jira/browse/INCORE1-680)
- Updated folder structure [INCORE1-655](https://opensource.ncsa.illinois.edu/jira/browse/INCORE1-655)
- Refactoring Tornado EPN damage format. [INCORE1-672](https://opensource.ncsa.illinois.edu/jira/browse/INCORE1-672)


## [0.6.3] - 2020-05-31

### Added
- Initial implementation of local dfr3 curve and mapping in pyincore [INCORE1-479](https://opensource.ncsa.illinois.edu/jira/browse/INCORE1-479)
- Implement conditional and parametric fragility calculation methods but not yet used in analyses [INCORE1-528](https://opensource.ncsa.illinois.edu/jira/browse/INCORE1-528)
- User warning message when mapping fails due to mismatched datatype [INCORE1-559](https://opensource.ncsa.illinois.edu/jira/browse/INCORE1-559)
- Methods to get uncertainty and variance for model based earthquakes [INCORE1-542](https://opensource.ncsa.illinois.edu/jira/browse/INCORE1-542) 
- Added network utility that contains network dataset builder. [INCORE1-576](https://opensource.ncsa.illinois.edu/jira/browse/INCORE1-576)

### Fixed
- DFR3 service will now handle empty rules better. Acceptable forms are [[]], [], [null] [INCORE1-606](https://opensource.ncsa.illinois.edu/jira/browse/INCORE1-606)

### Changed
- updated documentation modules [INCORE1-617](https://opensource.ncsa.illinois.edu/jira/browse/INCORE1-617)

## [0.6.2] - 2020-04-23

### Fixed
- pandas error when accessing missing labels in the dataframe of Joplin CGE's BB matrix [INCORE1-557](https://opensource.ncsa.illinois.edu/jira/browse/INCORE1-557)
- make sure in various places that version is bumped up to 0.6.2

## [0.6.1] - 2020-03-31

### Fixed
- fix liquefaction calculation bug in bridge damage analysis [INCORE1-535](https://opensource.ncsa.illinois.edu/jira/browse/INCORE1-535) 

### Changed
- refactored EPF damage analysis to submit batch requests to get hazard values from API [INCORE1-510](https://opensource.ncsa.illinois.edu/jira/browse/INCORE1-510)
- refactored bridge damage analysis to submit batch requests to get hazard values from API [INCORE1-500](https://opensource.ncsa.illinois.edu/jira/browse/INCORE1-500)
- refactored road damage analysis to submit batch requests to get hazard values from API [INCORE1-511](https://opensource.ncsa.illinois.edu/jira/browse/INCORE1-511)
- refactoring building damage batch processing [INCORE1-522](https://opensource.ncsa.illinois.edu/jira/browse/INCORE1-522)

## [0.6.0] - 2020-02-28

### Added

### Changed
- Refactored building damage analysis to submit batch requests to get hazard values from API [INCORE1-439](https://opensource.ncsa.illinois.edu/jira/browse/INCORE1-439)
- Moved mapping matched endpoint to pyincore side [INCORE1-474](https://opensource.ncsa.illinois.edu/jira/browse/INCORE1-474)

### Fixed
- make sure only download zip from dataservice when the zipped cached file doesn't exist [INCORE1-457](https://opensource.ncsa.illinois.edu/jira/browse/INCORE1-457)
- updated failing hazard test [INCORE1-477](https://opensource.ncsa.illinois.edu/jira/browse/INCORE1-477)

## [0.5.5] - 2020-02-10

### Added
- move inventory dfr3 curve mapping logic to pyincore side so we can phase out /match endpoint[INCORE1-474](https://opensource.ncsa.illinois.edu/jira/browse/INCORE1-474)

- Added insecure client to test against {url}:31888 when using NCSA's network. [INCORE1-455](https://opensource.ncsa.illinois.edu/jira/browse/INCORE1-455)
- Added documentation to building functionality analysis. [INCORE-435](https://opensource.ncsa.illinois.edu/jira/browse/INCORE1-435)

### Fixed

- add another layer of folder in cache folder using datasetid to differentiate 
datasets with the same name [INCORE1-433](https://opensource.ncsa.illinois.edu/jira/browse/INCORE1-433)
- Fixed link in pyIncore documentation, page refs
- Fixed end of file exception caused by analysis that run in parallel by checking validity of token on client instantiation. [INCORE1-427](https://opensource.ncsa.illinois.edu/jira/browse/INCORE1-427)
- Fixed url inconsistency in dfr3 tests
- Fixed error in reading token file in windows os [INCORE-449](https://opensource.ncsa.illinois.edu/jira/browse/INCORE1-449)
- Bug in setting fragility_key in building damage[INCORE1-456](https://opensource.ncsa.illinois.edu/jira/browse/INCORE1-456)

## [0.5.4] - 2019-12-23

### Fixed

- Update bridge damage type in MonteCarlo Analysis
- Fixed error handling with formatting problem in pyIncore Client

## [0.5.3] - 2019-12-20
pyIncore release for IN-CORE v1.0

### Added

- CHANGELOG, CONTRIBUTORS, and LICENSE

## [0.5.2] - 2019-10-17

## [0.5.1] - 2019-09-11

## [0.5.0] - 2019-08-29

## [0.4.1] - 2019-08-15

## [0.4.0] - 2019-07-25

## [0.3.0] - 2019-04-26

## [0.2.0] - 2019-03-13

<|MERGE_RESOLUTION|>--- conflicted
+++ resolved
@@ -5,19 +5,16 @@
 The format is based on [Keep a Changelog](http://keepachangelog.com/)
 and this project adheres to [Semantic Versioning](http://semver.org/).
 
-<<<<<<< HEAD
-## Unreleased
+
+## [Unreleased]
 
 ### Added
 - Add commercial recovery analysis [#395](https://github.com/IN-CORE/pyincore/issues/395)
-=======
-## [Unreleased]
+
 
 ### Fixed
 - Aggregate hazard exposure column for non-structural building damage analysis to avoid column name cutoff and 
   chaining issue with mean damage [#393](https://github.com/IN-CORE/pyincore/issues/393)
-
->>>>>>> 34ce3e13
 
 ## [1.12.0] - 2023-08-16
 
