# Change Log

All notable changes to this project will be documented in this file.

The format is based on [Keep a Changelog](http://keepachangelog.com/)
and this project adheres to [Semantic Versioning](http://semver.org/).

## [Unreleased]

<<<<<<< HEAD
### Added
### Changed
### Removed
### Fixed

- Fixed end of file exception caused by analysis that run in parallel by checking validity of token on client instantiation. [INCORE1-427](https://opensource.ncsa.illinois.edu/jira/browse/INCORE1-427)
=======
### Fixed

- Fixed link in pyIncore documentation, page refs

>>>>>>> f05614aa

## [0.5.4] - 2019-12-23

### Fixed

- Update bridge damage type in MonteCarlo Analysis
- Fixed error handling with formatting problem in pyIncore Client
 

## [0.5.3] - 2019-12-20
pyIncore release for IN-CORE v1.0

### Added

- CHANGELOG, CONTRIBUTORS, and LICENSE

## [0.5.2] - 2019-10-17

## [0.5.1] - 2019-09-11

## [0.5.0] - 2019-08-29

## [0.4.1] - 2019-08-15

## [0.4.0] - 2019-07-25

## [0.3.0] - 2019-04-26

## [0.2.0] - 2019-03-13

<|MERGE_RESOLUTION|>--- conflicted
+++ resolved
@@ -7,19 +7,10 @@
 
 ## [Unreleased]
 
-<<<<<<< HEAD
-### Added
-### Changed
-### Removed
-### Fixed
-
-- Fixed end of file exception caused by analysis that run in parallel by checking validity of token on client instantiation. [INCORE1-427](https://opensource.ncsa.illinois.edu/jira/browse/INCORE1-427)
-=======
 ### Fixed
 
 - Fixed link in pyIncore documentation, page refs
 
->>>>>>> f05614aa
 
 ## [0.5.4] - 2019-12-23
 
@@ -27,7 +18,7 @@
 
 - Update bridge damage type in MonteCarlo Analysis
 - Fixed error handling with formatting problem in pyIncore Client
- 
+
 
 ## [0.5.3] - 2019-12-20
 pyIncore release for IN-CORE v1.0
