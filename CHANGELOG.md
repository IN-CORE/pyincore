# Change Log

All notable changes to this project will be documented in this file.

The format is based on [Keep a Changelog](http://keepachangelog.com/)
and this project adheres to [Semantic Versioning](http://semver.org/).

## [Unreleased]

### Added
- Added pycodestyle tests to ensure we follow PEP-8 style guide [INCORE1-650](https://opensource.ncsa.illinois.edu/jira/browse/INCORE1-650)

### Changed
<<<<<<< HEAD
- Refactoring pipeline damage analyses to use local dfr3 classes and methods; adding corresponding test folder and
 tests [INCORE1-665](https://opensource.ncsa.illinois.edu/jira/browse/INCORE1-665) 
- Refactoring tornado epn damage analyses to use local dfr3 classes and methods; adding corresponding test folder
 and tests [INCORE1-667](https://opensource.ncsa.illinois.edu/jira/browse/INCORE1-667) 
=======
- Refactoring road damage analyses to use local dfr3 classes and methods; adding corresponding test folder and
 tests [INCORE1-680](https://opensource.ncsa.illinois.edu/jira/browse/INCORE1-680) 
- Refactoring tornado epn damage analyses to use local dfr3 classes and methods; adding corresponding test
 folder and tests [INCORE1-667](https://opensource.ncsa.illinois.edu/jira/browse/INCORE1-667) 
>>>>>>> cb3f48c4
- Refactoring nonstructural building damage analyses to use local dfr3 classes and methods; adding corresponding
 test folder and tests [INCORE1-664](https://opensource.ncsa.illinois.edu/jira/browse/INCORE1-664) 
- Refactoring bridge damage analyses to use local dfr3 classes and methods; adding corresponding test folder and
 tests [INCORE1-652](https://opensource.ncsa.illinois.edu/jira/browse/INCORE1-652) 
- Refactoring building damage analyses to use local dfr3 classes and methods; adding corresponding test folder and
 tests [INCORE1-644](https://opensource.ncsa.illinois.edu/jira/browse/INCORE1-644) 
- Updated folder structure [INCORE1-655](https://opensource.ncsa.illinois.edu/jira/browse/INCORE1-655)
- Refactoring Tornado EPN damage format. [INCORE1-672](https://opensource.ncsa.illinois.edu/jira/browse/INCORE1-672)


## [0.6.3] - 2020-05-31

### Added
- Initial implementation of local dfr3 curve and mapping in pyincore [INCORE1-479](https://opensource.ncsa.illinois.edu/jira/browse/INCORE1-479)
- Implement conditional and parametric fragility calculation methods but not yet used in analyses [INCORE1-528](https://opensource.ncsa.illinois.edu/jira/browse/INCORE1-528)
- User warning message when mapping fails due to mismatched datatype [INCORE1-559](https://opensource.ncsa.illinois.edu/jira/browse/INCORE1-559)
- Methods to get uncertainty and variance for model based earthquakes [INCORE1-542](https://opensource.ncsa.illinois.edu/jira/browse/INCORE1-542) 
- Added network utility that contains network dataset builder. [INCORE1-576](https://opensource.ncsa.illinois.edu/jira/browse/INCORE1-576)

### Fixed
- DFR3 service will now handle empty rules better. Acceptable forms are [[]], [], [null] [INCORE1-606](https://opensource.ncsa.illinois.edu/jira/browse/INCORE1-606)

### Changed
- updated documentation modules [INCORE1-617](https://opensource.ncsa.illinois.edu/jira/browse/INCORE1-617)

## [0.6.2] - 2020-04-23

### Fixed
- pandas error when accessing missing labels in the dataframe of Joplin CGE's BB matrix [INCORE1-557](https://opensource.ncsa.illinois.edu/jira/browse/INCORE1-557)
- make sure in various places that version is bumped up to 0.6.2

## [0.6.1] - 2020-03-31

### Fixed
- fix liquefaction calculation bug in bridge damage analysis [INCORE1-535](https://opensource.ncsa.illinois.edu/jira/browse/INCORE1-535) 

### Changed
- refactored EPF damage analysis to submit batch requests to get hazard values from API [INCORE1-510](https://opensource.ncsa.illinois.edu/jira/browse/INCORE1-510)
- refactored bridge damage analysis to submit batch requests to get hazard values from API [INCORE1-500](https://opensource.ncsa.illinois.edu/jira/browse/INCORE1-500)
- refactored road damage analysis to submit batch requests to get hazard values from API [INCORE1-511](https://opensource.ncsa.illinois.edu/jira/browse/INCORE1-511)
- refactoring building damage batch processing [INCORE1-522](https://opensource.ncsa.illinois.edu/jira/browse/INCORE1-522)

## [0.6.0] - 2020-02-28

### Added

### Changed
- Refactored building damage analysis to submit batch requests to get hazard values from API [INCORE1-439](https://opensource.ncsa.illinois.edu/jira/browse/INCORE1-439)
- Moved mapping matched endpoint to pyincore side [INCORE1-474](https://opensource.ncsa.illinois.edu/jira/browse/INCORE1-474)

### Fixed
- make sure only download zip from dataservice when the zipped cached file doesn't exist [INCORE1-457](https://opensource.ncsa.illinois.edu/jira/browse/INCORE1-457)
- updated failing hazard test [INCORE1-477](https://opensource.ncsa.illinois.edu/jira/browse/INCORE1-477)

## [0.5.5] - 2020-02-10

### Added
- move inventory dfr3 curve mapping logic to pyincore side so we can phase out /match endpoint[INCORE1-474](https://opensource.ncsa.illinois.edu/jira/browse/INCORE1-474)

- Added insecure client to test against {url}:31888 when using NCSA's network. [INCORE1-455](https://opensource.ncsa.illinois.edu/jira/browse/INCORE1-455)
- Added documentation to building functionality analysis. [INCORE-435](https://opensource.ncsa.illinois.edu/jira/browse/INCORE1-435)

### Fixed

- add another layer of folder in cache folder using datasetid to differentiate 
datasets with the same name [INCORE1-433](https://opensource.ncsa.illinois.edu/jira/browse/INCORE1-433)
- Fixed link in pyIncore documentation, page refs
- Fixed end of file exception caused by analysis that run in parallel by checking validity of token on client instantiation. [INCORE1-427](https://opensource.ncsa.illinois.edu/jira/browse/INCORE1-427)
- Fixed url inconsistency in dfr3 tests
- Fixed error in reading token file in windows os [INCORE-449](https://opensource.ncsa.illinois.edu/jira/browse/INCORE1-449)
- Bug in setting fragility_key in building damage[INCORE1-456](https://opensource.ncsa.illinois.edu/jira/browse/INCORE1-456)

## [0.5.4] - 2019-12-23

### Fixed

- Update bridge damage type in MonteCarlo Analysis
- Fixed error handling with formatting problem in pyIncore Client

## [0.5.3] - 2019-12-20
pyIncore release for IN-CORE v1.0

### Added

- CHANGELOG, CONTRIBUTORS, and LICENSE

## [0.5.2] - 2019-10-17

## [0.5.1] - 2019-09-11

## [0.5.0] - 2019-08-29

## [0.4.1] - 2019-08-15

## [0.4.0] - 2019-07-25

## [0.3.0] - 2019-04-26

## [0.2.0] - 2019-03-13

<|MERGE_RESOLUTION|>--- conflicted
+++ resolved
@@ -11,17 +11,14 @@
 - Added pycodestyle tests to ensure we follow PEP-8 style guide [INCORE1-650](https://opensource.ncsa.illinois.edu/jira/browse/INCORE1-650)
 
 ### Changed
-<<<<<<< HEAD
 - Refactoring pipeline damage analyses to use local dfr3 classes and methods; adding corresponding test folder and
  tests [INCORE1-665](https://opensource.ncsa.illinois.edu/jira/browse/INCORE1-665) 
 - Refactoring tornado epn damage analyses to use local dfr3 classes and methods; adding corresponding test folder
  and tests [INCORE1-667](https://opensource.ncsa.illinois.edu/jira/browse/INCORE1-667) 
-=======
 - Refactoring road damage analyses to use local dfr3 classes and methods; adding corresponding test folder and
  tests [INCORE1-680](https://opensource.ncsa.illinois.edu/jira/browse/INCORE1-680) 
 - Refactoring tornado epn damage analyses to use local dfr3 classes and methods; adding corresponding test
  folder and tests [INCORE1-667](https://opensource.ncsa.illinois.edu/jira/browse/INCORE1-667) 
->>>>>>> cb3f48c4
 - Refactoring nonstructural building damage analyses to use local dfr3 classes and methods; adding corresponding
  test folder and tests [INCORE1-664](https://opensource.ncsa.illinois.edu/jira/browse/INCORE1-664) 
 - Refactoring bridge damage analyses to use local dfr3 classes and methods; adding corresponding test folder and
