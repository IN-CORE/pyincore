--- conflicted
+++ resolved
@@ -5,22 +5,16 @@
 The format is based on [Keep a Changelog](http://keepachangelog.com/)
 and this project adheres to [Semantic Versioning](http://semver.org/).
 
-<<<<<<< HEAD
 ## [Unreleased]
 
 ### Added
 - Gas Facility Damage Analysis [#568](https://github.com/IN-CORE/pyincore/issues/568)
-=======
-## [Unreleased] 
 
 ### Changed
 - join dataset has an option for only keeping the table dataset fields [#299](https://github.com/IN-CORE/pyincore/issues/299)
 
-## [Unreleased]
-
 ### Fixed
 - Permission error in clearing cache process [#563](https://github.com/IN-CORE/pyincore/issues/563)
->>>>>>> 8b88128d
 
 ## [1.18.1] - 2024-04-30
 
