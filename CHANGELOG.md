--- conflicted
+++ resolved
@@ -6,17 +6,14 @@
 and this project adheres to [Semantic Versioning](http://semver.org/).
 
 ## [Unreleased]
-<<<<<<< HEAD
 ### Added
 - Create GUID field in geopackage file [#478](https://github.com/IN-CORE/pyincore/issues/478)
-=======
 
 ### Changed
 - Tornado and Earthquake model [#474](https://github.com/IN-CORE/pyincore/issues/474)
 
 ### Fixed
 - Fix semantics search pytest by switching to an existing search term 
->>>>>>> 755d44ef
 
 
 ## [1.15.1] - 2023-12-20 
