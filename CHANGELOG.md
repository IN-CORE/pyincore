--- conflicted
+++ resolved
@@ -11,14 +11,12 @@
 ### Changed
 - Properly set the output dataset in Building Portfolio Recovery Analysis [#423](https://github.com/IN-CORE/pyincore/issues/423)
 
-<<<<<<< HEAD
 ### Added
 - Add support for hazard object input from local and remote for building damage analysis [#427](https://github.com/IN-CORE/pyincore/issues/427)
-=======
+
 ### Fixed
 - CGE warning that using series is deprecated and will raise a type error [#357](https://github.com/IN-CORE/pyincore/issues/357)
 
->>>>>>> 6807871f
 
 ## [1.13.0] - 2023-10-11
 
