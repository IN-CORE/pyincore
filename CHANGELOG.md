# Change Log

All notable changes to this project will be documented in this file.

The format is based on [Keep a Changelog](http://keepachangelog.com/)
and this project adheres to [Semantic Versioning](http://semver.org/).

<<<<<<< HEAD

## [Unreleased]

### Changed
- Remove unused insecure IN-CORE client [#581](https://github.com/IN-CORE/pyincore/issues/581)
=======
## [Unreleased]

### Added
- Apply Black formatter [#589](https://github.com/IN-CORE/pyincore/issues/589)
>>>>>>> 319b7562


## [1.19.0] - 2024-06-12

### Changed
- Rename Social Vulnerability Analysis to Social Vulnerability Index Analysis [#556](https://github.com/IN-CORE/pyincore/issues/556)
- Join dataset has an option for only keeping the table dataset fields [#299](https://github.com/IN-CORE/pyincore/issues/299)
- Update Non-structural Building Damage to support flood [#562](https://github.com/IN-CORE/pyincore/issues/562)
- Update flood input to non-structural building damage for combined wind-wave-surge building [#566](https://github.com/IN-CORE/pyincore/issues/566)
- Rename transportation recovery analysis to traffic flow recovery analysis [#558](https://github.com/IN-CORE/pyincore/issues/558)
- Rename Monte Carlo Failure Probability to Monte Carlo Limit State Probability [#557](https://github.com/IN-CORE/pyincore/issues/557)
- Rename Housing Recovery to Housing Valuation Recovery Analysis [#560](https://github.com/IN-CORE/pyincore/issues/560)
- Rename Building Portfolio Analysis to Building Cluster Recovery Analysis [#559](https://github.com/IN-CORE/pyincore/issues/559)
- Rename nonstructural building damage [#537](https://github.com/IN-CORE/pyincore/issues/537)
- Rename building damage to building structural damage [#561](https://github.com/IN-CORE/pyincore/issues/561)

### Added
- Gas Facility Damage Analysis [#568](https://github.com/IN-CORE/pyincore/issues/568)
- Copyrights to transportation recovery analysis [#579](https://github.com/IN-CORE/pyincore/issues/579)
- Buyout Model Analyses [#539](https://github.com/IN-CORE/pyincore/issues/539)
- Google Analytics to the documentation site [#547](https://github.com/IN-CORE/pyincore/issues/547)

### Fixed
- Permission error in clearing cache process [#563](https://github.com/IN-CORE/pyincore/issues/563)
- Out of index error in dfr3 service's property conversion when the rule is not found [#555](https://github.com/IN-CORE/pyincore/issues/555)


## [1.18.1] - 2024-04-30

### Changed
- Name of Joplin Empirical Restoration Analysis to Joplin Empirical Building Restoration Analysis [#538](https://github.com/IN-CORE/pyincore/issues/538)

### Added
- MlEnabledCgeSlc, CoreCGEML, and CGEMLFileUtil Documentation for sphinx [#542](https://github.com/IN-CORE/pyincore/issues/542)
- Add support for choice dislocation and unsafe occupancy in the population dislocation analysis [#525](https://github.com/IN-CORE/pyincore/issues/525)

### Fixed
- Permission error when deleting dataset related files [#544](https://github.com/IN-CORE/pyincore/issues/544)
- Unnecessary dependency in setup.py [#519](https://github.com/IN-CORE/pyincore/issues/519)


## [1.18.0] - 2024-04-03

### Added
- Add CoreCGEML module [#468](https://github.com/IN-CORE/pyincore/issues/468)
- Add ML enabled SLC CGE [#508](https://github.com/IN-CORE/pyincore/issues/508)
- More mathematical functions for the DFR3 expression evaluation [#531](https://github.com/IN-CORE/pyincore/issues/531)

### Changed
- Need to use left join so the building number stays the same [#514](https://github.com/IN-CORE/pyincore/issues/541)
- Building Functionality column renaming [#510](https://github.com/IN-CORE/pyincore/issues/510)
- Update the post-processing step for generating population dislocation map layer [#526](https://github.com/IN-CORE/pyincore/issues/526)

### Fixed
- Fixed JWT token validation [#529](https://github.com/IN-CORE/pyincore/issues/529)

## [1.17.0] - 2024-02-22

### Added
- New function in DataprocessUtil to generate FEMA table for Galveston Community App [#488](https://github.com/IN-CORE/pyincore/issues/488)

### Fixed
- Refactoring tornadoepndamage for hazardDatasets [#495](https://github.com/IN-CORE/pyincore/issues/495)

### Changed
- Retrofitted Building Damage [#469](https://github.com/IN-CORE/pyincore/issues/469) 
- Optimize building damage performance [#513](https://github.com/IN-CORE/pyincore/issues/513)


## [1.16.0] - 2024-02-07

### Added
- Create GUID field in geopackage file [#478](https://github.com/IN-CORE/pyincore/issues/478)

### Changed
- Tornado and Earthquake model [#474](https://github.com/IN-CORE/pyincore/issues/474)
- Disable methods interact with services if in offline mode [#458](https://github.com/IN-CORE/pyincore/issues/458)

### Fixed
- Fix semantics search pytest by switching to an existing search term 


## [1.15.1] - 2023-12-20 

### Fixed
- Fix NCI Functionality [#463](https://github.com/IN-CORE/pyincore/issues/463)


## [1.15.0] - 2023-12-13

### Added
- Add hazard models to documentation [#448](https://github.com/IN-CORE/pyincore/issues/448)

### Changed
- Upgrade python version from 3.6 to 3.9 [#447](https://github.com/IN-CORE/pyincore/issues/447)
- Enable offline mode for pyincore [#455](https://github.com/IN-CORE/pyincore/issues/455)
- Update MCS analysis to output only required columns for `failure_probability` [#401](https://github.com/IN-CORE/pyincore/issues/401)
- Update CommercialBuildingRecovery to input damage results as a required dataset [#460](https://github.com/IN-CORE/pyincore/issues/460)


## [1.14.0] - 2023-11-08

### Changed
- Properly set the output dataset in Building Portfolio Recovery Analysis [#423](https://github.com/IN-CORE/pyincore/issues/423)
- Dependency clean up [#431](https://github.com/IN-CORE/pyincore/issues/431)

### Added
- Add support for hazard object input from local and remote for building damage analysis [#427](https://github.com/IN-CORE/pyincore/issues/427)

### Fixed
- CGE warning that using series is deprecated and will raise a type error [#357](https://github.com/IN-CORE/pyincore/issues/357)
- Pytest fix in workflow [#425](https://github.com/IN-CORE/pyincore/issues/425)
- Mapping rule to match local repair curve [#438](https://github.com/IN-CORE/pyincore/issues/438)
- Local tornado x and y axis reversed [#439](https://github.com/IN-CORE/pyincore/issues/439)


## [1.13.0] - 2023-10-11

### Changed
- Refactoring the INDP dislocation time mode function to accept different parameters as input [#388](https://github.com/IN-CORE/pyincore/issues/388)

### Added
- Add commercial recovery analysis [#395](https://github.com/IN-CORE/pyincore/issues/395)
- Capability to support for local hazard [#404](https://github.com/IN-CORE/pyincore/issues/404)
- Add support for local hazard with backward compatibility to analyses [#415](https://github.com/IN-CORE/pyincore/issues/415)

### Fixed
- Aggregate hazard exposure column for non-structural building damage analysis to avoid column name cutoff and chaining issue with mean damage [#393](https://github.com/IN-CORE/pyincore/issues/393)


## [1.12.0] - 2023-08-16

### Added
- Add Semantic Module to interact with Semantic service [#361](https://github.com/IN-CORE/pyincore/issues/361)
- Method to get allow Hazard demands from hazard service [#363](https://github.com/IN-CORE/pyincore/issues/363)
- Interdependent Network Design Problem (INDP) [#49](https://github.com/IN-CORE/pyincore/issues/49)

### Fixed
- Post-processing cluster fuction handle empty rows from mcs [#365](https://github.com/IN-CORE/pyincore/issues/365)
- Expose all the incore client parameters [#295](https://github.com/IN-CORE/pyincore/issues/295)
- Fixed testing datasets not being cleaned in the database [#367](https://github.com/IN-CORE/pyincore/issues/367)
- Mismatching spec types in the get_spec method [#383](https://github.com/IN-CORE/pyincore/issues/383)
- Space services methods missing timeout parameters [#375](https://github.com/IN-CORE/pyincore/issues/375)
- Fixed conda dependency issues for Python 3.10 and 3.11 [#343](https://github.com/IN-CORE/pyincore/issues/343)
- Fixed semantic service unit test to handle response object [#386](https://github.com/IN-CORE/pyincore/issues/386)
- Fixed conda publish action [#381](https://github.com/IN-CORE/pyincore/issues/381)

### Changed
- Changed github workflow pytests base from miniconda to micromamba [#378](https://github.com/IN-CORE/pyincore/issues/378)
- Moved `return_http_response` to a single file in utils named `http_util.py` [#384](https://github.com/IN-CORE/pyincore/issues/384)


## [1.11.0] - 2023-06-14

### Added
- Added a name extension for combined wind, wave, surge building damage analysis [#308](https://github.com/IN-CORE/pyincore/issues/308)
- Added error handeling after a request completes in services and the client [#324](https://github.com/IN-CORE/pyincore/issues/324)
- Electric Power Facility Repair Cost Analysis [#345](https://github.com/IN-CORE/pyincore/issues/345)
- Water Facility Repair Cost Analysis [#349](https://github.com/IN-CORE/pyincore/issues/349)
- Water Pipeline Repair Cost Analysis [#351](https://github.com/IN-CORE/pyincore/issues/351)

### Fixed
- TransportationRecovery analysis fails to run with concatentation error [#292](https://github.com/IN-CORE/pyincore/issues/292)
- Fix NCI Functionality float value not iterable error [#291](https://github.com/IN-CORE/pyincore/issues/291)
- Broken analyses related to pandas 2.0 update [#310](https://github.com/IN-CORE/pyincore/issues/310)
- Mean damage should handle buildings that don't have damage probabilities [#131](https://github.com/IN-CORE/pyincore/issues/131)
- Updated check to see if string is float cos outputs where all NaN [#347](https://github.com/IN-CORE/pyincore/issues/347)

## [1.10.0] - 2023-04-21

### Added
- Added Galveston Capital Shock and CGE models as a submodule[#239](https://github.com/IN-CORE/pyincore/issues/239)

### Fixed
- CGE output post process util function [#298](https://github.com/IN-CORE/pyincore/issues/298)
- Population Dislocation utility function arbitrarily assumes there will be dislocated and non-dislocated [#301](https://github.com/IN-CORE/pyincore/issues/301)
- Seaside & Joplin cge uses a fixed location for temporary files [#312](https://github.com/IN-CORE/pyincore/issues/312)
- Functional vs non-functional calculation based of failure sample now [#300](https://github.com/IN-CORE/pyincore/issues/300)
- Exposed timeout and kwargs parameter for incore client methods [#295](https://github.com/IN-CORE/pyincore/issues/295)

## [1.9.0] - 2023-03-15

### Added
- Method in space service to add a dataset by space name [#273](https://github.com/IN-CORE/pyincore/issues/273)
- Method in space service to get space id by space name [#272](https://github.com/IN-CORE/pyincore/issues/272)
- Method in space service to remove dataset from the space [#283](https://github.com/IN-CORE/pyincore/issues/283)
- Method in space service to remove dataset by space name [#284](https://github.com/IN-CORE/pyincore/issues/284)
- Combined wind, surge-wave, and flood building loss [#276](https://github.com/IN-CORE/pyincore/issues/276)

### Changed
- Rewrote clustering utility function to use flexible archetype column [#247](https://github.com/IN-CORE/pyincore/issues/247)
- Made documentation containter to use requirements instead of environemt [#257](https://github.com/IN-CORE/pyincore/issues/257)
- Parallelized the HHRS analysis [#268](https://github.com/IN-CORE/pyincore/issues/268)
- Updated Salt Lake City CGE [#281](https://github.com/IN-CORE/pyincore/issues/281)
- Tested hurricane windfield test methods [#100](https://github.com/IN-CORE/incore-services/issues/100)
- Updatd Salt Lake City CGE formatting and handled infeasible case  [#287](https://github.com/IN-CORE/pyincore/issues/287)

### Fixed
- Duplicate input spec for housing recovery sequential model [#263](https://github.com/IN-CORE/pyincore/issues/263)
- Updated building economic loss analysis to handle case when no occupancy multiplier is provided [#274](https://github.com/IN-CORE/pyincore/issues/274)

## [1.8.0] - 2022-11-16

### Changed
- Enable liquefaction for bridge earthquake damage [#226](https://github.com/IN-CORE/pyincore/issues/226)

### Fixed
- Added missing output spec description for EPF damage [#107](https://github.com/IN-CORE/pyincore/issues/107)
- Removed PEP 8 warnings [#210](https://github.com/IN-CORE/pyincore/issues/210)

## [1.7.0] - 2022-09-14

### Added
- EPN-WDS network cascading interdependency functionality analysis working with MMSA Shelby [#197](https://github.com/IN-CORE/pyincore/issues/197)
- Combined building damage for wind, wave and surge working with Galveston [#199](https://github.com/IN-CORE/pyincore/issues/199)

### Changed
- Improved validation of list types with nested sub-types in get_spec [#180](https://github.com/IN-CORE/pyincore/issues/180)
- Format test for the code simplified to include all the paths [#193](https://github.com/IN-CORE/pyincore/issues/193)
- Enable Hurricane in EPF damage [#200](https://github.com/IN-CORE/pyincore/issues/200)
- Refactored caching mechanism to separate datasets by specifying hashed repository names. [#196](https://github.com/IN-CORE/pyincore/issues/196)

## [1.6.0] - 2022-07-27

### Added
- Pipeline functionality analysis working with MMSA Shelby buried pipelines [#175](https://github.com/IN-CORE/pyincore/issues/175)
- Electric power network functionality analysis working with MMSA Shelby [#178](https://github.com/IN-CORE/pyincore/issues/178)
- Water facility network functionality analysis working with MMSA Shelby [#103](https://github.com/IN-CORE/pyincore/issues/103)

### Changed
- Network utils refactored to use network dataset [#149](https://github.com/IN-CORE/pyincore/issues/149)
- EPF restoration uses damage to compute discretized functionality [#169](https://github.com/IN-CORE/pyincore/issues/169)
- Water facility restoration uses damage to compute discretized functionality [#170](https://github.com/IN-CORE/pyincore/issues/170)
- Household-level housing sequential recovery uses social vulnerability analysis result [#168](https://github.com/IN-CORE/pyincore/issues/168)
- Social vulnerability no longer requires year, state, county and census tract as input parameters [#152](https://github.com/IN-CORE/pyincore/pull/156)

### Fixed
- Fix data type of Census input dataset to CSV [#166](https://github.com/IN-CORE/pyincore/issues/166)
- MCS handles empty rows in the input dataset [#195](https://github.com/IN-CORE/pyincore/issues/195)

## [1.5.0] - 2022-06-29

### Added
- PyPi description and README.rst [#150](https://github.com/IN-CORE/pyincore/issues/150)
- Earthquake liquefaction to building damage analysis [#155](https://github.com/IN-CORE/pyincore/issues/155)
- When releases are made, now push builds to pypi (or testpypi) automatically

### Changed
- Made pyincore build with legacy naming for pypi publish [#138](https://github.com/IN-CORE/pyincore/issues/138)
- Network dataset's sub category's dataType has been changed from networkType to dataType [#145](https://github.com/IN-CORE/pyincore/issues/145)
- Tornado EPN damage analysis uses network dataset instead of link, node, graph datasets [#147](https://github.com/IN-CORE/pyincore/issues/147)
- Building functionality to compute functionality without power network [#143](https://github.com/IN-CORE/pyincore/issues/143)

## [1.4.1] - 2022-04-22

### Fixed
- Fix issue with data type conversion for `blockid` [#129](https://github.com/IN-CORE/pyincore/issues/129)
- Fix indentation bug at DataService [#135](https://github.com/IN-CORE/pyincore/issues/135)

## [1.4.0] - 2022-03-30

### Added
- Check to mean damage analysis to verify damage keys match inventory type and remove unsupported types [#53](https://github.com/IN-CORE/pyincore/issues/53)
- Housing recovery model analysis [#99](https://github.com/IN-CORE/pyincore/issues/99)
- Social vulnerability analysis [#106](https://github.com/IN-CORE/pyincore/issues/106)

### Changed
- Rewrite the EPF and WF restoration model [#100](https://github.com/IN-CORE/pyincore/issues/100)
- Index and improve the performance of restoration util [#113](https://github.com/IN-CORE/pyincore/issues/113)
- Update house unit allocation id [#116](https://github.com/IN-CORE/pyincore/issues/116)

### Fixed
- Fix shapely deprecation error with tornadoepn analysis [#40](https://github.com/IN-CORE/pyincore/issues/40)
- Fix Building economic loss multipliers [#91](https://github.com/IN-CORE/pyincore/issues/91)
- Fix Pandas future warning: dtype in Series [#96](https://github.com/IN-CORE/pyincore/issues/96)
- Fix Pandas future warning: append method [#97](https://github.com/IN-CORE/pyincore/issues/96)
- Fix Population dislocation typo [#112](https://github.com/IN-CORE/pyincore/issues/112)
- Seaside cge displays wrong units in the output [#118](https://github.com/IN-CORE/pyincore/issues/118)
- Fix csv save in Housing recovery analysis [#124](https://github.com/IN-CORE/pyincore/issues/124)


## [1.3.0] - 2022-02-07

### Added
- Water facility restoration model [#76](https://github.com/IN-CORE/pyincore/issues/76)
- Electric power facility model [#77](https://github.com/IN-CORE/pyincore/issues/77)
- Water pipeline restoration model [#78](https://github.com/IN-CORE/pyincore/issues/78)

### Changed
- Update building econ loss to include non structural and content damage [51](https://github.com/IN-CORE/pyincore/issues/51)
- Rename master branch to main [#67](https://github.com/IN-CORE/pyincore/issues/67)
- update fragility specific functions so it deals with the service deprecations and using common DFR3Curve classes [#69](https://github.com/IN-CORE/pyincore/issues/69)
- Support for Restoration curves in pyincore. Included pytests [#71](https://github.com/IN-CORE/pyincore/issues/71)

### Fixed
- Pipeline damage with repair rate only computes total repairs when including liquefaction [#63](https://github.com/IN-CORE/pyincore/issues/63)
- Fix total population dislocation is Null [#72](https://github.com/IN-CORE/pyincore/issues/72)
- Fixed PEP8 issues [#81](https://github.com/IN-CORE/pyincore/issues/81)

## [1.2.0] - 2021-12-15

### Added
- Vacant household category to population dislocation output [#43](https://github.com/IN-CORE/pyincore/issues/43)
- Input dataset with target functionality for Joplin empirical restoration [#56](https://github.com/IN-CORE/pyincore/issues/56)
- Multi-objective retrofit optimization analysis [#19](https://github.com/IN-CORE/pyincore/issues/19)

### Fixed
- EPFDamage to remove deprecated LS/DS code and properly handle liquefaction [#32](https://github.com/IN-CORE/pyincore/issues/32)
- Automatic build for pyincore documentation docker [#61](https://github.com/IN-CORE/pyincore/issues/61)
- Fix get_building_period() method to work with new-format Fragility curves [#15](https://github.com/IN-CORE/pyincore/issues/15)

## [1.1.0] - 2021-10-27

### Added
- Convert HUA and PD outputs to JSON [#9](https://github.com/IN-CORE/pyincore/issues/9)
- Convert population dislocation output to heatmap [#3](https://github.com/IN-CORE/pyincore/issues/3)
- Joplin empirical restoration analysis [#28](https://github.com/IN-CORE/pyincore/issues/28)
- GitHub action to run unit tests [#26](https://github.com/IN-CORE/pyincore/issues/26)
- GitHub action to build documentation [#23](https://github.com/IN-CORE/pyincore/issues/23)
- Conda recipe [#17](https://github.com/IN-CORE/pyincore/issues/17)

### Changed
- Percent change in utils converting CGE output to JSON [#34](https://github.com/IN-CORE/pyincore/issues/34)
- Show API response messages that services return [#6](https://github.com/IN-CORE/pyincore/issues/6)
- Removed deprecated methods [#7](https://github.com/IN-CORE/pyincore/issues/7)

### Fixed
- Pass dataset type as parameter to from_dataframe method [#8](https://github.com/IN-CORE/pyincore/issues/8)
- PEP8 styling issues [#20](https://github.com/IN-CORE/pyincore/issues/20)
- Corrections to residential building recovery [#25](https://github.com/IN-CORE/pyincore/issues/25)

## [1.0.0] - 2021-08-31
### Changed
- Improve runtime efficiency of residential recovery analysis [INCORE1-1339](https://opensource.ncsa.illinois.edu/jira/browse/INCORE1-1339)

### Added
- Allow users to specify seed value for tornado using hazard service [INCORE1-1374](https://opensource.ncsa.illinois.edu/jira/browse/INCORE1-1374)
- Create auto docker build and push script for pyincore docs [INCORE1-1348](https://opensource.ncsa.illinois.edu/jira/browse/INCORE1-1348)
- Convert CGE analysis output to JSON  [INCORE1-1370](https://opensource.ncsa.illinois.edu/jira/browse/INCORE1-1370)
- Apply hazard exposure to all analyses [INCORE1-1376](https://opensource.ncsa.illinois.edu/jira/browse/INCORE1-1376)

### Fixed
- Apply PEP8 formatting consistently across codebase [INCORE1-1231](https://opensource.ncsa.illinois.edu/jira/browse/INCORE1-1231)
- Regularize application of liquefaction for fragility curves across various analyses [INCORE1-1264](https://opensource.ncsa.illinois.edu/jira/browse/INCORE1-1264)
- Change `math.exp(0)` to 0 in all MMSA bridge DFR3 curves [INCORE1-1377](https://opensource.ncsa.illinois.edu/jira/browse/INCORE1-1377)
- Change types of capital shock files in Joplin and Seaside CGE to `incore:capitalShocks` [INCORE1-1388](https://opensource.ncsa.illinois.edu/jira/browse/INCORE1-1388)

## [0.9.6] - 2021-08-04
### Fixed
- Docstrings for technical manual when rendering some method parameters [INCORE1-1333](https://opensource.ncsa.illinois.edu/jira/browse/INCORE1-1333)
- A bug related to mean damage analysis [INCORE1-1317](https://opensource.ncsa.illinois.edu/jira/browse/INCORE1-1317)

## [0.9.5] - 2021-07-28
### Changed
- Handle no hazard exposure cases [INCORE1-1130](https://opensource.ncsa.illinois.edu/jira/browse/INCORE1-1130)
- Modify bridge damage to support MMSA bridge damage [INCORE1-1269](https://opensource.ncsa.illinois.edu/jira/browse/INCORE1-1269) 
- update python version in requirements [INCORE1-1270](https://opensource.ncsa.illinois.edu/jira/browse/INCORE1-1270)
- Rename residential recovery analysis [INCORE1-1322](https://opensource.ncsa.illinois.edu/jira/browse/INCORE1-1322)
- Rename household-level housing serial recovery to sequential [INCORE1-1323](https://opensource.ncsa.illinois.edu/jira/browse/INCORE1-1323)

### Added
- Samples max damage states as an output for monte carlo analysis [INCORE1-1266](https://opensource.ncsa.illinois.edu/jira/browse/INCORE1-1266)
- Create joplin residential recovery analysis [INCORE1-1274](https://opensource.ncsa.illinois.edu/jira/browse/INCORE1-1274)
- Integrate household-level housing recovery sequential model [INCORE1-1275](https://opensource.ncsa.illinois.edu/jira/browse/INCORE1-1275)
- pyincore-data reference link in pyincore doc [INCORE1-1298](https://opensource.ncsa.illinois.edu/jira/browse/INCORE1-1298)
- Links to analyses to pyincore doc [INCORE1-1307](https://opensource.ncsa.illinois.edu/jira/browse/INCORE1-1307)

### Fixed
- Micromamba build with version 0.15.2 [INCORE1-1315](https://opensource.ncsa.illinois.edu/jira/browse/INCORE1-1315)
- Failing pytests such as posting legacy dfr3 curves, and GET tornado values [INCORE1-1319](https://opensource.ncsa.illinois.edu/jira/browse/INCORE1-1319)


## [0.9.4] - 2021-06-16
### Added
- Support refactored fragility curves for water facility damage [INCORE1-1063](https://opensource.ncsa.illinois.edu/jira/browse/INCORE1-1063)
- Support refactored fragility curves for pipeline damage [INCORE1-1057](https://opensource.ncsa.illinois.edu/jira/browse/INCORE1-1057)
- Support refactored fragility curves for non-structural building damage [INCORE1-1060](https://opensource.ncsa.illinois.edu/jira/browse/INCORE1-1060)
- Support refactored fragility curves for road damage [INCORE1-1180](https://opensource.ncsa.illinois.edu/jira/browse/INCORE1-1180)
- Support refactored fragility curves for Tornado EPN damage [INCORE1-1062](https://opensource.ncsa.illinois.edu/jira/browse/INCORE1-1062)
- Support Add refactored fragility curves for pipeline repair rate analysis [INCORE1-1165](https://opensource.ncsa.illinois.edu/jira/browse/INCORE1-1065)

### Changed
- Merge roadway failure analysis into road damage [INCORE1-1180](https://opensource.ncsa.illinois.edu/jira/browse/INCORE1-1180)
- Damage calculation not subject to the upper/lowercase of the demand types and other fragility curve parameters [INCORE1-1221](https://opensource.ncsa.illinois.edu/jira/browse/INCORE1-1221)

### Fixed
- Calculate building period and conjugate it with "SA" to form the correct demand type [INCORE1-1240](https://opensource.ncsa.illinois.edu/jira/browse/INCORE1-1240) 


## [0.9.3] - 2021-05-21
### Changed
- Split epf damage output to json and csv, rename LS/DS [INCORE1-1136](https://opensource.ncsa.illinois.edu/jira/browse/INCORE1-1136)
- Split non-structural damage output to json and csv, rename LS/DS [INCORE1-1137](https://opensource.ncsa.illinois.edu/jira/browse/INCORE1-1137)
- Split pipeline damage output to json and csv, rename LS/DS [INCORE1-1138](https://opensource.ncsa.illinois.edu/jira/browse/INCORE1-1138)
- Split pipeline repair rate analysis output to json and csv, rename LS/DS [INCORE1-1139](https://opensource.ncsa.illinois.edu/jira/browse/INCORE1-1139)
- Split road damage output to json and csv, rename LS/DS [INCORE1-1140](https://opensource.ncsa.illinois.edu/jira/browse/INCORE1-1140)
- Split road failure analysis output to json and csv, rename LS/DS [INCORE1-1141](https://opensource.ncsa.illinois.edu/jira/browse/INCORE1-1141)
- Split tornado EPN damage output to json and csv, rename LS/DS [INCORE1-1142](https://opensource.ncsa.illinois.edu/jira/browse/INCORE1-1142)
- Split water facility damage output to json and csv, rename LS/DS [INCORE1-1143](https://opensource.ncsa.illinois.edu/jira/browse/INCORE1-1143)
- Optimize damage interval calculation method code [INCORE1-1165](https://opensource.ncsa.illinois.edu/jira/browse/INCORE1-1165)
- Renaming the json format damage output to new dataType [INCORE-1190](https://opensource.ncsa.illinois.edu/jira/browse/INCORE1-1190)

### Added
- seed number in Monte Carlo simulation [INCORE1-1086](https://opensource.ncsa.illinois.edu/jira/browse/INCORE1-1086)
- support retrofit strategy in building damage [INCORE1-1149](https://opensource.ncsa.illinois.edu/jira/browse/INCORE1-1149)
- enable parsing new format of fragility mapping rules with explicity booleans [INCORE1-1178](https://opensource.ncsa.illinois.edu/jira/browse/INCORE1-1178)

### Fixed
- Fix broken unit test in test_dataservice [INCORE1-1147](https://opensource.ncsa.illinois.edu/jira/browse/INCORE1-1147)


## [0.9.2] - 2021-04-22

### Fixed
- Manual and pyincore-viz links in documentation [INCORE1-1122](https://opensource.ncsa.illinois.edu/jira/browse/INCORE1-1122)
- Relationship between dsf and huestimate variables in Population dislocation analysis [INCORE1-1123](https://opensource.ncsa.illinois.edu/jira/browse/INCORE1-1123)

## [0.9.1] - 2021-04-09
### Added
- Support bridge hurricane damage and calculation from refactored fragility curves [INCORE1-1058](https://opensource.ncsa.illinois.edu/jira/browse/INCORE1-1058)
- Create utility method to join table and shapefile [INCORE1-1080](https://opensource.ncsa.illinois.edu/jira/browse/INCORE1-1080)
- Dependencies in requirement.txt [INCORE1-1108](https://opensource.ncsa.illinois.edu/jira/browse/INCORE1-1108)

### Changed
- EPF damage using bulk hazard values methods and support refactored fragility curves [INCORE1-1059](https://opensource.ncsa.illinois.edu/jira/browse/INCORE1-1059)
- Modules in pyincore documentation [INCORE1-867](https://opensource.ncsa.illinois.edu/jira/browse/INCORE1-867)
- Random number generator method in social analyses [INCORE1-1040](https://opensource.ncsa.illinois.edu/jira/browse/INCORE1-1040)
- Data processing utility methods to handle max damage state extraction and clustering [INCORE1-1079](https://opensource.ncsa.illinois.edu/jira/browse/INCORE1-1079)
- Building Functionality Code using pandas index for performance improvement [INCORE1-1083](https://opensource.ncsa.illinois.edu/jira/browse/INCORE1-1083)

### Fixed
- Use Decimal package when calculating DS from LS to avoid rounding issue [INCORE1-1033](https://opensource.ncsa.illinois.edu/jira/browse/INCORE1-1003)
- Overlapping limit state probability curves [INCORE1-1006](https://opensource.ncsa.illinois.edu/jira/browse/INCORE1-1006)
- Dataset Object get_dataframe_from_shapefile method returns GeoDataframe without CRS [INCORE1-1069](https://opensource.ncsa.illinois.edu/jira/browse/INCORE1-1069)
- Pytest for network dataset [INCORE1-1078](https://opensource.ncsa.illinois.edu/jira/browse/INCORE1-1078)


## [0.9.0] - 2021-02-28
### Added
- Class and methods to handle equation based fragilities [INCORE1-805] (https://opensource.ncsa.illinois.edu/jira/browse/INCORE1-805)
- Methods to get bulk hazard values from hazard endpoints [INCORE1-923] (https://opensource.ncsa.illinois.edu/jira/browse/INCORE1-923)
- Support hurricane in Building Damage analysis [INCORE1-696] (https://opensource.ncsa.illinois.edu/jira/browse/INCORE1-696)
- Support flood in Building Damage analysis [INCORE1-982] (https://opensource.ncsa.illinois.edu/jira/browse/INCORE1-982)
- Convert building damage output to have 3 limit state and 4 damage state [INCORE1-871] (https://opensource.ncsa.illinois.edu/jira/browse/INCORE1-871)
- Split building damage output two files: a csv table with damage results, and a json formatted file with supplemental information [INCORE1-969] (https://opensource.ncsa.illinois.edu/jira/browse/INCORE1-969)
- A utility method to add GUID (Global Unique ID) to inventory dataset in ESRI Shapefile format [INCORE1-978] (https://opensource.ncsa.illinois.edu/jira/browse/INCORE1-978)
- Utility method to do archetype mapping [INCORE1-913] (https://opensource.ncsa.illinois.edu/jira/browse/INCORE1-913)

### Changed
- Demand types and units on fragility model changed from string to list [INCORE1-946] (https://opensource.ncsa.illinois.edu/jira/browse/INCORE1-946)
- Change insignificant damage probability in population dislocation [INCORE1-907] (https://opensource.ncsa.illinois.edu/jira/browse/INCORE-907)
- Replace building inventory csv with shape file in Housing Unit Allocation [INCORE1-977] (https://opensource.ncsa.illinois.edu/jira/browse/INCORE-977)
- Move test scripts from analyses to test analyses [INCORE1-987] (https://opensource.ncsa.illinois.edu/jira/browse/INCORE-987)
- Update precision of damage states, limit states and hazard values to a max of 5 digits [INCORE1-985] (https://opensource.ncsa.illinois.edu/jira/browse/INCORE1-985)

### Fixed
- CGE analysis for Joplin and Seaside uses the system temp folder for temporary file instead of the installation folder [INCORE1-980] (https://opensource.ncsa.illinois.edu/jira/browse/INCORE1-980)

## [0.8.1] - 2020-10-21

### Added
- Building direct economic loss analysis [INCORE1-442](https://opensource.ncsa.illinois.edu/jira/browse/INCORE1-442)
- Seaside cge analysis [INCORE1-651](https://opensource.ncsa.illinois.edu/jira/browse/INCORE1-651)

### Changed
- Updated Joplin CGE analysis outputs and updated the assignment of ipopt path with shutil [INCORE1-731](https://opensource.ncsa.illinois.edu/jira/browse/INCORE1-731)
- Updated Pytests to delete created datasets[INCORE1-784](https://opensource.ncsa.illinois.edu/jira/browse/INCORE1-784)
- Added missing fields in fragilitycurveset class [INCORE1-792](https://opensource.ncsa.illinois.edu/jira/browse/INCORE1-792)
- Updated dataset types to match changes in mongo dev [INCORE1-806](https://opensource.ncsa.illinois.edu/jira/browse/INCORE1-806)

### Fixed
- Typos in damage probabily calculation [INCORE1-781](https://opensource.ncsa.illinois.edu/jira/browse/INCORE1-781)
- pytest client initialization by adding a conftest.py file in the pytests root folder [INCORE1-789](https://opensource.ncsa.illinois.edu/jira/browse/INCORE1-789)

## [0.8.0] - 2020-09-04

### Removed
- Clean up redundant method in analysisutil [INCORE1-732](https://opensource.ncsa.illinois.edu/jira/browse/INCORE1-732)

### Added
- \_\_version__ property to show pyincore version. IncoreClient will print the detected version [INCORE1-520](https://opensource.ncsa.illinois.edu/jira/browse/INCORE1-520)
- Building Functionality analysis outputs functionality samples as an additional result [INCORE1-734](https://opensource.ncsa.illinois.edu/jira/browse/INCORE1-734)
- Python method to interact with flood endpoints in hazard service [INCORE1-747](https://opensource.ncsa.illinois
.edu/jira/browse/INCORE1-747)

### Changed
- Calculate multiple limit states of custom expression fragility curves [INCORE1-682](https://opensource.ncsa.illinois.edu/jira/browse/INCORE1-682) 
- Updated docstrings to include all hazards that each support [INCORE1-708](https://opensource.ncsa.illinois.edu/jira/browse/INCORE1-708)

## [0.7.0] - 2020-07-31

### Added
- Wrapper methods for hurricane endpoints and their pytests [INCORE1-698](https://opensource.ncsa.illinois.edu/jira/browse/INCORE1-698)
- Road damage by hurricane inundation [INCORE1-697](https://opensource.ncsa.illinois.edu/jira/browse/INCORE1-697)
- Docker build and release scripts [INCORE1-709](https://opensource.ncsa.illinois.edu/jira/browse/INCORE1-709).  
- Capital shocks analysis [INCORE1-691](https://opensource.ncsa.illinois.edu/jira/browse/INCORE1-691).

### Changed
- Allow more input data types for MC failure probability; Add a failure state output for each sample [INCORE1-695](https://opensource.ncsa.illinois.edu/jira/browse/INCORE1-695)
- Modify input dataset for building functionality analysis [INCORE1-700](https://opensource.ncsa.illinois.edu/jira/browse/INCORE1-700)
- Updated Joplin CGE for new capital shocks output [INCORE1-718](https://opensource.ncsa.illinois.edu/jira/browse/INCORE1-718)

## [0.6.4] - 2020-06-30

### Added
- Added pycodestyle tests to ensure we follow PEP-8 style guide [INCORE1-650](https://opensource.ncsa.illinois.edu/jira/browse/INCORE1-650)

### Fixed
- in Dataset Class from_json_str() method, set local_file_path by either from dataservices json definition, or pass
 in local file path [INCORE1-662](https://opensource.ncsa.illinois.edu/jira/browse/INCORE1-662)

### Changed
- Replace old analyses util methods with new methods that use DFR3 Classes [INCORE1-685](https://opensource.ncsa.illinois.edu/jira/browse/INCORE1-685)
- Refactored the following analyses to use local DFR3 classes and methods; added corresponding test folder and tests.
    * Building Damage [INCORE1-644](https://opensource.ncsa.illinois.edu/jira/browse/INCORE1-644)
    * Nonstructural Building Damage [INCORE1-664](https://opensource.ncsa.illinois.edu/jira/browse/INCORE1-664)
    * Bridge Damage [INCORE1-652](https://opensource.ncsa.illinois.edu/jira/browse/INCORE1-652)
    * EPF Damage [INCORE1-663](https://opensource.ncsa.illinois.edu/jira/browse/INCORE1-663)
    * Pipeline Damage with repair rate [INCORE1-666](https://opensource.ncsa.illinois.edu/jira/browse/INCORE1-666)
    * Pipeline Damage with limit states [INCORE1-665](https://opensource.ncsa.illinois.edu/jira/browse/INCORE1-665)
    * Water Facility Damage [INCORE1-668](https://opensource.ncsa.illinois.edu/jira/browse/INCORE1-668)
    * Tornado EPN Damage [INCORE1-667](https://opensource.ncsa.illinois.edu/jira/browse/INCORE1-667)
    * Road Damage [INCORE1-680](https://opensource.ncsa.illinois.edu/jira/browse/INCORE1-680)
- Updated folder structure [INCORE1-655](https://opensource.ncsa.illinois.edu/jira/browse/INCORE1-655)
- Refactoring Tornado EPN damage format. [INCORE1-672](https://opensource.ncsa.illinois.edu/jira/browse/INCORE1-672)


## [0.6.3] - 2020-05-31

### Added
- Initial implementation of local dfr3 curve and mapping in pyincore [INCORE1-479](https://opensource.ncsa.illinois.edu/jira/browse/INCORE1-479)
- Implement conditional and parametric fragility calculation methods but not yet used in analyses [INCORE1-528](https://opensource.ncsa.illinois.edu/jira/browse/INCORE1-528)
- User warning message when mapping fails due to mismatched datatype [INCORE1-559](https://opensource.ncsa.illinois.edu/jira/browse/INCORE1-559)
- Methods to get uncertainty and variance for model based earthquakes [INCORE1-542](https://opensource.ncsa.illinois.edu/jira/browse/INCORE1-542) 
- Added network utility that contains network dataset builder. [INCORE1-576](https://opensource.ncsa.illinois.edu/jira/browse/INCORE1-576)

### Fixed
- DFR3 service will now handle empty rules better. Acceptable forms are [[]], [], [null] [INCORE1-606](https://opensource.ncsa.illinois.edu/jira/browse/INCORE1-606)

### Changed
- updated documentation modules [INCORE1-617](https://opensource.ncsa.illinois.edu/jira/browse/INCORE1-617)

## [0.6.2] - 2020-04-23

### Fixed
- pandas error when accessing missing labels in the dataframe of Joplin CGE's BB matrix [INCORE1-557](https://opensource.ncsa.illinois.edu/jira/browse/INCORE1-557)
- make sure in various places that version is bumped up to 0.6.2

## [0.6.1] - 2020-03-31

### Fixed
- fix liquefaction calculation bug in bridge damage analysis [INCORE1-535](https://opensource.ncsa.illinois.edu/jira/browse/INCORE1-535) 

### Changed
- refactored EPF damage analysis to submit batch requests to get hazard values from API [INCORE1-510](https://opensource.ncsa.illinois.edu/jira/browse/INCORE1-510)
- refactored bridge damage analysis to submit batch requests to get hazard values from API [INCORE1-500](https://opensource.ncsa.illinois.edu/jira/browse/INCORE1-500)
- refactored road damage analysis to submit batch requests to get hazard values from API [INCORE1-511](https://opensource.ncsa.illinois.edu/jira/browse/INCORE1-511)
- refactoring building damage batch processing [INCORE1-522](https://opensource.ncsa.illinois.edu/jira/browse/INCORE1-522)

## [0.6.0] - 2020-02-28

### Added

### Changed
- Refactored building damage analysis to submit batch requests to get hazard values from API [INCORE1-439](https://opensource.ncsa.illinois.edu/jira/browse/INCORE1-439)
- Moved mapping matched endpoint to pyincore side [INCORE1-474](https://opensource.ncsa.illinois.edu/jira/browse/INCORE1-474)

### Fixed
- make sure only download zip from dataservice when the zipped cached file doesn't exist [INCORE1-457](https://opensource.ncsa.illinois.edu/jira/browse/INCORE1-457)
- updated failing hazard test [INCORE1-477](https://opensource.ncsa.illinois.edu/jira/browse/INCORE1-477)

## [0.5.5] - 2020-02-10

### Added
- move inventory dfr3 curve mapping logic to pyincore side so we can phase out /match endpoint[INCORE1-474](https://opensource.ncsa.illinois.edu/jira/browse/INCORE1-474)

- Added insecure client to test against {url}:31888 when using NCSA's network. [INCORE1-455](https://opensource.ncsa.illinois.edu/jira/browse/INCORE1-455)
- Added documentation to building functionality analysis. [INCORE-435](https://opensource.ncsa.illinois.edu/jira/browse/INCORE1-435)

### Fixed

- add another layer of folder in cache folder using datasetid to differentiate 
datasets with the same name [INCORE1-433](https://opensource.ncsa.illinois.edu/jira/browse/INCORE1-433)
- Fixed link in pyIncore documentation, page refs
- Fixed end of file exception caused by analysis that run in parallel by checking validity of token on client instantiation. [INCORE1-427](https://opensource.ncsa.illinois.edu/jira/browse/INCORE1-427)
- Fixed url inconsistency in dfr3 tests
- Fixed error in reading token file in windows os [INCORE-449](https://opensource.ncsa.illinois.edu/jira/browse/INCORE1-449)
- Bug in setting fragility_key in building damage[INCORE1-456](https://opensource.ncsa.illinois.edu/jira/browse/INCORE1-456)

## [0.5.4] - 2019-12-23

### Fixed

- Update bridge damage type in MonteCarlo Analysis
- Fixed error handling with formatting problem in pyIncore Client

## [0.5.3] - 2019-12-20
pyIncore release for IN-CORE v1.0

### Added

- CHANGELOG, CONTRIBUTORS, and LICENSE

## [0.5.2] - 2019-10-17

## [0.5.1] - 2019-09-11

## [0.5.0] - 2019-08-29

## [0.4.1] - 2019-08-15

## [0.4.0] - 2019-07-25

## [0.3.0] - 2019-04-26

## [0.2.0] - 2019-03-13

<|MERGE_RESOLUTION|>--- conflicted
+++ resolved
@@ -5,18 +5,14 @@
 The format is based on [Keep a Changelog](http://keepachangelog.com/)
 and this project adheres to [Semantic Versioning](http://semver.org/).
 
-<<<<<<< HEAD
 
 ## [Unreleased]
 
 ### Changed
 - Remove unused insecure IN-CORE client [#581](https://github.com/IN-CORE/pyincore/issues/581)
-=======
-## [Unreleased]
 
 ### Added
 - Apply Black formatter [#589](https://github.com/IN-CORE/pyincore/issues/589)
->>>>>>> 319b7562
 
 
 ## [1.19.0] - 2024-06-12
