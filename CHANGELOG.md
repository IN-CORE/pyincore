--- conflicted
+++ resolved
@@ -8,11 +8,8 @@
 ## [Unreleased]
 
 ### Added
-<<<<<<< HEAD
 - Add Semantic Module to interact with Semantic service [#361](https://github.com/IN-CORE/pyincore/issues/361)
-=======
 - Method to get allow Hazard demands from hazard service [#363](https://github.com/IN-CORE/pyincore/issues/363)
->>>>>>> 4604d5ee
 
 ### Fixed
 - Expose all the incore client parameters [#295](https://github.com/IN-CORE/pyincore/issues/295)
