--- conflicted
+++ resolved
@@ -12,11 +12,8 @@
 
 ### Changed
 - Upgrade python version from 3.6 to 3.9 [#447](https://github.com/IN-CORE/pyincore/issues/447)
-<<<<<<< HEAD
 - Enable offline mode for pyincore [#455](https://github.com/IN-CORE/pyincore/issues/455)
-=======
 - Update MCS analysis to output only required columns for `failure_probability` [#401](https://github.com/IN-CORE/pyincore/issues/401)
->>>>>>> e16f9635
 
 
 ## [1.14.0] - 2023-11-08
