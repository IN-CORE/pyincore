# Change Log

All notable changes to this project will be documented in this file.

The format is based on [Keep a Changelog](http://keepachangelog.com/)
and this project adheres to [Semantic Versioning](http://semver.org/).

## [Unreleased]

<<<<<<< HEAD
### Added
- Add MMSA Shelby County CGE ML analysis [#521](https://github.com/IN-CORE/pyincore/issues/521)
=======
### Fixed
- Documentation container tagging error by github action [#631](https://github.com/IN-CORE/pyincore/issues/631)
- Updated rasterio dependency to the latest to fetch correct GDAL version [#636](https://github.com/IN-CORE/pyincore/issues/636)


## [1.20.1] - 2024-11-01

### Fixed
- CoreCGEML bug and updated base values [#627](https://github.com/IN-CORE/pyincore/issues/627)


## [1.20.0] - 2024-10-24

### Fixed
- Fixed Sphinx autodoc skipping class methods with custom decorators. [#518](https://github.com/IN-CORE/pyincore/issues/518)
- Pyomo version fixed to fix indp solver failure [#585](https://github.com/IN-CORE/pyincore/issues/585)
- Uploaded raster files doesn't respect the order [#614](https://github.com/IN-CORE/pyincore/issues/614)
- Fixed the pypi publish of the package [#621](https://github.com/IN-CORE/pyincore/issues/621)

### Changed
- Support Interdependent recovery of residential buildings and households [#606](https://github.com/IN-CORE/pyincore/pull/606)
- Remove unused insecure IN-CORE client [#581](https://github.com/IN-CORE/pyincore/issues/581)
- Update GH actions to use the latest version [#623](https://github.com/IN-CORE/pyincore/issues/623)

### Added
- Apply Black formatter [#589](https://github.com/IN-CORE/pyincore/issues/589)
- Equity Metric Analysis [#608](https://github.com/IN-CORE/pyincore/issues/608)
- Internal client connecting to the IN-CORE services [#609](https://github.com/IN-CORE/pyincore/issues/609)
- MlEnabledCgeJoplin analysis with documentation [#588](https://github.com/IN-CORE/pyincore/issues/588)


## [1.19.0] - 2024-06-12

### Changed
- Rename Social Vulnerability Analysis to Social Vulnerability Index Analysis [#556](https://github.com/IN-CORE/pyincore/issues/556)
- Join dataset has an option for only keeping the table dataset fields [#299](https://github.com/IN-CORE/pyincore/issues/299)
- Update Non-structural Building Damage to support flood [#562](https://github.com/IN-CORE/pyincore/issues/562)
- Update flood input to non-structural building damage for combined wind-wave-surge building [#566](https://github.com/IN-CORE/pyincore/issues/566)
- Rename transportation recovery analysis to traffic flow recovery analysis [#558](https://github.com/IN-CORE/pyincore/issues/558)
- Rename Monte Carlo Failure Probability to Monte Carlo Limit State Probability [#557](https://github.com/IN-CORE/pyincore/issues/557)
- Rename Housing Recovery to Housing Valuation Recovery Analysis [#560](https://github.com/IN-CORE/pyincore/issues/560)
- Rename Building Portfolio Analysis to Building Cluster Recovery Analysis [#559](https://github.com/IN-CORE/pyincore/issues/559)
- Rename nonstructural building damage [#537](https://github.com/IN-CORE/pyincore/issues/537)
- Rename building damage to building structural damage [#561](https://github.com/IN-CORE/pyincore/issues/561)

### Added
- Gas Facility Damage Analysis [#568](https://github.com/IN-CORE/pyincore/issues/568)
- Copyrights to transportation recovery analysis [#579](https://github.com/IN-CORE/pyincore/issues/579)
- Buyout Model Analyses [#539](https://github.com/IN-CORE/pyincore/issues/539)
- Google Analytics to the documentation site [#547](https://github.com/IN-CORE/pyincore/issues/547)

### Fixed
- Permission error in clearing cache process [#563](https://github.com/IN-CORE/pyincore/issues/563)
- Out of index error in dfr3 service's property conversion when the rule is not found [#555](https://github.com/IN-CORE/pyincore/issues/555)


## [1.18.1] - 2024-04-30

### Changed
- Name of Joplin Empirical Restoration Analysis to Joplin Empirical Building Restoration Analysis [#538](https://github.com/IN-CORE/pyincore/issues/538)

### Added
- MlEnabledCgeSlc, CoreCGEML, and CGEMLFileUtil Documentation for sphinx [#542](https://github.com/IN-CORE/pyincore/issues/542)
- Add support for choice dislocation and unsafe occupancy in the population dislocation analysis [#525](https://github.com/IN-CORE/pyincore/issues/525)

### Fixed
- Permission error when deleting dataset related files [#544](https://github.com/IN-CORE/pyincore/issues/544)
- Unnecessary dependency in setup.py [#519](https://github.com/IN-CORE/pyincore/issues/519)


## [1.18.0] - 2024-04-03

### Added
- Add CoreCGEML module [#468](https://github.com/IN-CORE/pyincore/issues/468)
- Add ML enabled SLC CGE [#508](https://github.com/IN-CORE/pyincore/issues/508)
- More mathematical functions for the DFR3 expression evaluation [#531](https://github.com/IN-CORE/pyincore/issues/531)
>>>>>>> 3ca70722

### Changed
- Need to use left join so the building number stays the same [#514](https://github.com/IN-CORE/pyincore/issues/541)
- Building Functionality column renaming [#510](https://github.com/IN-CORE/pyincore/issues/510)
<<<<<<< HEAD
=======
- Update the post-processing step for generating population dislocation map layer [#526](https://github.com/IN-CORE/pyincore/issues/526)
>>>>>>> 3ca70722

### Fixed
- Fixed JWT token validation [#529](https://github.com/IN-CORE/pyincore/issues/529)

## [1.17.0] - 2024-02-22

### Added
- New function in DataprocessUtil to generate FEMA table for Galveston Community App [#488](https://github.com/IN-CORE/pyincore/issues/488)

### Fixed
- Refactoring tornadoepndamage for hazardDatasets [#495](https://github.com/IN-CORE/pyincore/issues/495)

### Changed
- Retrofitted Building Damage [#469](https://github.com/IN-CORE/pyincore/issues/469) 
- Optimize building damage performance [#513](https://github.com/IN-CORE/pyincore/issues/513)


## [1.16.0] - 2024-02-07

### Added
- Create GUID field in geopackage file [#478](https://github.com/IN-CORE/pyincore/issues/478)

### Changed
- Tornado and Earthquake model [#474](https://github.com/IN-CORE/pyincore/issues/474)
- Disable methods interact with services if in offline mode [#458](https://github.com/IN-CORE/pyincore/issues/458)

### Fixed
- Fix semantics search pytest by switching to an existing search term 


## [1.15.1] - 2023-12-20 

### Fixed
- Fix NCI Functionality [#463](https://github.com/IN-CORE/pyincore/issues/463)


## [1.15.0] - 2023-12-13

### Added
- Add hazard models to documentation [#448](https://github.com/IN-CORE/pyincore/issues/448)

### Changed
- Upgrade python version from 3.6 to 3.9 [#447](https://github.com/IN-CORE/pyincore/issues/447)
- Enable offline mode for pyincore [#455](https://github.com/IN-CORE/pyincore/issues/455)
- Update MCS analysis to output only required columns for `failure_probability` [#401](https://github.com/IN-CORE/pyincore/issues/401)
- Update CommercialBuildingRecovery to input damage results as a required dataset [#460](https://github.com/IN-CORE/pyincore/issues/460)


## [1.14.0] - 2023-11-08

### Changed
- Properly set the output dataset in Building Portfolio Recovery Analysis [#423](https://github.com/IN-CORE/pyincore/issues/423)
- Dependency clean up [#431](https://github.com/IN-CORE/pyincore/issues/431)

### Added
- Add support for hazard object input from local and remote for building damage analysis [#427](https://github.com/IN-CORE/pyincore/issues/427)

### Fixed
- CGE warning that using series is deprecated and will raise a type error [#357](https://github.com/IN-CORE/pyincore/issues/357)
- Pytest fix in workflow [#425](https://github.com/IN-CORE/pyincore/issues/425)
- Mapping rule to match local repair curve [#438](https://github.com/IN-CORE/pyincore/issues/438)
- Local tornado x and y axis reversed [#439](https://github.com/IN-CORE/pyincore/issues/439)


## [1.13.0] - 2023-10-11

### Changed
- Refactoring the INDP dislocation time mode function to accept different parameters as input [#388](https://github.com/IN-CORE/pyincore/issues/388)

### Added
- Add commercial recovery analysis [#395](https://github.com/IN-CORE/pyincore/issues/395)
- Capability to support for local hazard [#404](https://github.com/IN-CORE/pyincore/issues/404)
- Add support for local hazard with backward compatibility to analyses [#415](https://github.com/IN-CORE/pyincore/issues/415)

### Fixed
- Aggregate hazard exposure column for non-structural building damage analysis to avoid column name cutoff and chaining issue with mean damage [#393](https://github.com/IN-CORE/pyincore/issues/393)


## [1.12.0] - 2023-08-16

### Added
- Add Semantic Module to interact with Semantic service [#361](https://github.com/IN-CORE/pyincore/issues/361)
- Method to get allow Hazard demands from hazard service [#363](https://github.com/IN-CORE/pyincore/issues/363)
- Interdependent Network Design Problem (INDP) [#49](https://github.com/IN-CORE/pyincore/issues/49)

### Fixed
- Post-processing cluster fuction handle empty rows from mcs [#365](https://github.com/IN-CORE/pyincore/issues/365)
- Expose all the incore client parameters [#295](https://github.com/IN-CORE/pyincore/issues/295)
- Fixed testing datasets not being cleaned in the database [#367](https://github.com/IN-CORE/pyincore/issues/367)
- Mismatching spec types in the get_spec method [#383](https://github.com/IN-CORE/pyincore/issues/383)
- Space services methods missing timeout parameters [#375](https://github.com/IN-CORE/pyincore/issues/375)
- Fixed conda dependency issues for Python 3.10 and 3.11 [#343](https://github.com/IN-CORE/pyincore/issues/343)
- Fixed semantic service unit test to handle response object [#386](https://github.com/IN-CORE/pyincore/issues/386)
- Fixed conda publish action [#381](https://github.com/IN-CORE/pyincore/issues/381)

### Changed
- Changed github workflow pytests base from miniconda to micromamba [#378](https://github.com/IN-CORE/pyincore/issues/378)
- Moved `return_http_response` to a single file in utils named `http_util.py` [#384](https://github.com/IN-CORE/pyincore/issues/384)


## [1.11.0] - 2023-06-14

### Added
- Added a name extension for combined wind, wave, surge building damage analysis [#308](https://github.com/IN-CORE/pyincore/issues/308)
- Added error handeling after a request completes in services and the client [#324](https://github.com/IN-CORE/pyincore/issues/324)
- Electric Power Facility Repair Cost Analysis [#345](https://github.com/IN-CORE/pyincore/issues/345)
- Water Facility Repair Cost Analysis [#349](https://github.com/IN-CORE/pyincore/issues/349)
- Water Pipeline Repair Cost Analysis [#351](https://github.com/IN-CORE/pyincore/issues/351)

### Fixed
- TransportationRecovery analysis fails to run with concatentation error [#292](https://github.com/IN-CORE/pyincore/issues/292)
- Fix NCI Functionality float value not iterable error [#291](https://github.com/IN-CORE/pyincore/issues/291)
- Broken analyses related to pandas 2.0 update [#310](https://github.com/IN-CORE/pyincore/issues/310)
- Mean damage should handle buildings that don't have damage probabilities [#131](https://github.com/IN-CORE/pyincore/issues/131)
- Updated check to see if string is float cos outputs where all NaN [#347](https://github.com/IN-CORE/pyincore/issues/347)

## [1.10.0] - 2023-04-21

### Added
- Added Galveston Capital Shock and CGE models as a submodule[#239](https://github.com/IN-CORE/pyincore/issues/239)

### Fixed
- CGE output post process util function [#298](https://github.com/IN-CORE/pyincore/issues/298)
- Population Dislocation utility function arbitrarily assumes there will be dislocated and non-dislocated [#301](https://github.com/IN-CORE/pyincore/issues/301)
- Seaside & Joplin cge uses a fixed location for temporary files [#312](https://github.com/IN-CORE/pyincore/issues/312)
- Functional vs non-functional calculation based of failure sample now [#300](https://github.com/IN-CORE/pyincore/issues/300)
- Exposed timeout and kwargs parameter for incore client methods [#295](https://github.com/IN-CORE/pyincore/issues/295)

## [1.9.0] - 2023-03-15

### Added
- Method in space service to add a dataset by space name [#273](https://github.com/IN-CORE/pyincore/issues/273)
- Method in space service to get space id by space name [#272](https://github.com/IN-CORE/pyincore/issues/272)
- Method in space service to remove dataset from the space [#283](https://github.com/IN-CORE/pyincore/issues/283)
- Method in space service to remove dataset by space name [#284](https://github.com/IN-CORE/pyincore/issues/284)
- Combined wind, surge-wave, and flood building loss [#276](https://github.com/IN-CORE/pyincore/issues/276)

### Changed
- Rewrote clustering utility function to use flexible archetype column [#247](https://github.com/IN-CORE/pyincore/issues/247)
- Made documentation containter to use requirements instead of environemt [#257](https://github.com/IN-CORE/pyincore/issues/257)
- Parallelized the HHRS analysis [#268](https://github.com/IN-CORE/pyincore/issues/268)
- Updated Salt Lake City CGE [#281](https://github.com/IN-CORE/pyincore/issues/281)
- Tested hurricane windfield test methods [#100](https://github.com/IN-CORE/incore-services/issues/100)
- Updatd Salt Lake City CGE formatting and handled infeasible case  [#287](https://github.com/IN-CORE/pyincore/issues/287)

### Fixed
- Duplicate input spec for housing recovery sequential model [#263](https://github.com/IN-CORE/pyincore/issues/263)
- Updated building economic loss analysis to handle case when no occupancy multiplier is provided [#274](https://github.com/IN-CORE/pyincore/issues/274)

## [1.8.0] - 2022-11-16

### Changed
- Enable liquefaction for bridge earthquake damage [#226](https://github.com/IN-CORE/pyincore/issues/226)

### Fixed
- Added missing output spec description for EPF damage [#107](https://github.com/IN-CORE/pyincore/issues/107)
- Removed PEP 8 warnings [#210](https://github.com/IN-CORE/pyincore/issues/210)

## [1.7.0] - 2022-09-14

### Added
- EPN-WDS network cascading interdependency functionality analysis working with MMSA Shelby [#197](https://github.com/IN-CORE/pyincore/issues/197)
- Combined building damage for wind, wave and surge working with Galveston [#199](https://github.com/IN-CORE/pyincore/issues/199)

### Changed
- Improved validation of list types with nested sub-types in get_spec [#180](https://github.com/IN-CORE/pyincore/issues/180)
- Format test for the code simplified to include all the paths [#193](https://github.com/IN-CORE/pyincore/issues/193)
- Enable Hurricane in EPF damage [#200](https://github.com/IN-CORE/pyincore/issues/200)
- Refactored caching mechanism to separate datasets by specifying hashed repository names. [#196](https://github.com/IN-CORE/pyincore/issues/196)

## [1.6.0] - 2022-07-27

### Added
- Pipeline functionality analysis working with MMSA Shelby buried pipelines [#175](https://github.com/IN-CORE/pyincore/issues/175)
- Electric power network functionality analysis working with MMSA Shelby [#178](https://github.com/IN-CORE/pyincore/issues/178)
- Water facility network functionality analysis working with MMSA Shelby [#103](https://github.com/IN-CORE/pyincore/issues/103)

### Changed
- Network utils refactored to use network dataset [#149](https://github.com/IN-CORE/pyincore/issues/149)
- EPF restoration uses damage to compute discretized functionality [#169](https://github.com/IN-CORE/pyincore/issues/169)
- Water facility restoration uses damage to compute discretized functionality [#170](https://github.com/IN-CORE/pyincore/issues/170)
- Household-level housing sequential recovery uses social vulnerability analysis result [#168](https://github.com/IN-CORE/pyincore/issues/168)
- Social vulnerability no longer requires year, state, county and census tract as input parameters [#152](https://github.com/IN-CORE/pyincore/pull/156)

### Fixed
- Fix data type of Census input dataset to CSV [#166](https://github.com/IN-CORE/pyincore/issues/166)
- MCS handles empty rows in the input dataset [#195](https://github.com/IN-CORE/pyincore/issues/195)

## [1.5.0] - 2022-06-29

### Added
- PyPi description and README.rst [#150](https://github.com/IN-CORE/pyincore/issues/150)
- Earthquake liquefaction to building damage analysis [#155](https://github.com/IN-CORE/pyincore/issues/155)
- When releases are made, now push builds to pypi (or testpypi) automatically

### Changed
- Made pyincore build with legacy naming for pypi publish [#138](https://github.com/IN-CORE/pyincore/issues/138)
- Network dataset's sub category's dataType has been changed from networkType to dataType [#145](https://github.com/IN-CORE/pyincore/issues/145)
- Tornado EPN damage analysis uses network dataset instead of link, node, graph datasets [#147](https://github.com/IN-CORE/pyincore/issues/147)
- Building functionality to compute functionality without power network [#143](https://github.com/IN-CORE/pyincore/issues/143)

## [1.4.1] - 2022-04-22

### Fixed
- Fix issue with data type conversion for `blockid` [#129](https://github.com/IN-CORE/pyincore/issues/129)
- Fix indentation bug at DataService [#135](https://github.com/IN-CORE/pyincore/issues/135)

## [1.4.0] - 2022-03-30

### Added
- Check to mean damage analysis to verify damage keys match inventory type and remove unsupported types [#53](https://github.com/IN-CORE/pyincore/issues/53)
- Housing recovery model analysis [#99](https://github.com/IN-CORE/pyincore/issues/99)
- Social vulnerability analysis [#106](https://github.com/IN-CORE/pyincore/issues/106)

### Changed
- Rewrite the EPF and WF restoration model [#100](https://github.com/IN-CORE/pyincore/issues/100)
- Index and improve the performance of restoration util [#113](https://github.com/IN-CORE/pyincore/issues/113)
- Update house unit allocation id [#116](https://github.com/IN-CORE/pyincore/issues/116)

### Fixed
- Fix shapely deprecation error with tornadoepn analysis [#40](https://github.com/IN-CORE/pyincore/issues/40)
- Fix Building economic loss multipliers [#91](https://github.com/IN-CORE/pyincore/issues/91)
- Fix Pandas future warning: dtype in Series [#96](https://github.com/IN-CORE/pyincore/issues/96)
- Fix Pandas future warning: append method [#97](https://github.com/IN-CORE/pyincore/issues/96)
- Fix Population dislocation typo [#112](https://github.com/IN-CORE/pyincore/issues/112)
- Seaside cge displays wrong units in the output [#118](https://github.com/IN-CORE/pyincore/issues/118)
- Fix csv save in Housing recovery analysis [#124](https://github.com/IN-CORE/pyincore/issues/124)


## [1.3.0] - 2022-02-07

### Added
- Water facility restoration model [#76](https://github.com/IN-CORE/pyincore/issues/76)
- Electric power facility model [#77](https://github.com/IN-CORE/pyincore/issues/77)
- Water pipeline restoration model [#78](https://github.com/IN-CORE/pyincore/issues/78)

### Changed
- Update building econ loss to include non structural and content damage [51](https://github.com/IN-CORE/pyincore/issues/51)
- Rename master branch to main [#67](https://github.com/IN-CORE/pyincore/issues/67)
- update fragility specific functions so it deals with the service deprecations and using common DFR3Curve classes [#69](https://github.com/IN-CORE/pyincore/issues/69)
- Support for Restoration curves in pyincore. Included pytests [#71](https://github.com/IN-CORE/pyincore/issues/71)

### Fixed
- Pipeline damage with repair rate only computes total repairs when including liquefaction [#63](https://github.com/IN-CORE/pyincore/issues/63)
- Fix total population dislocation is Null [#72](https://github.com/IN-CORE/pyincore/issues/72)
- Fixed PEP8 issues [#81](https://github.com/IN-CORE/pyincore/issues/81)

## [1.2.0] - 2021-12-15

### Added
- Vacant household category to population dislocation output [#43](https://github.com/IN-CORE/pyincore/issues/43)
- Input dataset with target functionality for Joplin empirical restoration [#56](https://github.com/IN-CORE/pyincore/issues/56)
- Multi-objective retrofit optimization analysis [#19](https://github.com/IN-CORE/pyincore/issues/19)

### Fixed
- EPFDamage to remove deprecated LS/DS code and properly handle liquefaction [#32](https://github.com/IN-CORE/pyincore/issues/32)
- Automatic build for pyincore documentation docker [#61](https://github.com/IN-CORE/pyincore/issues/61)
- Fix get_building_period() method to work with new-format Fragility curves [#15](https://github.com/IN-CORE/pyincore/issues/15)

## [1.1.0] - 2021-10-27

### Added
- Convert HUA and PD outputs to JSON [#9](https://github.com/IN-CORE/pyincore/issues/9)
- Convert population dislocation output to heatmap [#3](https://github.com/IN-CORE/pyincore/issues/3)
- Joplin empirical restoration analysis [#28](https://github.com/IN-CORE/pyincore/issues/28)
- GitHub action to run unit tests [#26](https://github.com/IN-CORE/pyincore/issues/26)
- GitHub action to build documentation [#23](https://github.com/IN-CORE/pyincore/issues/23)
- Conda recipe [#17](https://github.com/IN-CORE/pyincore/issues/17)

### Changed
- Percent change in utils converting CGE output to JSON [#34](https://github.com/IN-CORE/pyincore/issues/34)
- Show API response messages that services return [#6](https://github.com/IN-CORE/pyincore/issues/6)
- Removed deprecated methods [#7](https://github.com/IN-CORE/pyincore/issues/7)

### Fixed
- Pass dataset type as parameter to from_dataframe method [#8](https://github.com/IN-CORE/pyincore/issues/8)
- PEP8 styling issues [#20](https://github.com/IN-CORE/pyincore/issues/20)
- Corrections to residential building recovery [#25](https://github.com/IN-CORE/pyincore/issues/25)

## [1.0.0] - 2021-08-31
### Changed
- Improve runtime efficiency of residential recovery analysis [INCORE1-1339](https://opensource.ncsa.illinois.edu/jira/browse/INCORE1-1339)

### Added
- Allow users to specify seed value for tornado using hazard service [INCORE1-1374](https://opensource.ncsa.illinois.edu/jira/browse/INCORE1-1374)
- Create auto docker build and push script for pyincore docs [INCORE1-1348](https://opensource.ncsa.illinois.edu/jira/browse/INCORE1-1348)
- Convert CGE analysis output to JSON  [INCORE1-1370](https://opensource.ncsa.illinois.edu/jira/browse/INCORE1-1370)
- Apply hazard exposure to all analyses [INCORE1-1376](https://opensource.ncsa.illinois.edu/jira/browse/INCORE1-1376)

### Fixed
- Apply PEP8 formatting consistently across codebase [INCORE1-1231](https://opensource.ncsa.illinois.edu/jira/browse/INCORE1-1231)
- Regularize application of liquefaction for fragility curves across various analyses [INCORE1-1264](https://opensource.ncsa.illinois.edu/jira/browse/INCORE1-1264)
- Change `math.exp(0)` to 0 in all MMSA bridge DFR3 curves [INCORE1-1377](https://opensource.ncsa.illinois.edu/jira/browse/INCORE1-1377)
- Change types of capital shock files in Joplin and Seaside CGE to `incore:capitalShocks` [INCORE1-1388](https://opensource.ncsa.illinois.edu/jira/browse/INCORE1-1388)

## [0.9.6] - 2021-08-04
### Fixed
- Docstrings for technical manual when rendering some method parameters [INCORE1-1333](https://opensource.ncsa.illinois.edu/jira/browse/INCORE1-1333)
- A bug related to mean damage analysis [INCORE1-1317](https://opensource.ncsa.illinois.edu/jira/browse/INCORE1-1317)

## [0.9.5] - 2021-07-28
### Changed
- Handle no hazard exposure cases [INCORE1-1130](https://opensource.ncsa.illinois.edu/jira/browse/INCORE1-1130)
- Modify bridge damage to support MMSA bridge damage [INCORE1-1269](https://opensource.ncsa.illinois.edu/jira/browse/INCORE1-1269) 
- update python version in requirements [INCORE1-1270](https://opensource.ncsa.illinois.edu/jira/browse/INCORE1-1270)
- Rename residential recovery analysis [INCORE1-1322](https://opensource.ncsa.illinois.edu/jira/browse/INCORE1-1322)
- Rename household-level housing serial recovery to sequential [INCORE1-1323](https://opensource.ncsa.illinois.edu/jira/browse/INCORE1-1323)

### Added
- Samples max damage states as an output for monte carlo analysis [INCORE1-1266](https://opensource.ncsa.illinois.edu/jira/browse/INCORE1-1266)
- Create joplin residential recovery analysis [INCORE1-1274](https://opensource.ncsa.illinois.edu/jira/browse/INCORE1-1274)
- Integrate household-level housing recovery sequential model [INCORE1-1275](https://opensource.ncsa.illinois.edu/jira/browse/INCORE1-1275)
- pyincore-data reference link in pyincore doc [INCORE1-1298](https://opensource.ncsa.illinois.edu/jira/browse/INCORE1-1298)
- Links to analyses to pyincore doc [INCORE1-1307](https://opensource.ncsa.illinois.edu/jira/browse/INCORE1-1307)

### Fixed
- Micromamba build with version 0.15.2 [INCORE1-1315](https://opensource.ncsa.illinois.edu/jira/browse/INCORE1-1315)
- Failing pytests such as posting legacy dfr3 curves, and GET tornado values [INCORE1-1319](https://opensource.ncsa.illinois.edu/jira/browse/INCORE1-1319)


## [0.9.4] - 2021-06-16
### Added
- Support refactored fragility curves for water facility damage [INCORE1-1063](https://opensource.ncsa.illinois.edu/jira/browse/INCORE1-1063)
- Support refactored fragility curves for pipeline damage [INCORE1-1057](https://opensource.ncsa.illinois.edu/jira/browse/INCORE1-1057)
- Support refactored fragility curves for non-structural building damage [INCORE1-1060](https://opensource.ncsa.illinois.edu/jira/browse/INCORE1-1060)
- Support refactored fragility curves for road damage [INCORE1-1180](https://opensource.ncsa.illinois.edu/jira/browse/INCORE1-1180)
- Support refactored fragility curves for Tornado EPN damage [INCORE1-1062](https://opensource.ncsa.illinois.edu/jira/browse/INCORE1-1062)
- Support Add refactored fragility curves for pipeline repair rate analysis [INCORE1-1165](https://opensource.ncsa.illinois.edu/jira/browse/INCORE1-1065)

### Changed
- Merge roadway failure analysis into road damage [INCORE1-1180](https://opensource.ncsa.illinois.edu/jira/browse/INCORE1-1180)
- Damage calculation not subject to the upper/lowercase of the demand types and other fragility curve parameters [INCORE1-1221](https://opensource.ncsa.illinois.edu/jira/browse/INCORE1-1221)

### Fixed
- Calculate building period and conjugate it with "SA" to form the correct demand type [INCORE1-1240](https://opensource.ncsa.illinois.edu/jira/browse/INCORE1-1240) 


## [0.9.3] - 2021-05-21
### Changed
- Split epf damage output to json and csv, rename LS/DS [INCORE1-1136](https://opensource.ncsa.illinois.edu/jira/browse/INCORE1-1136)
- Split non-structural damage output to json and csv, rename LS/DS [INCORE1-1137](https://opensource.ncsa.illinois.edu/jira/browse/INCORE1-1137)
- Split pipeline damage output to json and csv, rename LS/DS [INCORE1-1138](https://opensource.ncsa.illinois.edu/jira/browse/INCORE1-1138)
- Split pipeline repair rate analysis output to json and csv, rename LS/DS [INCORE1-1139](https://opensource.ncsa.illinois.edu/jira/browse/INCORE1-1139)
- Split road damage output to json and csv, rename LS/DS [INCORE1-1140](https://opensource.ncsa.illinois.edu/jira/browse/INCORE1-1140)
- Split road failure analysis output to json and csv, rename LS/DS [INCORE1-1141](https://opensource.ncsa.illinois.edu/jira/browse/INCORE1-1141)
- Split tornado EPN damage output to json and csv, rename LS/DS [INCORE1-1142](https://opensource.ncsa.illinois.edu/jira/browse/INCORE1-1142)
- Split water facility damage output to json and csv, rename LS/DS [INCORE1-1143](https://opensource.ncsa.illinois.edu/jira/browse/INCORE1-1143)
- Optimize damage interval calculation method code [INCORE1-1165](https://opensource.ncsa.illinois.edu/jira/browse/INCORE1-1165)
- Renaming the json format damage output to new dataType [INCORE-1190](https://opensource.ncsa.illinois.edu/jira/browse/INCORE1-1190)

### Added
- seed number in Monte Carlo simulation [INCORE1-1086](https://opensource.ncsa.illinois.edu/jira/browse/INCORE1-1086)
- support retrofit strategy in building damage [INCORE1-1149](https://opensource.ncsa.illinois.edu/jira/browse/INCORE1-1149)
- enable parsing new format of fragility mapping rules with explicity booleans [INCORE1-1178](https://opensource.ncsa.illinois.edu/jira/browse/INCORE1-1178)

### Fixed
- Fix broken unit test in test_dataservice [INCORE1-1147](https://opensource.ncsa.illinois.edu/jira/browse/INCORE1-1147)


## [0.9.2] - 2021-04-22

### Fixed
- Manual and pyincore-viz links in documentation [INCORE1-1122](https://opensource.ncsa.illinois.edu/jira/browse/INCORE1-1122)
- Relationship between dsf and huestimate variables in Population dislocation analysis [INCORE1-1123](https://opensource.ncsa.illinois.edu/jira/browse/INCORE1-1123)

## [0.9.1] - 2021-04-09
### Added
- Support bridge hurricane damage and calculation from refactored fragility curves [INCORE1-1058](https://opensource.ncsa.illinois.edu/jira/browse/INCORE1-1058)
- Create utility method to join table and shapefile [INCORE1-1080](https://opensource.ncsa.illinois.edu/jira/browse/INCORE1-1080)
- Dependencies in requirement.txt [INCORE1-1108](https://opensource.ncsa.illinois.edu/jira/browse/INCORE1-1108)

### Changed
- EPF damage using bulk hazard values methods and support refactored fragility curves [INCORE1-1059](https://opensource.ncsa.illinois.edu/jira/browse/INCORE1-1059)
- Modules in pyincore documentation [INCORE1-867](https://opensource.ncsa.illinois.edu/jira/browse/INCORE1-867)
- Random number generator method in social analyses [INCORE1-1040](https://opensource.ncsa.illinois.edu/jira/browse/INCORE1-1040)
- Data processing utility methods to handle max damage state extraction and clustering [INCORE1-1079](https://opensource.ncsa.illinois.edu/jira/browse/INCORE1-1079)
- Building Functionality Code using pandas index for performance improvement [INCORE1-1083](https://opensource.ncsa.illinois.edu/jira/browse/INCORE1-1083)

### Fixed
- Use Decimal package when calculating DS from LS to avoid rounding issue [INCORE1-1033](https://opensource.ncsa.illinois.edu/jira/browse/INCORE1-1003)
- Overlapping limit state probability curves [INCORE1-1006](https://opensource.ncsa.illinois.edu/jira/browse/INCORE1-1006)
- Dataset Object get_dataframe_from_shapefile method returns GeoDataframe without CRS [INCORE1-1069](https://opensource.ncsa.illinois.edu/jira/browse/INCORE1-1069)
- Pytest for network dataset [INCORE1-1078](https://opensource.ncsa.illinois.edu/jira/browse/INCORE1-1078)


## [0.9.0] - 2021-02-28
### Added
- Class and methods to handle equation based fragilities [INCORE1-805] (https://opensource.ncsa.illinois.edu/jira/browse/INCORE1-805)
- Methods to get bulk hazard values from hazard endpoints [INCORE1-923] (https://opensource.ncsa.illinois.edu/jira/browse/INCORE1-923)
- Support hurricane in Building Damage analysis [INCORE1-696] (https://opensource.ncsa.illinois.edu/jira/browse/INCORE1-696)
- Support flood in Building Damage analysis [INCORE1-982] (https://opensource.ncsa.illinois.edu/jira/browse/INCORE1-982)
- Convert building damage output to have 3 limit state and 4 damage state [INCORE1-871] (https://opensource.ncsa.illinois.edu/jira/browse/INCORE1-871)
- Split building damage output two files: a csv table with damage results, and a json formatted file with supplemental information [INCORE1-969] (https://opensource.ncsa.illinois.edu/jira/browse/INCORE1-969)
- A utility method to add GUID (Global Unique ID) to inventory dataset in ESRI Shapefile format [INCORE1-978] (https://opensource.ncsa.illinois.edu/jira/browse/INCORE1-978)
- Utility method to do archetype mapping [INCORE1-913] (https://opensource.ncsa.illinois.edu/jira/browse/INCORE1-913)

### Changed
- Demand types and units on fragility model changed from string to list [INCORE1-946] (https://opensource.ncsa.illinois.edu/jira/browse/INCORE1-946)
- Change insignificant damage probability in population dislocation [INCORE1-907] (https://opensource.ncsa.illinois.edu/jira/browse/INCORE-907)
- Replace building inventory csv with shape file in Housing Unit Allocation [INCORE1-977] (https://opensource.ncsa.illinois.edu/jira/browse/INCORE-977)
- Move test scripts from analyses to test analyses [INCORE1-987] (https://opensource.ncsa.illinois.edu/jira/browse/INCORE-987)
- Update precision of damage states, limit states and hazard values to a max of 5 digits [INCORE1-985] (https://opensource.ncsa.illinois.edu/jira/browse/INCORE1-985)

### Fixed
- CGE analysis for Joplin and Seaside uses the system temp folder for temporary file instead of the installation folder [INCORE1-980] (https://opensource.ncsa.illinois.edu/jira/browse/INCORE1-980)

## [0.8.1] - 2020-10-21

### Added
- Building direct economic loss analysis [INCORE1-442](https://opensource.ncsa.illinois.edu/jira/browse/INCORE1-442)
- Seaside cge analysis [INCORE1-651](https://opensource.ncsa.illinois.edu/jira/browse/INCORE1-651)

### Changed
- Updated Joplin CGE analysis outputs and updated the assignment of ipopt path with shutil [INCORE1-731](https://opensource.ncsa.illinois.edu/jira/browse/INCORE1-731)
- Updated Pytests to delete created datasets[INCORE1-784](https://opensource.ncsa.illinois.edu/jira/browse/INCORE1-784)
- Added missing fields in fragilitycurveset class [INCORE1-792](https://opensource.ncsa.illinois.edu/jira/browse/INCORE1-792)
- Updated dataset types to match changes in mongo dev [INCORE1-806](https://opensource.ncsa.illinois.edu/jira/browse/INCORE1-806)

### Fixed
- Typos in damage probabily calculation [INCORE1-781](https://opensource.ncsa.illinois.edu/jira/browse/INCORE1-781)
- pytest client initialization by adding a conftest.py file in the pytests root folder [INCORE1-789](https://opensource.ncsa.illinois.edu/jira/browse/INCORE1-789)

## [0.8.0] - 2020-09-04

### Removed
- Clean up redundant method in analysisutil [INCORE1-732](https://opensource.ncsa.illinois.edu/jira/browse/INCORE1-732)

### Added
- \_\_version__ property to show pyincore version. IncoreClient will print the detected version [INCORE1-520](https://opensource.ncsa.illinois.edu/jira/browse/INCORE1-520)
- Building Functionality analysis outputs functionality samples as an additional result [INCORE1-734](https://opensource.ncsa.illinois.edu/jira/browse/INCORE1-734)
- Python method to interact with flood endpoints in hazard service [INCORE1-747](https://opensource.ncsa.illinois
.edu/jira/browse/INCORE1-747)

### Changed
- Calculate multiple limit states of custom expression fragility curves [INCORE1-682](https://opensource.ncsa.illinois.edu/jira/browse/INCORE1-682) 
- Updated docstrings to include all hazards that each support [INCORE1-708](https://opensource.ncsa.illinois.edu/jira/browse/INCORE1-708)

## [0.7.0] - 2020-07-31

### Added
- Wrapper methods for hurricane endpoints and their pytests [INCORE1-698](https://opensource.ncsa.illinois.edu/jira/browse/INCORE1-698)
- Road damage by hurricane inundation [INCORE1-697](https://opensource.ncsa.illinois.edu/jira/browse/INCORE1-697)
- Docker build and release scripts [INCORE1-709](https://opensource.ncsa.illinois.edu/jira/browse/INCORE1-709).  
- Capital shocks analysis [INCORE1-691](https://opensource.ncsa.illinois.edu/jira/browse/INCORE1-691).

### Changed
- Allow more input data types for MC failure probability; Add a failure state output for each sample [INCORE1-695](https://opensource.ncsa.illinois.edu/jira/browse/INCORE1-695)
- Modify input dataset for building functionality analysis [INCORE1-700](https://opensource.ncsa.illinois.edu/jira/browse/INCORE1-700)
- Updated Joplin CGE for new capital shocks output [INCORE1-718](https://opensource.ncsa.illinois.edu/jira/browse/INCORE1-718)

## [0.6.4] - 2020-06-30

### Added
- Added pycodestyle tests to ensure we follow PEP-8 style guide [INCORE1-650](https://opensource.ncsa.illinois.edu/jira/browse/INCORE1-650)

### Fixed
- in Dataset Class from_json_str() method, set local_file_path by either from dataservices json definition, or pass
 in local file path [INCORE1-662](https://opensource.ncsa.illinois.edu/jira/browse/INCORE1-662)

### Changed
- Replace old analyses util methods with new methods that use DFR3 Classes [INCORE1-685](https://opensource.ncsa.illinois.edu/jira/browse/INCORE1-685)
- Refactored the following analyses to use local DFR3 classes and methods; added corresponding test folder and tests.
    * Building Damage [INCORE1-644](https://opensource.ncsa.illinois.edu/jira/browse/INCORE1-644)
    * Nonstructural Building Damage [INCORE1-664](https://opensource.ncsa.illinois.edu/jira/browse/INCORE1-664)
    * Bridge Damage [INCORE1-652](https://opensource.ncsa.illinois.edu/jira/browse/INCORE1-652)
    * EPF Damage [INCORE1-663](https://opensource.ncsa.illinois.edu/jira/browse/INCORE1-663)
    * Pipeline Damage with repair rate [INCORE1-666](https://opensource.ncsa.illinois.edu/jira/browse/INCORE1-666)
    * Pipeline Damage with limit states [INCORE1-665](https://opensource.ncsa.illinois.edu/jira/browse/INCORE1-665)
    * Water Facility Damage [INCORE1-668](https://opensource.ncsa.illinois.edu/jira/browse/INCORE1-668)
    * Tornado EPN Damage [INCORE1-667](https://opensource.ncsa.illinois.edu/jira/browse/INCORE1-667)
    * Road Damage [INCORE1-680](https://opensource.ncsa.illinois.edu/jira/browse/INCORE1-680)
- Updated folder structure [INCORE1-655](https://opensource.ncsa.illinois.edu/jira/browse/INCORE1-655)
- Refactoring Tornado EPN damage format. [INCORE1-672](https://opensource.ncsa.illinois.edu/jira/browse/INCORE1-672)


## [0.6.3] - 2020-05-31

### Added
- Initial implementation of local dfr3 curve and mapping in pyincore [INCORE1-479](https://opensource.ncsa.illinois.edu/jira/browse/INCORE1-479)
- Implement conditional and parametric fragility calculation methods but not yet used in analyses [INCORE1-528](https://opensource.ncsa.illinois.edu/jira/browse/INCORE1-528)
- User warning message when mapping fails due to mismatched datatype [INCORE1-559](https://opensource.ncsa.illinois.edu/jira/browse/INCORE1-559)
- Methods to get uncertainty and variance for model based earthquakes [INCORE1-542](https://opensource.ncsa.illinois.edu/jira/browse/INCORE1-542) 
- Added network utility that contains network dataset builder. [INCORE1-576](https://opensource.ncsa.illinois.edu/jira/browse/INCORE1-576)

### Fixed
- DFR3 service will now handle empty rules better. Acceptable forms are [[]], [], [null] [INCORE1-606](https://opensource.ncsa.illinois.edu/jira/browse/INCORE1-606)

### Changed
- updated documentation modules [INCORE1-617](https://opensource.ncsa.illinois.edu/jira/browse/INCORE1-617)

## [0.6.2] - 2020-04-23

### Fixed
- pandas error when accessing missing labels in the dataframe of Joplin CGE's BB matrix [INCORE1-557](https://opensource.ncsa.illinois.edu/jira/browse/INCORE1-557)
- make sure in various places that version is bumped up to 0.6.2

## [0.6.1] - 2020-03-31

### Fixed
- fix liquefaction calculation bug in bridge damage analysis [INCORE1-535](https://opensource.ncsa.illinois.edu/jira/browse/INCORE1-535) 

### Changed
- refactored EPF damage analysis to submit batch requests to get hazard values from API [INCORE1-510](https://opensource.ncsa.illinois.edu/jira/browse/INCORE1-510)
- refactored bridge damage analysis to submit batch requests to get hazard values from API [INCORE1-500](https://opensource.ncsa.illinois.edu/jira/browse/INCORE1-500)
- refactored road damage analysis to submit batch requests to get hazard values from API [INCORE1-511](https://opensource.ncsa.illinois.edu/jira/browse/INCORE1-511)
- refactoring building damage batch processing [INCORE1-522](https://opensource.ncsa.illinois.edu/jira/browse/INCORE1-522)

## [0.6.0] - 2020-02-28

### Added

### Changed
- Refactored building damage analysis to submit batch requests to get hazard values from API [INCORE1-439](https://opensource.ncsa.illinois.edu/jira/browse/INCORE1-439)
- Moved mapping matched endpoint to pyincore side [INCORE1-474](https://opensource.ncsa.illinois.edu/jira/browse/INCORE1-474)

### Fixed
- make sure only download zip from dataservice when the zipped cached file doesn't exist [INCORE1-457](https://opensource.ncsa.illinois.edu/jira/browse/INCORE1-457)
- updated failing hazard test [INCORE1-477](https://opensource.ncsa.illinois.edu/jira/browse/INCORE1-477)

## [0.5.5] - 2020-02-10

### Added
- move inventory dfr3 curve mapping logic to pyincore side so we can phase out /match endpoint[INCORE1-474](https://opensource.ncsa.illinois.edu/jira/browse/INCORE1-474)

- Added insecure client to test against {url}:31888 when using NCSA's network. [INCORE1-455](https://opensource.ncsa.illinois.edu/jira/browse/INCORE1-455)
- Added documentation to building functionality analysis. [INCORE-435](https://opensource.ncsa.illinois.edu/jira/browse/INCORE1-435)

### Fixed

- add another layer of folder in cache folder using datasetid to differentiate 
datasets with the same name [INCORE1-433](https://opensource.ncsa.illinois.edu/jira/browse/INCORE1-433)
- Fixed link in pyIncore documentation, page refs
- Fixed end of file exception caused by analysis that run in parallel by checking validity of token on client instantiation. [INCORE1-427](https://opensource.ncsa.illinois.edu/jira/browse/INCORE1-427)
- Fixed url inconsistency in dfr3 tests
- Fixed error in reading token file in windows os [INCORE-449](https://opensource.ncsa.illinois.edu/jira/browse/INCORE1-449)
- Bug in setting fragility_key in building damage[INCORE1-456](https://opensource.ncsa.illinois.edu/jira/browse/INCORE1-456)

## [0.5.4] - 2019-12-23

### Fixed

- Update bridge damage type in MonteCarlo Analysis
- Fixed error handling with formatting problem in pyIncore Client

## [0.5.3] - 2019-12-20
pyIncore release for IN-CORE v1.0

### Added

- CHANGELOG, CONTRIBUTORS, and LICENSE

## [0.5.2] - 2019-10-17

## [0.5.1] - 2019-09-11

## [0.5.0] - 2019-08-29

## [0.4.1] - 2019-08-15

## [0.4.0] - 2019-07-25

## [0.3.0] - 2019-04-26

## [0.2.0] - 2019-03-13

<|MERGE_RESOLUTION|>--- conflicted
+++ resolved
@@ -7,13 +7,12 @@
 
 ## [Unreleased]
 
-<<<<<<< HEAD
-### Added
-- Add MMSA Shelby County CGE ML analysis [#521](https://github.com/IN-CORE/pyincore/issues/521)
-=======
 ### Fixed
 - Documentation container tagging error by github action [#631](https://github.com/IN-CORE/pyincore/issues/631)
 - Updated rasterio dependency to the latest to fetch correct GDAL version [#636](https://github.com/IN-CORE/pyincore/issues/636)
+
+### Added
+- - Add MMSA Shelby County CGE ML analysis [#521](https://github.com/IN-CORE/pyincore/issues/521)
 
 
 ## [1.20.1] - 2024-11-01
@@ -87,15 +86,11 @@
 - Add CoreCGEML module [#468](https://github.com/IN-CORE/pyincore/issues/468)
 - Add ML enabled SLC CGE [#508](https://github.com/IN-CORE/pyincore/issues/508)
 - More mathematical functions for the DFR3 expression evaluation [#531](https://github.com/IN-CORE/pyincore/issues/531)
->>>>>>> 3ca70722
 
 ### Changed
 - Need to use left join so the building number stays the same [#514](https://github.com/IN-CORE/pyincore/issues/541)
 - Building Functionality column renaming [#510](https://github.com/IN-CORE/pyincore/issues/510)
-<<<<<<< HEAD
-=======
 - Update the post-processing step for generating population dislocation map layer [#526](https://github.com/IN-CORE/pyincore/issues/526)
->>>>>>> 3ca70722
 
 ### Fixed
 - Fixed JWT token validation [#529](https://github.com/IN-CORE/pyincore/issues/529)
