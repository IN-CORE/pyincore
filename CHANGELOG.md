# Change Log

All notable changes to this project will be documented in this file.

The format is based on [Keep a Changelog](http://keepachangelog.com/)
and this project adheres to [Semantic Versioning](http://semver.org/).

## [Unreleased]

### Changed
<<<<<<< HEAD

- Descriptions of the analyses to be more verbose. [#645](https://github.com/IN-CORE/pyincore/issues/645)
=======
- Descriptions of the analyses, inputs and parameters. [#649](https://github.com/IN-CORE/pyincore/issues/649)
- Descriptions of the analyses, inputs and parameters. [#646](https://github.com/IN-CORE/pyincore/issues/646)
>>>>>>> 919119ab

## [1.21.0] - 2025-02-12

### Changed
- Enable internal network names for each service [#638](https://github.com/IN-CORE/pyincore/issues/638)
- Update production URL references to tools.in-core.org and dev to dev.in-core.org [#634](https://github.com/IN-CORE/pyincore/issues/634)

### Fixed
- Documentation container tagging error by github action [#631](https://github.com/IN-CORE/pyincore/issues/631)
- Updated rasterio dependency to the latest to fetch correct GDAL version [#636](https://github.com/IN-CORE/pyincore/issues/636)


## [1.20.1] - 2024-11-01

### Fixed
- CoreCGEML bug and updated base values [#627](https://github.com/IN-CORE/pyincore/issues/627)


## [1.20.0] - 2024-10-24

### Fixed
- Fixed Sphinx autodoc skipping class methods with custom decorators. [#518](https://github.com/IN-CORE/pyincore/issues/518)
- Pyomo version fixed to fix indp solver failure [#585](https://github.com/IN-CORE/pyincore/issues/585)
- Uploaded raster files doesn't respect the order [#614](https://github.com/IN-CORE/pyincore/issues/614)
- Fixed the pypi publish of the package [#621](https://github.com/IN-CORE/pyincore/issues/621)

### Changed
- Support Interdependent recovery of residential buildings and households [#606](https://github.com/IN-CORE/pyincore/pull/606)
- Remove unused insecure IN-CORE client [#581](https://github.com/IN-CORE/pyincore/issues/581)
- Update GH actions to use the latest version [#623](https://github.com/IN-CORE/pyincore/issues/623)

### Added
- Apply Black formatter [#589](https://github.com/IN-CORE/pyincore/issues/589)
- Equity Metric Analysis [#608](https://github.com/IN-CORE/pyincore/issues/608)
- Internal client connecting to the IN-CORE services [#609](https://github.com/IN-CORE/pyincore/issues/609)
- MlEnabledCgeJoplin analysis with documentation [#588](https://github.com/IN-CORE/pyincore/issues/588)


## [1.19.0] - 2024-06-12

### Changed
- Rename Social Vulnerability Analysis to Social Vulnerability Index Analysis [#556](https://github.com/IN-CORE/pyincore/issues/556)
- Join dataset has an option for only keeping the table dataset fields [#299](https://github.com/IN-CORE/pyincore/issues/299)
- Update Non-structural Building Damage to support flood [#562](https://github.com/IN-CORE/pyincore/issues/562)
- Update flood input to non-structural building damage for combined wind-wave-surge building [#566](https://github.com/IN-CORE/pyincore/issues/566)
- Rename transportation recovery analysis to traffic flow recovery analysis [#558](https://github.com/IN-CORE/pyincore/issues/558)
- Rename Monte Carlo Failure Probability to Monte Carlo Limit State Probability [#557](https://github.com/IN-CORE/pyincore/issues/557)
- Rename Housing Recovery to Housing Valuation Recovery Analysis [#560](https://github.com/IN-CORE/pyincore/issues/560)
- Rename Building Portfolio Analysis to Building Cluster Recovery Analysis [#559](https://github.com/IN-CORE/pyincore/issues/559)
- Rename nonstructural building damage [#537](https://github.com/IN-CORE/pyincore/issues/537)
- Rename building damage to building structural damage [#561](https://github.com/IN-CORE/pyincore/issues/561)

### Added
- Gas Facility Damage Analysis [#568](https://github.com/IN-CORE/pyincore/issues/568)
- Copyrights to transportation recovery analysis [#579](https://github.com/IN-CORE/pyincore/issues/579)
- Buyout Model Analyses [#539](https://github.com/IN-CORE/pyincore/issues/539)
- Google Analytics to the documentation site [#547](https://github.com/IN-CORE/pyincore/issues/547)

### Fixed
- Permission error in clearing cache process [#563](https://github.com/IN-CORE/pyincore/issues/563)
- Out of index error in dfr3 service's property conversion when the rule is not found [#555](https://github.com/IN-CORE/pyincore/issues/555)


## [1.18.1] - 2024-04-30

### Changed
- Name of Joplin Empirical Restoration Analysis to Joplin Empirical Building Restoration Analysis [#538](https://github.com/IN-CORE/pyincore/issues/538)

### Added
- MlEnabledCgeSlc, CoreCGEML, and CGEMLFileUtil Documentation for sphinx [#542](https://github.com/IN-CORE/pyincore/issues/542)
- Add support for choice dislocation and unsafe occupancy in the population dislocation analysis [#525](https://github.com/IN-CORE/pyincore/issues/525)

### Fixed
- Permission error when deleting dataset related files [#544](https://github.com/IN-CORE/pyincore/issues/544)
- Unnecessary dependency in setup.py [#519](https://github.com/IN-CORE/pyincore/issues/519)


## [1.18.0] - 2024-04-03

### Added
- Add CoreCGEML module [#468](https://github.com/IN-CORE/pyincore/issues/468)
- Add ML enabled SLC CGE [#508](https://github.com/IN-CORE/pyincore/issues/508)
- More mathematical functions for the DFR3 expression evaluation [#531](https://github.com/IN-CORE/pyincore/issues/531)

### Changed
- Need to use left join so the building number stays the same [#514](https://github.com/IN-CORE/pyincore/issues/541)
- Building Functionality column renaming [#510](https://github.com/IN-CORE/pyincore/issues/510)
- Update the post-processing step for generating population dislocation map layer [#526](https://github.com/IN-CORE/pyincore/issues/526)

### Fixed
- Fixed JWT token validation [#529](https://github.com/IN-CORE/pyincore/issues/529)

## [1.17.0] - 2024-02-22

### Added
- New function in DataprocessUtil to generate FEMA table for Galveston Community App [#488](https://github.com/IN-CORE/pyincore/issues/488)

### Fixed
- Refactoring tornadoepndamage for hazardDatasets [#495](https://github.com/IN-CORE/pyincore/issues/495)

### Changed
- Retrofitted Building Damage [#469](https://github.com/IN-CORE/pyincore/issues/469) 
- Optimize building damage performance [#513](https://github.com/IN-CORE/pyincore/issues/513)


## [1.16.0] - 2024-02-07

### Added
- Create GUID field in geopackage file [#478](https://github.com/IN-CORE/pyincore/issues/478)

### Changed
- Tornado and Earthquake model [#474](https://github.com/IN-CORE/pyincore/issues/474)
- Disable methods interact with services if in offline mode [#458](https://github.com/IN-CORE/pyincore/issues/458)

### Fixed
- Fix semantics search pytest by switching to an existing search term 


## [1.15.1] - 2023-12-20 

### Fixed
- Fix NCI Functionality [#463](https://github.com/IN-CORE/pyincore/issues/463)


## [1.15.0] - 2023-12-13

### Added
- Add hazard models to documentation [#448](https://github.com/IN-CORE/pyincore/issues/448)

### Changed
- Upgrade python version from 3.6 to 3.9 [#447](https://github.com/IN-CORE/pyincore/issues/447)
- Enable offline mode for pyincore [#455](https://github.com/IN-CORE/pyincore/issues/455)
- Update MCS analysis to output only required columns for `failure_probability` [#401](https://github.com/IN-CORE/pyincore/issues/401)
- Update CommercialBuildingRecovery to input damage results as a required dataset [#460](https://github.com/IN-CORE/pyincore/issues/460)


## [1.14.0] - 2023-11-08

### Changed
- Properly set the output dataset in Building Portfolio Recovery Analysis [#423](https://github.com/IN-CORE/pyincore/issues/423)
- Dependency clean up [#431](https://github.com/IN-CORE/pyincore/issues/431)

### Added
- Add support for hazard object input from local and remote for building damage analysis [#427](https://github.com/IN-CORE/pyincore/issues/427)

### Fixed
- CGE warning that using series is deprecated and will raise a type error [#357](https://github.com/IN-CORE/pyincore/issues/357)
- Pytest fix in workflow [#425](https://github.com/IN-CORE/pyincore/issues/425)
- Mapping rule to match local repair curve [#438](https://github.com/IN-CORE/pyincore/issues/438)
- Local tornado x and y axis reversed [#439](https://github.com/IN-CORE/pyincore/issues/439)


## [1.13.0] - 2023-10-11

### Changed
- Refactoring the INDP dislocation time mode function to accept different parameters as input [#388](https://github.com/IN-CORE/pyincore/issues/388)

### Added
- Add commercial recovery analysis [#395](https://github.com/IN-CORE/pyincore/issues/395)
- Capability to support for local hazard [#404](https://github.com/IN-CORE/pyincore/issues/404)
- Add support for local hazard with backward compatibility to analyses [#415](https://github.com/IN-CORE/pyincore/issues/415)

### Fixed
- Aggregate hazard exposure column for non-structural building damage analysis to avoid column name cutoff and chaining issue with mean damage [#393](https://github.com/IN-CORE/pyincore/issues/393)


## [1.12.0] - 2023-08-16

### Added
- Add Semantic Module to interact with Semantic service [#361](https://github.com/IN-CORE/pyincore/issues/361)
- Method to get allow Hazard demands from hazard service [#363](https://github.com/IN-CORE/pyincore/issues/363)
- Interdependent Network Design Problem (INDP) [#49](https://github.com/IN-CORE/pyincore/issues/49)

### Fixed
- Post-processing cluster fuction handle empty rows from mcs [#365](https://github.com/IN-CORE/pyincore/issues/365)
- Expose all the incore client parameters [#295](https://github.com/IN-CORE/pyincore/issues/295)
- Fixed testing datasets not being cleaned in the database [#367](https://github.com/IN-CORE/pyincore/issues/367)
- Mismatching spec types in the get_spec method [#383](https://github.com/IN-CORE/pyincore/issues/383)
- Space services methods missing timeout parameters [#375](https://github.com/IN-CORE/pyincore/issues/375)
- Fixed conda dependency issues for Python 3.10 and 3.11 [#343](https://github.com/IN-CORE/pyincore/issues/343)
- Fixed semantic service unit test to handle response object [#386](https://github.com/IN-CORE/pyincore/issues/386)
- Fixed conda publish action [#381](https://github.com/IN-CORE/pyincore/issues/381)

### Changed
- Changed github workflow pytests base from miniconda to micromamba [#378](https://github.com/IN-CORE/pyincore/issues/378)
- Moved `return_http_response` to a single file in utils named `http_util.py` [#384](https://github.com/IN-CORE/pyincore/issues/384)


## [1.11.0] - 2023-06-14

### Added
- Added a name extension for combined wind, wave, surge building damage analysis [#308](https://github.com/IN-CORE/pyincore/issues/308)
- Added error handeling after a request completes in services and the client [#324](https://github.com/IN-CORE/pyincore/issues/324)
- Electric Power Facility Repair Cost Analysis [#345](https://github.com/IN-CORE/pyincore/issues/345)
- Water Facility Repair Cost Analysis [#349](https://github.com/IN-CORE/pyincore/issues/349)
- Water Pipeline Repair Cost Analysis [#351](https://github.com/IN-CORE/pyincore/issues/351)

### Fixed
- TransportationRecovery analysis fails to run with concatentation error [#292](https://github.com/IN-CORE/pyincore/issues/292)
- Fix NCI Functionality float value not iterable error [#291](https://github.com/IN-CORE/pyincore/issues/291)
- Broken analyses related to pandas 2.0 update [#310](https://github.com/IN-CORE/pyincore/issues/310)
- Mean damage should handle buildings that don't have damage probabilities [#131](https://github.com/IN-CORE/pyincore/issues/131)
- Updated check to see if string is float cos outputs where all NaN [#347](https://github.com/IN-CORE/pyincore/issues/347)

## [1.10.0] - 2023-04-21

### Added
- Added Galveston Capital Shock and CGE models as a submodule[#239](https://github.com/IN-CORE/pyincore/issues/239)

### Fixed
- CGE output post process util function [#298](https://github.com/IN-CORE/pyincore/issues/298)
- Population Dislocation utility function arbitrarily assumes there will be dislocated and non-dislocated [#301](https://github.com/IN-CORE/pyincore/issues/301)
- Seaside & Joplin cge uses a fixed location for temporary files [#312](https://github.com/IN-CORE/pyincore/issues/312)
- Functional vs non-functional calculation based of failure sample now [#300](https://github.com/IN-CORE/pyincore/issues/300)
- Exposed timeout and kwargs parameter for incore client methods [#295](https://github.com/IN-CORE/pyincore/issues/295)

## [1.9.0] - 2023-03-15

### Added
- Method in space service to add a dataset by space name [#273](https://github.com/IN-CORE/pyincore/issues/273)
- Method in space service to get space id by space name [#272](https://github.com/IN-CORE/pyincore/issues/272)
- Method in space service to remove dataset from the space [#283](https://github.com/IN-CORE/pyincore/issues/283)
- Method in space service to remove dataset by space name [#284](https://github.com/IN-CORE/pyincore/issues/284)
- Combined wind, surge-wave, and flood building loss [#276](https://github.com/IN-CORE/pyincore/issues/276)

### Changed
- Rewrote clustering utility function to use flexible archetype column [#247](https://github.com/IN-CORE/pyincore/issues/247)
- Made documentation containter to use requirements instead of environemt [#257](https://github.com/IN-CORE/pyincore/issues/257)
- Parallelized the HHRS analysis [#268](https://github.com/IN-CORE/pyincore/issues/268)
- Updated Salt Lake City CGE [#281](https://github.com/IN-CORE/pyincore/issues/281)
- Tested hurricane windfield test methods [#100](https://github.com/IN-CORE/incore-services/issues/100)
- Updatd Salt Lake City CGE formatting and handled infeasible case  [#287](https://github.com/IN-CORE/pyincore/issues/287)

### Fixed
- Duplicate input spec for housing recovery sequential model [#263](https://github.com/IN-CORE/pyincore/issues/263)
- Updated building economic loss analysis to handle case when no occupancy multiplier is provided [#274](https://github.com/IN-CORE/pyincore/issues/274)

## [1.8.0] - 2022-11-16

### Changed
- Enable liquefaction for bridge earthquake damage [#226](https://github.com/IN-CORE/pyincore/issues/226)

### Fixed
- Added missing output spec description for EPF damage [#107](https://github.com/IN-CORE/pyincore/issues/107)
- Removed PEP 8 warnings [#210](https://github.com/IN-CORE/pyincore/issues/210)

## [1.7.0] - 2022-09-14

### Added
- EPN-WDS network cascading interdependency functionality analysis working with MMSA Shelby [#197](https://github.com/IN-CORE/pyincore/issues/197)
- Combined building damage for wind, wave and surge working with Galveston [#199](https://github.com/IN-CORE/pyincore/issues/199)

### Changed
- Improved validation of list types with nested sub-types in get_spec [#180](https://github.com/IN-CORE/pyincore/issues/180)
- Format test for the code simplified to include all the paths [#193](https://github.com/IN-CORE/pyincore/issues/193)
- Enable Hurricane in EPF damage [#200](https://github.com/IN-CORE/pyincore/issues/200)
- Refactored caching mechanism to separate datasets by specifying hashed repository names. [#196](https://github.com/IN-CORE/pyincore/issues/196)

## [1.6.0] - 2022-07-27

### Added
- Pipeline functionality analysis working with MMSA Shelby buried pipelines [#175](https://github.com/IN-CORE/pyincore/issues/175)
- Electric power network functionality analysis working with MMSA Shelby [#178](https://github.com/IN-CORE/pyincore/issues/178)
- Water facility network functionality analysis working with MMSA Shelby [#103](https://github.com/IN-CORE/pyincore/issues/103)

### Changed
- Network utils refactored to use network dataset [#149](https://github.com/IN-CORE/pyincore/issues/149)
- EPF restoration uses damage to compute discretized functionality [#169](https://github.com/IN-CORE/pyincore/issues/169)
- Water facility restoration uses damage to compute discretized functionality [#170](https://github.com/IN-CORE/pyincore/issues/170)
- Household-level housing sequential recovery uses social vulnerability analysis result [#168](https://github.com/IN-CORE/pyincore/issues/168)
- Social vulnerability no longer requires year, state, county and census tract as input parameters [#152](https://github.com/IN-CORE/pyincore/pull/156)

### Fixed
- Fix data type of Census input dataset to CSV [#166](https://github.com/IN-CORE/pyincore/issues/166)
- MCS handles empty rows in the input dataset [#195](https://github.com/IN-CORE/pyincore/issues/195)

## [1.5.0] - 2022-06-29

### Added
- PyPi description and README.rst [#150](https://github.com/IN-CORE/pyincore/issues/150)
- Earthquake liquefaction to building damage analysis [#155](https://github.com/IN-CORE/pyincore/issues/155)
- When releases are made, now push builds to pypi (or testpypi) automatically

### Changed
- Made pyincore build with legacy naming for pypi publish [#138](https://github.com/IN-CORE/pyincore/issues/138)
- Network dataset's sub category's dataType has been changed from networkType to dataType [#145](https://github.com/IN-CORE/pyincore/issues/145)
- Tornado EPN damage analysis uses network dataset instead of link, node, graph datasets [#147](https://github.com/IN-CORE/pyincore/issues/147)
- Building functionality to compute functionality without power network [#143](https://github.com/IN-CORE/pyincore/issues/143)

## [1.4.1] - 2022-04-22

### Fixed
- Fix issue with data type conversion for `blockid` [#129](https://github.com/IN-CORE/pyincore/issues/129)
- Fix indentation bug at DataService [#135](https://github.com/IN-CORE/pyincore/issues/135)

## [1.4.0] - 2022-03-30

### Added
- Check to mean damage analysis to verify damage keys match inventory type and remove unsupported types [#53](https://github.com/IN-CORE/pyincore/issues/53)
- Housing recovery model analysis [#99](https://github.com/IN-CORE/pyincore/issues/99)
- Social vulnerability analysis [#106](https://github.com/IN-CORE/pyincore/issues/106)

### Changed
- Rewrite the EPF and WF restoration model [#100](https://github.com/IN-CORE/pyincore/issues/100)
- Index and improve the performance of restoration util [#113](https://github.com/IN-CORE/pyincore/issues/113)
- Update house unit allocation id [#116](https://github.com/IN-CORE/pyincore/issues/116)

### Fixed
- Fix shapely deprecation error with tornadoepn analysis [#40](https://github.com/IN-CORE/pyincore/issues/40)
- Fix Building economic loss multipliers [#91](https://github.com/IN-CORE/pyincore/issues/91)
- Fix Pandas future warning: dtype in Series [#96](https://github.com/IN-CORE/pyincore/issues/96)
- Fix Pandas future warning: append method [#97](https://github.com/IN-CORE/pyincore/issues/96)
- Fix Population dislocation typo [#112](https://github.com/IN-CORE/pyincore/issues/112)
- Seaside cge displays wrong units in the output [#118](https://github.com/IN-CORE/pyincore/issues/118)
- Fix csv save in Housing recovery analysis [#124](https://github.com/IN-CORE/pyincore/issues/124)


## [1.3.0] - 2022-02-07

### Added
- Water facility restoration model [#76](https://github.com/IN-CORE/pyincore/issues/76)
- Electric power facility model [#77](https://github.com/IN-CORE/pyincore/issues/77)
- Water pipeline restoration model [#78](https://github.com/IN-CORE/pyincore/issues/78)

### Changed
- Update building econ loss to include non structural and content damage [51](https://github.com/IN-CORE/pyincore/issues/51)
- Rename master branch to main [#67](https://github.com/IN-CORE/pyincore/issues/67)
- update fragility specific functions so it deals with the service deprecations and using common DFR3Curve classes [#69](https://github.com/IN-CORE/pyincore/issues/69)
- Support for Restoration curves in pyincore. Included pytests [#71](https://github.com/IN-CORE/pyincore/issues/71)

### Fixed
- Pipeline damage with repair rate only computes total repairs when including liquefaction [#63](https://github.com/IN-CORE/pyincore/issues/63)
- Fix total population dislocation is Null [#72](https://github.com/IN-CORE/pyincore/issues/72)
- Fixed PEP8 issues [#81](https://github.com/IN-CORE/pyincore/issues/81)

## [1.2.0] - 2021-12-15

### Added
- Vacant household category to population dislocation output [#43](https://github.com/IN-CORE/pyincore/issues/43)
- Input dataset with target functionality for Joplin empirical restoration [#56](https://github.com/IN-CORE/pyincore/issues/56)
- Multi-objective retrofit optimization analysis [#19](https://github.com/IN-CORE/pyincore/issues/19)

### Fixed
- EPFDamage to remove deprecated LS/DS code and properly handle liquefaction [#32](https://github.com/IN-CORE/pyincore/issues/32)
- Automatic build for pyincore documentation docker [#61](https://github.com/IN-CORE/pyincore/issues/61)
- Fix get_building_period() method to work with new-format Fragility curves [#15](https://github.com/IN-CORE/pyincore/issues/15)

## [1.1.0] - 2021-10-27

### Added
- Convert HUA and PD outputs to JSON [#9](https://github.com/IN-CORE/pyincore/issues/9)
- Convert population dislocation output to heatmap [#3](https://github.com/IN-CORE/pyincore/issues/3)
- Joplin empirical restoration analysis [#28](https://github.com/IN-CORE/pyincore/issues/28)
- GitHub action to run unit tests [#26](https://github.com/IN-CORE/pyincore/issues/26)
- GitHub action to build documentation [#23](https://github.com/IN-CORE/pyincore/issues/23)
- Conda recipe [#17](https://github.com/IN-CORE/pyincore/issues/17)

### Changed
- Percent change in utils converting CGE output to JSON [#34](https://github.com/IN-CORE/pyincore/issues/34)
- Show API response messages that services return [#6](https://github.com/IN-CORE/pyincore/issues/6)
- Removed deprecated methods [#7](https://github.com/IN-CORE/pyincore/issues/7)

### Fixed
- Pass dataset type as parameter to from_dataframe method [#8](https://github.com/IN-CORE/pyincore/issues/8)
- PEP8 styling issues [#20](https://github.com/IN-CORE/pyincore/issues/20)
- Corrections to residential building recovery [#25](https://github.com/IN-CORE/pyincore/issues/25)

## [1.0.0] - 2021-08-31
### Changed
- Improve runtime efficiency of residential recovery analysis [INCORE1-1339](https://opensource.ncsa.illinois.edu/jira/browse/INCORE1-1339)

### Added
- Allow users to specify seed value for tornado using hazard service [INCORE1-1374](https://opensource.ncsa.illinois.edu/jira/browse/INCORE1-1374)
- Create auto docker build and push script for pyincore docs [INCORE1-1348](https://opensource.ncsa.illinois.edu/jira/browse/INCORE1-1348)
- Convert CGE analysis output to JSON  [INCORE1-1370](https://opensource.ncsa.illinois.edu/jira/browse/INCORE1-1370)
- Apply hazard exposure to all analyses [INCORE1-1376](https://opensource.ncsa.illinois.edu/jira/browse/INCORE1-1376)

### Fixed
- Apply PEP8 formatting consistently across codebase [INCORE1-1231](https://opensource.ncsa.illinois.edu/jira/browse/INCORE1-1231)
- Regularize application of liquefaction for fragility curves across various analyses [INCORE1-1264](https://opensource.ncsa.illinois.edu/jira/browse/INCORE1-1264)
- Change `math.exp(0)` to 0 in all MMSA bridge DFR3 curves [INCORE1-1377](https://opensource.ncsa.illinois.edu/jira/browse/INCORE1-1377)
- Change types of capital shock files in Joplin and Seaside CGE to `incore:capitalShocks` [INCORE1-1388](https://opensource.ncsa.illinois.edu/jira/browse/INCORE1-1388)

## [0.9.6] - 2021-08-04
### Fixed
- Docstrings for technical manual when rendering some method parameters [INCORE1-1333](https://opensource.ncsa.illinois.edu/jira/browse/INCORE1-1333)
- A bug related to mean damage analysis [INCORE1-1317](https://opensource.ncsa.illinois.edu/jira/browse/INCORE1-1317)

## [0.9.5] - 2021-07-28
### Changed
- Handle no hazard exposure cases [INCORE1-1130](https://opensource.ncsa.illinois.edu/jira/browse/INCORE1-1130)
- Modify bridge damage to support MMSA bridge damage [INCORE1-1269](https://opensource.ncsa.illinois.edu/jira/browse/INCORE1-1269) 
- update python version in requirements [INCORE1-1270](https://opensource.ncsa.illinois.edu/jira/browse/INCORE1-1270)
- Rename residential recovery analysis [INCORE1-1322](https://opensource.ncsa.illinois.edu/jira/browse/INCORE1-1322)
- Rename household-level housing serial recovery to sequential [INCORE1-1323](https://opensource.ncsa.illinois.edu/jira/browse/INCORE1-1323)

### Added
- Samples max damage states as an output for monte carlo analysis [INCORE1-1266](https://opensource.ncsa.illinois.edu/jira/browse/INCORE1-1266)
- Create joplin residential recovery analysis [INCORE1-1274](https://opensource.ncsa.illinois.edu/jira/browse/INCORE1-1274)
- Integrate household-level housing recovery sequential model [INCORE1-1275](https://opensource.ncsa.illinois.edu/jira/browse/INCORE1-1275)
- pyincore-data reference link in pyincore doc [INCORE1-1298](https://opensource.ncsa.illinois.edu/jira/browse/INCORE1-1298)
- Links to analyses to pyincore doc [INCORE1-1307](https://opensource.ncsa.illinois.edu/jira/browse/INCORE1-1307)

### Fixed
- Micromamba build with version 0.15.2 [INCORE1-1315](https://opensource.ncsa.illinois.edu/jira/browse/INCORE1-1315)
- Failing pytests such as posting legacy dfr3 curves, and GET tornado values [INCORE1-1319](https://opensource.ncsa.illinois.edu/jira/browse/INCORE1-1319)


## [0.9.4] - 2021-06-16
### Added
- Support refactored fragility curves for water facility damage [INCORE1-1063](https://opensource.ncsa.illinois.edu/jira/browse/INCORE1-1063)
- Support refactored fragility curves for pipeline damage [INCORE1-1057](https://opensource.ncsa.illinois.edu/jira/browse/INCORE1-1057)
- Support refactored fragility curves for non-structural building damage [INCORE1-1060](https://opensource.ncsa.illinois.edu/jira/browse/INCORE1-1060)
- Support refactored fragility curves for road damage [INCORE1-1180](https://opensource.ncsa.illinois.edu/jira/browse/INCORE1-1180)
- Support refactored fragility curves for Tornado EPN damage [INCORE1-1062](https://opensource.ncsa.illinois.edu/jira/browse/INCORE1-1062)
- Support Add refactored fragility curves for pipeline repair rate analysis [INCORE1-1165](https://opensource.ncsa.illinois.edu/jira/browse/INCORE1-1065)

### Changed
- Merge roadway failure analysis into road damage [INCORE1-1180](https://opensource.ncsa.illinois.edu/jira/browse/INCORE1-1180)
- Damage calculation not subject to the upper/lowercase of the demand types and other fragility curve parameters [INCORE1-1221](https://opensource.ncsa.illinois.edu/jira/browse/INCORE1-1221)

### Fixed
- Calculate building period and conjugate it with "SA" to form the correct demand type [INCORE1-1240](https://opensource.ncsa.illinois.edu/jira/browse/INCORE1-1240) 


## [0.9.3] - 2021-05-21
### Changed
- Split epf damage output to json and csv, rename LS/DS [INCORE1-1136](https://opensource.ncsa.illinois.edu/jira/browse/INCORE1-1136)
- Split non-structural damage output to json and csv, rename LS/DS [INCORE1-1137](https://opensource.ncsa.illinois.edu/jira/browse/INCORE1-1137)
- Split pipeline damage output to json and csv, rename LS/DS [INCORE1-1138](https://opensource.ncsa.illinois.edu/jira/browse/INCORE1-1138)
- Split pipeline repair rate analysis output to json and csv, rename LS/DS [INCORE1-1139](https://opensource.ncsa.illinois.edu/jira/browse/INCORE1-1139)
- Split road damage output to json and csv, rename LS/DS [INCORE1-1140](https://opensource.ncsa.illinois.edu/jira/browse/INCORE1-1140)
- Split road failure analysis output to json and csv, rename LS/DS [INCORE1-1141](https://opensource.ncsa.illinois.edu/jira/browse/INCORE1-1141)
- Split tornado EPN damage output to json and csv, rename LS/DS [INCORE1-1142](https://opensource.ncsa.illinois.edu/jira/browse/INCORE1-1142)
- Split water facility damage output to json and csv, rename LS/DS [INCORE1-1143](https://opensource.ncsa.illinois.edu/jira/browse/INCORE1-1143)
- Optimize damage interval calculation method code [INCORE1-1165](https://opensource.ncsa.illinois.edu/jira/browse/INCORE1-1165)
- Renaming the json format damage output to new dataType [INCORE-1190](https://opensource.ncsa.illinois.edu/jira/browse/INCORE1-1190)

### Added
- seed number in Monte Carlo simulation [INCORE1-1086](https://opensource.ncsa.illinois.edu/jira/browse/INCORE1-1086)
- support retrofit strategy in building damage [INCORE1-1149](https://opensource.ncsa.illinois.edu/jira/browse/INCORE1-1149)
- enable parsing new format of fragility mapping rules with explicity booleans [INCORE1-1178](https://opensource.ncsa.illinois.edu/jira/browse/INCORE1-1178)

### Fixed
- Fix broken unit test in test_dataservice [INCORE1-1147](https://opensource.ncsa.illinois.edu/jira/browse/INCORE1-1147)


## [0.9.2] - 2021-04-22

### Fixed
- Manual and pyincore-viz links in documentation [INCORE1-1122](https://opensource.ncsa.illinois.edu/jira/browse/INCORE1-1122)
- Relationship between dsf and huestimate variables in Population dislocation analysis [INCORE1-1123](https://opensource.ncsa.illinois.edu/jira/browse/INCORE1-1123)

## [0.9.1] - 2021-04-09
### Added
- Support bridge hurricane damage and calculation from refactored fragility curves [INCORE1-1058](https://opensource.ncsa.illinois.edu/jira/browse/INCORE1-1058)
- Create utility method to join table and shapefile [INCORE1-1080](https://opensource.ncsa.illinois.edu/jira/browse/INCORE1-1080)
- Dependencies in requirement.txt [INCORE1-1108](https://opensource.ncsa.illinois.edu/jira/browse/INCORE1-1108)

### Changed
- EPF damage using bulk hazard values methods and support refactored fragility curves [INCORE1-1059](https://opensource.ncsa.illinois.edu/jira/browse/INCORE1-1059)
- Modules in pyincore documentation [INCORE1-867](https://opensource.ncsa.illinois.edu/jira/browse/INCORE1-867)
- Random number generator method in social analyses [INCORE1-1040](https://opensource.ncsa.illinois.edu/jira/browse/INCORE1-1040)
- Data processing utility methods to handle max damage state extraction and clustering [INCORE1-1079](https://opensource.ncsa.illinois.edu/jira/browse/INCORE1-1079)
- Building Functionality Code using pandas index for performance improvement [INCORE1-1083](https://opensource.ncsa.illinois.edu/jira/browse/INCORE1-1083)

### Fixed
- Use Decimal package when calculating DS from LS to avoid rounding issue [INCORE1-1033](https://opensource.ncsa.illinois.edu/jira/browse/INCORE1-1003)
- Overlapping limit state probability curves [INCORE1-1006](https://opensource.ncsa.illinois.edu/jira/browse/INCORE1-1006)
- Dataset Object get_dataframe_from_shapefile method returns GeoDataframe without CRS [INCORE1-1069](https://opensource.ncsa.illinois.edu/jira/browse/INCORE1-1069)
- Pytest for network dataset [INCORE1-1078](https://opensource.ncsa.illinois.edu/jira/browse/INCORE1-1078)


## [0.9.0] - 2021-02-28
### Added
- Class and methods to handle equation based fragilities [INCORE1-805] (https://opensource.ncsa.illinois.edu/jira/browse/INCORE1-805)
- Methods to get bulk hazard values from hazard endpoints [INCORE1-923] (https://opensource.ncsa.illinois.edu/jira/browse/INCORE1-923)
- Support hurricane in Building Damage analysis [INCORE1-696] (https://opensource.ncsa.illinois.edu/jira/browse/INCORE1-696)
- Support flood in Building Damage analysis [INCORE1-982] (https://opensource.ncsa.illinois.edu/jira/browse/INCORE1-982)
- Convert building damage output to have 3 limit state and 4 damage state [INCORE1-871] (https://opensource.ncsa.illinois.edu/jira/browse/INCORE1-871)
- Split building damage output two files: a csv table with damage results, and a json formatted file with supplemental information [INCORE1-969] (https://opensource.ncsa.illinois.edu/jira/browse/INCORE1-969)
- A utility method to add GUID (Global Unique ID) to inventory dataset in ESRI Shapefile format [INCORE1-978] (https://opensource.ncsa.illinois.edu/jira/browse/INCORE1-978)
- Utility method to do archetype mapping [INCORE1-913] (https://opensource.ncsa.illinois.edu/jira/browse/INCORE1-913)

### Changed
- Demand types and units on fragility model changed from string to list [INCORE1-946] (https://opensource.ncsa.illinois.edu/jira/browse/INCORE1-946)
- Change insignificant damage probability in population dislocation [INCORE1-907] (https://opensource.ncsa.illinois.edu/jira/browse/INCORE-907)
- Replace building inventory csv with shape file in Housing Unit Allocation [INCORE1-977] (https://opensource.ncsa.illinois.edu/jira/browse/INCORE-977)
- Move test scripts from analyses to test analyses [INCORE1-987] (https://opensource.ncsa.illinois.edu/jira/browse/INCORE-987)
- Update precision of damage states, limit states and hazard values to a max of 5 digits [INCORE1-985] (https://opensource.ncsa.illinois.edu/jira/browse/INCORE1-985)

### Fixed
- CGE analysis for Joplin and Seaside uses the system temp folder for temporary file instead of the installation folder [INCORE1-980] (https://opensource.ncsa.illinois.edu/jira/browse/INCORE1-980)

## [0.8.1] - 2020-10-21

### Added
- Building direct economic loss analysis [INCORE1-442](https://opensource.ncsa.illinois.edu/jira/browse/INCORE1-442)
- Seaside cge analysis [INCORE1-651](https://opensource.ncsa.illinois.edu/jira/browse/INCORE1-651)

### Changed
- Updated Joplin CGE analysis outputs and updated the assignment of ipopt path with shutil [INCORE1-731](https://opensource.ncsa.illinois.edu/jira/browse/INCORE1-731)
- Updated Pytests to delete created datasets[INCORE1-784](https://opensource.ncsa.illinois.edu/jira/browse/INCORE1-784)
- Added missing fields in fragilitycurveset class [INCORE1-792](https://opensource.ncsa.illinois.edu/jira/browse/INCORE1-792)
- Updated dataset types to match changes in mongo dev [INCORE1-806](https://opensource.ncsa.illinois.edu/jira/browse/INCORE1-806)

### Fixed
- Typos in damage probabily calculation [INCORE1-781](https://opensource.ncsa.illinois.edu/jira/browse/INCORE1-781)
- pytest client initialization by adding a conftest.py file in the pytests root folder [INCORE1-789](https://opensource.ncsa.illinois.edu/jira/browse/INCORE1-789)

## [0.8.0] - 2020-09-04

### Removed
- Clean up redundant method in analysisutil [INCORE1-732](https://opensource.ncsa.illinois.edu/jira/browse/INCORE1-732)

### Added
- \_\_version__ property to show pyincore version. IncoreClient will print the detected version [INCORE1-520](https://opensource.ncsa.illinois.edu/jira/browse/INCORE1-520)
- Building Functionality analysis outputs functionality samples as an additional result [INCORE1-734](https://opensource.ncsa.illinois.edu/jira/browse/INCORE1-734)
- Python method to interact with flood endpoints in hazard service [INCORE1-747](https://opensource.ncsa.illinois
.edu/jira/browse/INCORE1-747)

### Changed
- Calculate multiple limit states of custom expression fragility curves [INCORE1-682](https://opensource.ncsa.illinois.edu/jira/browse/INCORE1-682) 
- Updated docstrings to include all hazards that each support [INCORE1-708](https://opensource.ncsa.illinois.edu/jira/browse/INCORE1-708)

## [0.7.0] - 2020-07-31

### Added
- Wrapper methods for hurricane endpoints and their pytests [INCORE1-698](https://opensource.ncsa.illinois.edu/jira/browse/INCORE1-698)
- Road damage by hurricane inundation [INCORE1-697](https://opensource.ncsa.illinois.edu/jira/browse/INCORE1-697)
- Docker build and release scripts [INCORE1-709](https://opensource.ncsa.illinois.edu/jira/browse/INCORE1-709).  
- Capital shocks analysis [INCORE1-691](https://opensource.ncsa.illinois.edu/jira/browse/INCORE1-691).

### Changed
- Allow more input data types for MC failure probability; Add a failure state output for each sample [INCORE1-695](https://opensource.ncsa.illinois.edu/jira/browse/INCORE1-695)
- Modify input dataset for building functionality analysis [INCORE1-700](https://opensource.ncsa.illinois.edu/jira/browse/INCORE1-700)
- Updated Joplin CGE for new capital shocks output [INCORE1-718](https://opensource.ncsa.illinois.edu/jira/browse/INCORE1-718)

## [0.6.4] - 2020-06-30

### Added
- Added pycodestyle tests to ensure we follow PEP-8 style guide [INCORE1-650](https://opensource.ncsa.illinois.edu/jira/browse/INCORE1-650)

### Fixed
- in Dataset Class from_json_str() method, set local_file_path by either from dataservices json definition, or pass
 in local file path [INCORE1-662](https://opensource.ncsa.illinois.edu/jira/browse/INCORE1-662)

### Changed
- Replace old analyses util methods with new methods that use DFR3 Classes [INCORE1-685](https://opensource.ncsa.illinois.edu/jira/browse/INCORE1-685)
- Refactored the following analyses to use local DFR3 classes and methods; added corresponding test folder and tests.
    * Building Damage [INCORE1-644](https://opensource.ncsa.illinois.edu/jira/browse/INCORE1-644)
    * Nonstructural Building Damage [INCORE1-664](https://opensource.ncsa.illinois.edu/jira/browse/INCORE1-664)
    * Bridge Damage [INCORE1-652](https://opensource.ncsa.illinois.edu/jira/browse/INCORE1-652)
    * EPF Damage [INCORE1-663](https://opensource.ncsa.illinois.edu/jira/browse/INCORE1-663)
    * Pipeline Damage with repair rate [INCORE1-666](https://opensource.ncsa.illinois.edu/jira/browse/INCORE1-666)
    * Pipeline Damage with limit states [INCORE1-665](https://opensource.ncsa.illinois.edu/jira/browse/INCORE1-665)
    * Water Facility Damage [INCORE1-668](https://opensource.ncsa.illinois.edu/jira/browse/INCORE1-668)
    * Tornado EPN Damage [INCORE1-667](https://opensource.ncsa.illinois.edu/jira/browse/INCORE1-667)
    * Road Damage [INCORE1-680](https://opensource.ncsa.illinois.edu/jira/browse/INCORE1-680)
- Updated folder structure [INCORE1-655](https://opensource.ncsa.illinois.edu/jira/browse/INCORE1-655)
- Refactoring Tornado EPN damage format. [INCORE1-672](https://opensource.ncsa.illinois.edu/jira/browse/INCORE1-672)


## [0.6.3] - 2020-05-31

### Added
- Initial implementation of local dfr3 curve and mapping in pyincore [INCORE1-479](https://opensource.ncsa.illinois.edu/jira/browse/INCORE1-479)
- Implement conditional and parametric fragility calculation methods but not yet used in analyses [INCORE1-528](https://opensource.ncsa.illinois.edu/jira/browse/INCORE1-528)
- User warning message when mapping fails due to mismatched datatype [INCORE1-559](https://opensource.ncsa.illinois.edu/jira/browse/INCORE1-559)
- Methods to get uncertainty and variance for model based earthquakes [INCORE1-542](https://opensource.ncsa.illinois.edu/jira/browse/INCORE1-542) 
- Added network utility that contains network dataset builder. [INCORE1-576](https://opensource.ncsa.illinois.edu/jira/browse/INCORE1-576)

### Fixed
- DFR3 service will now handle empty rules better. Acceptable forms are [[]], [], [null] [INCORE1-606](https://opensource.ncsa.illinois.edu/jira/browse/INCORE1-606)

### Changed
- updated documentation modules [INCORE1-617](https://opensource.ncsa.illinois.edu/jira/browse/INCORE1-617)

## [0.6.2] - 2020-04-23

### Fixed
- pandas error when accessing missing labels in the dataframe of Joplin CGE's BB matrix [INCORE1-557](https://opensource.ncsa.illinois.edu/jira/browse/INCORE1-557)
- make sure in various places that version is bumped up to 0.6.2

## [0.6.1] - 2020-03-31

### Fixed
- fix liquefaction calculation bug in bridge damage analysis [INCORE1-535](https://opensource.ncsa.illinois.edu/jira/browse/INCORE1-535) 

### Changed
- refactored EPF damage analysis to submit batch requests to get hazard values from API [INCORE1-510](https://opensource.ncsa.illinois.edu/jira/browse/INCORE1-510)
- refactored bridge damage analysis to submit batch requests to get hazard values from API [INCORE1-500](https://opensource.ncsa.illinois.edu/jira/browse/INCORE1-500)
- refactored road damage analysis to submit batch requests to get hazard values from API [INCORE1-511](https://opensource.ncsa.illinois.edu/jira/browse/INCORE1-511)
- refactoring building damage batch processing [INCORE1-522](https://opensource.ncsa.illinois.edu/jira/browse/INCORE1-522)

## [0.6.0] - 2020-02-28

### Added

### Changed
- Refactored building damage analysis to submit batch requests to get hazard values from API [INCORE1-439](https://opensource.ncsa.illinois.edu/jira/browse/INCORE1-439)
- Moved mapping matched endpoint to pyincore side [INCORE1-474](https://opensource.ncsa.illinois.edu/jira/browse/INCORE1-474)

### Fixed
- make sure only download zip from dataservice when the zipped cached file doesn't exist [INCORE1-457](https://opensource.ncsa.illinois.edu/jira/browse/INCORE1-457)
- updated failing hazard test [INCORE1-477](https://opensource.ncsa.illinois.edu/jira/browse/INCORE1-477)

## [0.5.5] - 2020-02-10

### Added
- move inventory dfr3 curve mapping logic to pyincore side so we can phase out /match endpoint[INCORE1-474](https://opensource.ncsa.illinois.edu/jira/browse/INCORE1-474)

- Added insecure client to test against {url}:31888 when using NCSA's network. [INCORE1-455](https://opensource.ncsa.illinois.edu/jira/browse/INCORE1-455)
- Added documentation to building functionality analysis. [INCORE-435](https://opensource.ncsa.illinois.edu/jira/browse/INCORE1-435)

### Fixed

- add another layer of folder in cache folder using datasetid to differentiate 
datasets with the same name [INCORE1-433](https://opensource.ncsa.illinois.edu/jira/browse/INCORE1-433)
- Fixed link in pyIncore documentation, page refs
- Fixed end of file exception caused by analysis that run in parallel by checking validity of token on client instantiation. [INCORE1-427](https://opensource.ncsa.illinois.edu/jira/browse/INCORE1-427)
- Fixed url inconsistency in dfr3 tests
- Fixed error in reading token file in windows os [INCORE-449](https://opensource.ncsa.illinois.edu/jira/browse/INCORE1-449)
- Bug in setting fragility_key in building damage[INCORE1-456](https://opensource.ncsa.illinois.edu/jira/browse/INCORE1-456)

## [0.5.4] - 2019-12-23

### Fixed

- Update bridge damage type in MonteCarlo Analysis
- Fixed error handling with formatting problem in pyIncore Client

## [0.5.3] - 2019-12-20
pyIncore release for IN-CORE v1.0

### Added

- CHANGELOG, CONTRIBUTORS, and LICENSE

## [0.5.2] - 2019-10-17

## [0.5.1] - 2019-09-11

## [0.5.0] - 2019-08-29

## [0.4.1] - 2019-08-15

## [0.4.0] - 2019-07-25

## [0.3.0] - 2019-04-26

## [0.2.0] - 2019-03-13

<|MERGE_RESOLUTION|>--- conflicted
+++ resolved
@@ -8,13 +8,9 @@
 ## [Unreleased]
 
 ### Changed
-<<<<<<< HEAD
-
 - Descriptions of the analyses to be more verbose. [#645](https://github.com/IN-CORE/pyincore/issues/645)
-=======
 - Descriptions of the analyses, inputs and parameters. [#649](https://github.com/IN-CORE/pyincore/issues/649)
 - Descriptions of the analyses, inputs and parameters. [#646](https://github.com/IN-CORE/pyincore/issues/646)
->>>>>>> 919119ab
 
 ## [1.21.0] - 2025-02-12
 
