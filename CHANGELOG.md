--- conflicted
+++ resolved
@@ -13,11 +13,8 @@
 ### Fixed
 - CGE output post process util function [#298](https://github.com/IN-CORE/pyincore/issues/298)
 - Population Dislocation utility function arbitrarily assumes there will be dislocated and non-dislocated [#301](https://github.com/IN-CORE/pyincore/issues/301)
-<<<<<<< HEAD
 - Seaside & Joplin cge uses a fixed location for temporary files [#312](https://github.com/IN-CORE/pyincore/issues/312)
-=======
 - Functional vs non-functional calculation based of failure sample now [#300](https://github.com/IN-CORE/pyincore/issues/300)
->>>>>>> 58454e15
 
 ## [1.9.0] - 2023-03-15
 
