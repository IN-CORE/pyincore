--- conflicted
+++ resolved
@@ -7,18 +7,12 @@
 
 ## [Unreleased]
 
-### Changed
+### Added
+- Add CoreCGEML module [#468](https://github.com/IN-CORE/pyincore/issues/468)
+
+### Changed
+- Need to use left join so the building number stays the same [#514](https://github.com/IN-CORE/pyincore/issues/541)
 - Building Functionality column renaming [#510](https://github.com/IN-CORE/pyincore/issues/510)
-
-
-## [Unreleased] 
-
-<<<<<<< HEAD
-### Added
-- Add CoreCGEML module and MMSA Shelby County CGE ML analysis [#468](https://github.com/IN-CORE/pyincore/issues/468)
-=======
-### Changed
-- Need to use left join so the building number stays the same [#514](https://github.com/IN-CORE/pyincore/issues/541)
 
 
 ## [1.17.0] - 2024-02-22
@@ -48,7 +42,6 @@
 
 
 ## [1.15.1] - 2023-12-20 
->>>>>>> ae2c9cd0
 
 ### Fixed
 - Fix NCI Functionality [#463](https://github.com/IN-CORE/pyincore/issues/463)
