# Change Log

All notable changes to this project will be documented in this file.

The format is based on [Keep a Changelog](http://keepachangelog.com/)
and this project adheres to [Semantic Versioning](http://semver.org/).

<<<<<<< HEAD
## [Unreleased]

### Added
- User warning message when mapping fails due to mismatched datatype [INCORE1-559](https://opensource.ncsa.illinois.edu/jira/browse/INCORE1-559)
=======
## [0.6.2] - 2020-04-23

### Fixed
- pandas error when accessing missing labels in the dataframe of Joplin CGE's BB matrix [INCORE1-557](https://opensource.ncsa.illinois.edu/jira/browse/INCORE1-557)
- make sure in various places that version is bumped up to 0.6.2
>>>>>>> 4cc186c1

## [0.6.1] - 2020-03-31

### Fixed
- fix liquefaction calculation bug in bridge damage analysis [INCORE1-535](https://opensource.ncsa.illinois.edu/jira/browse/INCORE1-535) 

### Changed
- refactored EPF damage analysis to submit batch requests to get hazard values from API [INCORE1-510](https://opensource.ncsa.illinois.edu/jira/browse/INCORE1-510)
- refactored bridge damage analysis to submit batch requests to get hazard values from API [INCORE1-500](https://opensource.ncsa.illinois.edu/jira/browse/INCORE1-500)
- refactored road damage analysis to submit batch requests to get hazard values from API [INCORE1-511](https://opensource.ncsa.illinois.edu/jira/browse/INCORE1-511)
- refactoring building damage batch processing [INCORE1-522](https://opensource.ncsa.illinois.edu/jira/browse/INCORE1-522)

## [0.6.0] - 2020-02-28

### Added

### Changed
- Refactored building damage analysis to submit batch requests to get hazard values from API [INCORE1-439](https://opensource.ncsa.illinois.edu/jira/browse/INCORE1-439)
- Moved mapping matched endpoint to pyincore side [INCORE1-474](https://opensource.ncsa.illinois.edu/jira/browse/INCORE1-474)
### Fixed
- make sure only download zip from dataservice when the zipped cached file doesn't exist [INCORE1-457](https://opensource.ncsa.illinois.edu/jira/browse/INCORE1-457)
- updated failing hazard test [INCORE1-477](https://opensource.ncsa.illinois.edu/jira/browse/INCORE1-477)

## [0.5.5] - 2020-02-10

### Added
- move inventory dfr3 curve mapping logic to pyincore side so we can phase out /match endpoint[INCORE1-474](https://opensource.ncsa.illinois.edu/jira/browse/INCORE1-474)

- Added insecure client to test against {url}:31888 when using NCSA's network. [INCORE1-455](https://opensource.ncsa.illinois.edu/jira/browse/INCORE1-455)
- Added documentation to building functionality analysis. [INCORE-435](https://opensource.ncsa.illinois.edu/jira/browse/INCORE1-435)

### Fixed

- add another layer of folder in cache folder using datasetid to differentiate 
datasets with the same name [INCORE1-433](https://opensource.ncsa.illinois.edu/jira/browse/INCORE1-433)
- Fixed link in pyIncore documentation, page refs
- Fixed end of file exception caused by analysis that run in parallel by checking validity of token on client instantiation. [INCORE1-427](https://opensource.ncsa.illinois.edu/jira/browse/INCORE1-427)
- Fixed url inconsistency in dfr3 tests
- Fixed error in reading token file in windows os [INCORE-449](https://opensource.ncsa.illinois.edu/jira/browse/INCORE1-449)
- Bug in setting fragility_key in building damage[INCORE1-456](https://opensource.ncsa.illinois.edu/jira/browse/INCORE1-456)

## [0.5.4] - 2019-12-23

### Fixed

- Update bridge damage type in MonteCarlo Analysis
- Fixed error handling with formatting problem in pyIncore Client

## [0.5.3] - 2019-12-20
pyIncore release for IN-CORE v1.0

### Added

- CHANGELOG, CONTRIBUTORS, and LICENSE

## [0.5.2] - 2019-10-17

## [0.5.1] - 2019-09-11

## [0.5.0] - 2019-08-29

## [0.4.1] - 2019-08-15

## [0.4.0] - 2019-07-25

## [0.3.0] - 2019-04-26

## [0.2.0] - 2019-03-13

<|MERGE_RESOLUTION|>--- conflicted
+++ resolved
@@ -5,18 +5,16 @@
 The format is based on [Keep a Changelog](http://keepachangelog.com/)
 and this project adheres to [Semantic Versioning](http://semver.org/).
 
-<<<<<<< HEAD
 ## [Unreleased]
 
 ### Added
 - User warning message when mapping fails due to mismatched datatype [INCORE1-559](https://opensource.ncsa.illinois.edu/jira/browse/INCORE1-559)
-=======
+
 ## [0.6.2] - 2020-04-23
 
 ### Fixed
 - pandas error when accessing missing labels in the dataframe of Joplin CGE's BB matrix [INCORE1-557](https://opensource.ncsa.illinois.edu/jira/browse/INCORE1-557)
 - make sure in various places that version is bumped up to 0.6.2
->>>>>>> 4cc186c1
 
 ## [0.6.1] - 2020-03-31
 
