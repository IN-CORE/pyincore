# Change Log

All notable changes to this project will be documented in this file.

The format is based on [Keep a Changelog](http://keepachangelog.com/)
and this project adheres to [Semantic Versioning](http://semver.org/).


##[Unreleased]

### Added
- EPN-WDS network cascading interdependency functionality analysis working with MMSA Shelby [#197](https://github.com/IN-CORE/pyincore/issues/197)

### Changed
- Improved validation of list types with nested sub-types in get_spec [#180](https://github.com/IN-CORE/pyincore/issues/180)
- Format test for the code simplified to include all the paths [#193](https://github.com/IN-CORE/pyincore/issues/193)
- Enable Hurricane in EPF damage [#200](https://github.com/IN-CORE/pyincore/issues/200)
<<<<<<< HEAD
=======
- Refactored caching mechanism to separate datasets by specifying hashed repository names. [#196](https://github.com/IN-CORE/pyincore/issues/196)
>>>>>>> f35b0a9f

## [1.6.0] - 2022-07-27

### Added
- Pipeline functionality analysis working with MMSA Shelby buried pipelines [#175](https://github.com/IN-CORE/pyincore/issues/175)
- Electric power network functionality analysis working with MMSA Shelby [#178](https://github.com/IN-CORE/pyincore/issues/178)
- Water facility network functionality analysis working with MMSA Shelby [#103](https://github.com/IN-CORE/pyincore/issues/103)

### Changed
- Network utils refactored to use network dataset [#149](https://github.com/IN-CORE/pyincore/issues/149)
- EPF restoration uses damage to compute discretized functionality [#169](https://github.com/IN-CORE/pyincore/issues/169)
- Water facility restoration uses damage to compute discretized functionality [#170](https://github.com/IN-CORE/pyincore/issues/170)
- Household-level housing sequential recovery uses social vulnerability analysis result [#168](https://github.com/IN-CORE/pyincore/issues/168)
- Social vulnerability no longer requires year, state, county and census tract as input parameters [#152](https://github.com/IN-CORE/pyincore/pull/156)

### Fixed
- Fix data type of Census input dataset to CSV [#166](https://github.com/IN-CORE/pyincore/issues/166)

## [1.5.0] - 2022-06-29

### Added
- PyPi description and README.rst [#150](https://github.com/IN-CORE/pyincore/issues/150)
- Earthquake liquefaction to building damage analysis [#155](https://github.com/IN-CORE/pyincore/issues/155)
- When releases are made, now push builds to pypi (or testpypi) automatically

### Changed
- Made pyincore build with legacy naming for pypi publish [#138](https://github.com/IN-CORE/pyincore/issues/138)
- Network dataset's sub category's dataType has been changed from networkType to dataType [#145](https://github.com/IN-CORE/pyincore/issues/145)
- Tornado EPN damage analysis uses network dataset instead of link, node, graph datasets [#147](https://github.com/IN-CORE/pyincore/issues/147)
- Building functionality to compute functionality without power network [#143](https://github.com/IN-CORE/pyincore/issues/143)

## [1.4.1] - 2022-04-22

### Fixed
- Fix issue with data type conversion for `blockid` [#129](https://github.com/IN-CORE/pyincore/issues/129)
- Fix indentation bug at DataService [#135](https://github.com/IN-CORE/pyincore/issues/135)

## [1.4.0] - 2022-03-30

### Added
- Check to mean damage analysis to verify damage keys match inventory type and remove unsupported types [#53](https://github.com/IN-CORE/pyincore/issues/53)
- Housing recovery model analysis [#99](https://github.com/IN-CORE/pyincore/issues/99)
- Social vulnerability analysis [#106](https://github.com/IN-CORE/pyincore/issues/106)

### Changed
- Rewrite the EPF and WF restoration model [#100](https://github.com/IN-CORE/pyincore/issues/100)
- Index and improve the performance of restoration util [#113](https://github.com/IN-CORE/pyincore/issues/113)
- Update house unit allocation id [#116](https://github.com/IN-CORE/pyincore/issues/116)

### Fixed
- Fix shapely deprecation error with tornadoepn analysis [#40](https://github.com/IN-CORE/pyincore/issues/40)
- Fix Building economic loss multipliers [#91](https://github.com/IN-CORE/pyincore/issues/91)
- Fix Pandas future warning: dtype in Series [#96](https://github.com/IN-CORE/pyincore/issues/96)
- Fix Pandas future warning: append method [#97](https://github.com/IN-CORE/pyincore/issues/96)
- Fix Population dislocation typo [#112](https://github.com/IN-CORE/pyincore/issues/112)
- Seaside cge displays wrong units in the output [#118](https://github.com/IN-CORE/pyincore/issues/118)
- Fix csv save in Housing recovery analysis [#124](https://github.com/IN-CORE/pyincore/issues/124)


## [1.3.0] - 2022-02-07

### Added
- Water facility restoration model [#76](https://github.com/IN-CORE/pyincore/issues/76)
- Electric power facility model [#77](https://github.com/IN-CORE/pyincore/issues/77)
- Water pipeline restoration model [#78](https://github.com/IN-CORE/pyincore/issues/78)

### Changed
- Update building econ loss to include non structural and content damage [51](https://github.com/IN-CORE/pyincore/issues/51)
- Rename master branch to main [#67](https://github.com/IN-CORE/pyincore/issues/67)
- update fragility specific functions so it deals with the service deprecations and using common DFR3Curve classes [#69](https://github.com/IN-CORE/pyincore/issues/69)
- Support for Restoration curves in pyincore. Included pytests [#71](https://github.com/IN-CORE/pyincore/issues/71)

### Fixed
- Pipeline damage with repair rate only computes total repairs when including liquefaction [#63](https://github.com/IN-CORE/pyincore/issues/63)
- Fix total population dislocation is Null [#72](https://github.com/IN-CORE/pyincore/issues/72)
- Fixed PEP8 issues [#81](https://github.com/IN-CORE/pyincore/issues/81)

## [1.2.0] - 2021-12-15

### Added
- Vacant household category to population dislocation output [#43](https://github.com/IN-CORE/pyincore/issues/43)
- Input dataset with target functionality for Joplin empirical restoration [#56](https://github.com/IN-CORE/pyincore/issues/56)
- Multi-objective retrofit optimization analysis [#19](https://github.com/IN-CORE/pyincore/issues/19)

### Fixed
- EPFDamage to remove deprecated LS/DS code and properly handle liquefaction [#32](https://github.com/IN-CORE/pyincore/issues/32)
- Automatic build for pyincore documentation docker [#61](https://github.com/IN-CORE/pyincore/issues/61)
- Fix get_building_period() method to work with new-format Fragility curves [#15](https://github.com/IN-CORE/pyincore/issues/15)

## [1.1.0] - 2021-10-27

### Added
- Convert HUA and PD outputs to JSON [#9](https://github.com/IN-CORE/pyincore/issues/9)
- Convert population dislocation output to heatmap [#3](https://github.com/IN-CORE/pyincore/issues/3)
- Joplin empirical restoration analysis [#28](https://github.com/IN-CORE/pyincore/issues/28)
- GitHub action to run unit tests [#26](https://github.com/IN-CORE/pyincore/issues/26)
- GitHub action to build documentation [#23](https://github.com/IN-CORE/pyincore/issues/23)
- Conda recipe [#17](https://github.com/IN-CORE/pyincore/issues/17)

### Changed
- Percent change in utils converting CGE output to JSON [#34](https://github.com/IN-CORE/pyincore/issues/34)
- Show API response messages that services return [#6](https://github.com/IN-CORE/pyincore/issues/6)
- Removed deprecated methods [#7](https://github.com/IN-CORE/pyincore/issues/7)

### Fixed
- Pass dataset type as parameter to from_dataframe method [#8](https://github.com/IN-CORE/pyincore/issues/8)
- PEP8 styling issues [#20](https://github.com/IN-CORE/pyincore/issues/20)
- Corrections to residential building recovery [#25](https://github.com/IN-CORE/pyincore/issues/25)

## [1.0.0] - 2021-08-31
### Changed
- Improve runtime efficiency of residential recovery analysis [INCORE1-1339](https://opensource.ncsa.illinois.edu/jira/browse/INCORE1-1339)

### Added
- Allow users to specify seed value for tornado using hazard service [INCORE1-1374](https://opensource.ncsa.illinois.edu/jira/browse/INCORE1-1374)
- Create auto docker build and push script for pyincore docs [INCORE1-1348](https://opensource.ncsa.illinois.edu/jira/browse/INCORE1-1348)
- Convert CGE analysis output to JSON  [INCORE1-1370](https://opensource.ncsa.illinois.edu/jira/browse/INCORE1-1370)
- Apply hazard exposure to all analyses [INCORE1-1376](https://opensource.ncsa.illinois.edu/jira/browse/INCORE1-1376)

### Fixed
- Apply PEP8 formatting consistently across codebase [INCORE1-1231](https://opensource.ncsa.illinois.edu/jira/browse/INCORE1-1231)
- Regularize application of liquefaction for fragility curves across various analyses [INCORE1-1264](https://opensource.ncsa.illinois.edu/jira/browse/INCORE1-1264)
- Change `math.exp(0)` to 0 in all MMSA bridge DFR3 curves [INCORE1-1377](https://opensource.ncsa.illinois.edu/jira/browse/INCORE1-1377)
- Change types of capital shock files in Joplin and Seaside CGE to `incore:capitalShocks` [INCORE1-1388](https://opensource.ncsa.illinois.edu/jira/browse/INCORE1-1388)

## [0.9.6] - 2021-08-04
### Fixed
- Docstrings for technical manual when rendering some method parameters [INCORE1-1333](https://opensource.ncsa.illinois.edu/jira/browse/INCORE1-1333)
- A bug related to mean damage analysis [INCORE1-1317](https://opensource.ncsa.illinois.edu/jira/browse/INCORE1-1317)

## [0.9.5] - 2021-07-28
### Changed
- Handle no hazard exposure cases [INCORE1-1130](https://opensource.ncsa.illinois.edu/jira/browse/INCORE1-1130)
- Modify bridge damage to support MMSA bridge damage [INCORE1-1269](https://opensource.ncsa.illinois.edu/jira/browse/INCORE1-1269) 
- update python version in requirements [INCORE1-1270](https://opensource.ncsa.illinois.edu/jira/browse/INCORE1-1270)
- Rename residential recovery analysis [INCORE1-1322](https://opensource.ncsa.illinois.edu/jira/browse/INCORE1-1322)
- Rename household-level housing serial recovery to sequential [INCORE1-1323](https://opensource.ncsa.illinois.edu/jira/browse/INCORE1-1323)

### Added
- Samples max damage states as an output for monte carlo analysis [INCORE1-1266](https://opensource.ncsa.illinois.edu/jira/browse/INCORE1-1266)
- Create joplin residential recovery analysis [INCORE1-1274](https://opensource.ncsa.illinois.edu/jira/browse/INCORE1-1274)
- Integrate household-level housing recovery sequential model [INCORE1-1275](https://opensource.ncsa.illinois.edu/jira/browse/INCORE1-1275)
- pyincore-data reference link in pyincore doc [INCORE1-1298](https://opensource.ncsa.illinois.edu/jira/browse/INCORE1-1298)
- Links to analyses to pyincore doc [INCORE1-1307](https://opensource.ncsa.illinois.edu/jira/browse/INCORE1-1307)

### Fixed
- Micromamba build with version 0.15.2 [INCORE1-1315](https://opensource.ncsa.illinois.edu/jira/browse/INCORE1-1315)
- Failing pytests such as posting legacy dfr3 curves, and GET tornado values [INCORE1-1319](https://opensource.ncsa.illinois.edu/jira/browse/INCORE1-1319)


## [0.9.4] - 2021-06-16
### Added
- Support refactored fragility curves for water facility damage [INCORE1-1063](https://opensource.ncsa.illinois.edu/jira/browse/INCORE1-1063)
- Support refactored fragility curves for pipeline damage [INCORE1-1057](https://opensource.ncsa.illinois.edu/jira/browse/INCORE1-1057)
- Support refactored fragility curves for non-structural building damage [INCORE1-1060](https://opensource.ncsa.illinois.edu/jira/browse/INCORE1-1060)
- Support refactored fragility curves for road damage [INCORE1-1180](https://opensource.ncsa.illinois.edu/jira/browse/INCORE1-1180)
- Support refactored fragility curves for Tornado EPN damage [INCORE1-1062](https://opensource.ncsa.illinois.edu/jira/browse/INCORE1-1062)
- Support Add refactored fragility curves for pipeline repair rate analysis [INCORE1-1165](https://opensource.ncsa.illinois.edu/jira/browse/INCORE1-1065)

### Changed
- Merge roadway failure analysis into road damage [INCORE1-1180](https://opensource.ncsa.illinois.edu/jira/browse/INCORE1-1180)
- Damage calculation not subject to the upper/lowercase of the demand types and other fragility curve parameters [INCORE1-1221](https://opensource.ncsa.illinois.edu/jira/browse/INCORE1-1221)

### Fixed
- Calculate building period and conjugate it with "SA" to form the correct demand type [INCORE1-1240](https://opensource.ncsa.illinois.edu/jira/browse/INCORE1-1240) 


## [0.9.3] - 2021-05-21
### Changed
- Split epf damage output to json and csv, rename LS/DS [INCORE1-1136](https://opensource.ncsa.illinois.edu/jira/browse/INCORE1-1136)
- Split non-structural damage output to json and csv, rename LS/DS [INCORE1-1137](https://opensource.ncsa.illinois.edu/jira/browse/INCORE1-1137)
- Split pipeline damage output to json and csv, rename LS/DS [INCORE1-1138](https://opensource.ncsa.illinois.edu/jira/browse/INCORE1-1138)
- Split pipeline repair rate analysis output to json and csv, rename LS/DS [INCORE1-1139](https://opensource.ncsa.illinois.edu/jira/browse/INCORE1-1139)
- Split road damage output to json and csv, rename LS/DS [INCORE1-1140](https://opensource.ncsa.illinois.edu/jira/browse/INCORE1-1140)
- Split road failure analysis output to json and csv, rename LS/DS [INCORE1-1141](https://opensource.ncsa.illinois.edu/jira/browse/INCORE1-1141)
- Split tornado EPN damage output to json and csv, rename LS/DS [INCORE1-1142](https://opensource.ncsa.illinois.edu/jira/browse/INCORE1-1142)
- Split water facility damage output to json and csv, rename LS/DS [INCORE1-1143](https://opensource.ncsa.illinois.edu/jira/browse/INCORE1-1143)
- Optimize damage interval calculation method code [INCORE1-1165](https://opensource.ncsa.illinois.edu/jira/browse/INCORE1-1165)
- Renaming the json format damage output to new dataType [INCORE-1190](https://opensource.ncsa.illinois.edu/jira/browse/INCORE1-1190)

### Added
- seed number in Monte Carlo simulation [INCORE1-1086](https://opensource.ncsa.illinois.edu/jira/browse/INCORE1-1086)
- support retrofit strategy in building damage [INCORE1-1149](https://opensource.ncsa.illinois.edu/jira/browse/INCORE1-1149)
- enable parsing new format of fragility mapping rules with explicity booleans [INCORE1-1178](https://opensource.ncsa.illinois.edu/jira/browse/INCORE1-1178)

### Fixed
- Fix broken unit test in test_dataservice [INCORE1-1147](https://opensource.ncsa.illinois.edu/jira/browse/INCORE1-1147)


## [0.9.2] - 2021-04-22

### Fixed
- Manual and pyincore-viz links in documentation [INCORE1-1122](https://opensource.ncsa.illinois.edu/jira/browse/INCORE1-1122)
- Relationship between dsf and huestimate variables in Population dislocation analysis [INCORE1-1123](https://opensource.ncsa.illinois.edu/jira/browse/INCORE1-1123)

## [0.9.1] - 2021-04-09
### Added
- Support bridge hurricane damage and calculation from refactored fragility curves [INCORE1-1058](https://opensource.ncsa.illinois.edu/jira/browse/INCORE1-1058)
- Create utility method to join table and shapefile [INCORE1-1080](https://opensource.ncsa.illinois.edu/jira/browse/INCORE1-1080)
- Dependencies in requirement.txt [INCORE1-1108](https://opensource.ncsa.illinois.edu/jira/browse/INCORE1-1108)

### Changed
- EPF damage using bulk hazard values methods and support refactored fragility curves [INCORE1-1059](https://opensource.ncsa.illinois.edu/jira/browse/INCORE1-1059)
- Modules in pyincore documentation [INCORE1-867](https://opensource.ncsa.illinois.edu/jira/browse/INCORE1-867)
- Random number generator method in social analyses [INCORE1-1040](https://opensource.ncsa.illinois.edu/jira/browse/INCORE1-1040)
- Data processing utility methods to handle max damage state extraction and clustering [INCORE1-1079](https://opensource.ncsa.illinois.edu/jira/browse/INCORE1-1079)
- Building Functionality Code using pandas index for performance improvement [INCORE1-1083](https://opensource.ncsa.illinois.edu/jira/browse/INCORE1-1083)

### Fixed
- Use Decimal package when calculating DS from LS to avoid rounding issue [INCORE1-1033](https://opensource.ncsa.illinois.edu/jira/browse/INCORE1-1003)
- Overlapping limit state probability curves [INCORE1-1006](https://opensource.ncsa.illinois.edu/jira/browse/INCORE1-1006)
- Dataset Object get_dataframe_from_shapefile method returns GeoDataframe without CRS [INCORE1-1069](https://opensource.ncsa.illinois.edu/jira/browse/INCORE1-1069)
- Pytest for network dataset [INCORE1-1078](https://opensource.ncsa.illinois.edu/jira/browse/INCORE1-1078)


## [0.9.0] - 2021-02-28
### Added
- Class and methods to handle equation based fragilities [INCORE1-805] (https://opensource.ncsa.illinois.edu/jira/browse/INCORE1-805)
- Methods to get bulk hazard values from hazard endpoints [INCORE1-923] (https://opensource.ncsa.illinois.edu/jira/browse/INCORE1-923)
- Support hurricane in Building Damage analysis [INCORE1-696] (https://opensource.ncsa.illinois.edu/jira/browse/INCORE1-696)
- Support flood in Building Damage analysis [INCORE1-982] (https://opensource.ncsa.illinois.edu/jira/browse/INCORE1-982)
- Convert building damage output to have 3 limit state and 4 damage state [INCORE1-871] (https://opensource.ncsa.illinois.edu/jira/browse/INCORE1-871)
- Split building damage output two files: a csv table with damage results, and a json formatted file with supplemental information [INCORE1-969] (https://opensource.ncsa.illinois.edu/jira/browse/INCORE1-969)
- A utility method to add GUID (Global Unique ID) to inventory dataset in ESRI Shapefile format [INCORE1-978] (https://opensource.ncsa.illinois.edu/jira/browse/INCORE1-978)
- Utility method to do archetype mapping [INCORE1-913] (https://opensource.ncsa.illinois.edu/jira/browse/INCORE1-913)

### Changed
- Demand types and units on fragility model changed from string to list [INCORE1-946] (https://opensource.ncsa.illinois.edu/jira/browse/INCORE1-946)
- Change insignificant damage probability in population dislocation [INCORE1-907] (https://opensource.ncsa.illinois.edu/jira/browse/INCORE-907)
- Replace building inventory csv with shape file in Housing Unit Allocation [INCORE1-977] (https://opensource.ncsa.illinois.edu/jira/browse/INCORE-977)
- Move test scripts from analyses to test analyses [INCORE1-987] (https://opensource.ncsa.illinois.edu/jira/browse/INCORE-987)
- Update precision of damage states, limit states and hazard values to a max of 5 digits [INCORE1-985] (https://opensource.ncsa.illinois.edu/jira/browse/INCORE1-985)

### Fixed
- CGE analysis for Joplin and Seaside uses the system temp folder for temporary file instead of the installation folder [INCORE1-980] (https://opensource.ncsa.illinois.edu/jira/browse/INCORE1-980)

## [0.8.1] - 2020-10-21

### Added
- Building direct economic loss analysis [INCORE1-442](https://opensource.ncsa.illinois.edu/jira/browse/INCORE1-442)
- Seaside cge analysis [INCORE1-651](https://opensource.ncsa.illinois.edu/jira/browse/INCORE1-651)

### Changed
- Updated Joplin CGE analysis outputs and updated the assignment of ipopt path with shutil [INCORE1-731](https://opensource.ncsa.illinois.edu/jira/browse/INCORE1-731)
- Updated Pytests to delete created datasets[INCORE1-784](https://opensource.ncsa.illinois.edu/jira/browse/INCORE1-784)
- Added missing fields in fragilitycurveset class [INCORE1-792](https://opensource.ncsa.illinois.edu/jira/browse/INCORE1-792)
- Updated dataset types to match changes in mongo dev [INCORE1-806](https://opensource.ncsa.illinois.edu/jira/browse/INCORE1-806)

### Fixed
- Typos in damage probabily calculation [INCORE1-781](https://opensource.ncsa.illinois.edu/jira/browse/INCORE1-781)
- pytest client initialization by adding a conftest.py file in the pytests root folder [INCORE1-789](https://opensource.ncsa.illinois.edu/jira/browse/INCORE1-789)

## [0.8.0] - 2020-09-04

### Removed
- Clean up redundant method in analysisutil [INCORE1-732](https://opensource.ncsa.illinois.edu/jira/browse/INCORE1-732)

### Added
- \_\_version__ property to show pyincore version. IncoreClient will print the detected version [INCORE1-520](https://opensource.ncsa.illinois.edu/jira/browse/INCORE1-520)
- Building Functionality analysis outputs functionality samples as an additional result [INCORE1-734](https://opensource.ncsa.illinois.edu/jira/browse/INCORE1-734)
- Python method to interact with flood endpoints in hazard service [INCORE1-747](https://opensource.ncsa.illinois
.edu/jira/browse/INCORE1-747)

### Changed
- Calculate multiple limit states of custom expression fragility curves [INCORE1-682](https://opensource.ncsa.illinois.edu/jira/browse/INCORE1-682) 
- Updated docstrings to include all hazards that each support [INCORE1-708](https://opensource.ncsa.illinois.edu/jira/browse/INCORE1-708)

## [0.7.0] - 2020-07-31

### Added
- Wrapper methods for hurricane endpoints and their pytests [INCORE1-698](https://opensource.ncsa.illinois.edu/jira/browse/INCORE1-698)
- Road damage by hurricane inundation [INCORE1-697](https://opensource.ncsa.illinois.edu/jira/browse/INCORE1-697)
- Docker build and release scripts [INCORE1-709](https://opensource.ncsa.illinois.edu/jira/browse/INCORE1-709).  
- Capital shocks analysis [INCORE1-691](https://opensource.ncsa.illinois.edu/jira/browse/INCORE1-691).

### Changed
- Allow more input data types for MC failure probability; Add a failure state output for each sample [INCORE1-695](https://opensource.ncsa.illinois.edu/jira/browse/INCORE1-695)
- Modify input dataset for building functionality analysis [INCORE1-700](https://opensource.ncsa.illinois.edu/jira/browse/INCORE1-700)
- Updated Joplin CGE for new capital shocks output [INCORE1-718](https://opensource.ncsa.illinois.edu/jira/browse/INCORE1-718)

## [0.6.4] - 2020-06-30

### Added
- Added pycodestyle tests to ensure we follow PEP-8 style guide [INCORE1-650](https://opensource.ncsa.illinois.edu/jira/browse/INCORE1-650)

### Fixed
- in Dataset Class from_json_str() method, set local_file_path by either from dataservices json definition, or pass
 in local file path [INCORE1-662](https://opensource.ncsa.illinois.edu/jira/browse/INCORE1-662)

### Changed
- Replace old analyses util methods with new methods that use DFR3 Classes [INCORE1-685](https://opensource.ncsa.illinois.edu/jira/browse/INCORE1-685)
- Refactored the following analyses to use local DFR3 classes and methods; added corresponding test folder and tests.
    * Building Damage [INCORE1-644](https://opensource.ncsa.illinois.edu/jira/browse/INCORE1-644)
    * Nonstructural Building Damage [INCORE1-664](https://opensource.ncsa.illinois.edu/jira/browse/INCORE1-664)
    * Bridge Damage [INCORE1-652](https://opensource.ncsa.illinois.edu/jira/browse/INCORE1-652)
    * EPF Damage [INCORE1-663](https://opensource.ncsa.illinois.edu/jira/browse/INCORE1-663)
    * Pipeline Damage with repair rate [INCORE1-666](https://opensource.ncsa.illinois.edu/jira/browse/INCORE1-666)
    * Pipeline Damage with limit states [INCORE1-665](https://opensource.ncsa.illinois.edu/jira/browse/INCORE1-665)
    * Water Facility Damage [INCORE1-668](https://opensource.ncsa.illinois.edu/jira/browse/INCORE1-668)
    * Tornado EPN Damage [INCORE1-667](https://opensource.ncsa.illinois.edu/jira/browse/INCORE1-667)
    * Road Damage [INCORE1-680](https://opensource.ncsa.illinois.edu/jira/browse/INCORE1-680)
- Updated folder structure [INCORE1-655](https://opensource.ncsa.illinois.edu/jira/browse/INCORE1-655)
- Refactoring Tornado EPN damage format. [INCORE1-672](https://opensource.ncsa.illinois.edu/jira/browse/INCORE1-672)


## [0.6.3] - 2020-05-31

### Added
- Initial implementation of local dfr3 curve and mapping in pyincore [INCORE1-479](https://opensource.ncsa.illinois.edu/jira/browse/INCORE1-479)
- Implement conditional and parametric fragility calculation methods but not yet used in analyses [INCORE1-528](https://opensource.ncsa.illinois.edu/jira/browse/INCORE1-528)
- User warning message when mapping fails due to mismatched datatype [INCORE1-559](https://opensource.ncsa.illinois.edu/jira/browse/INCORE1-559)
- Methods to get uncertainty and variance for model based earthquakes [INCORE1-542](https://opensource.ncsa.illinois.edu/jira/browse/INCORE1-542) 
- Added network utility that contains network dataset builder. [INCORE1-576](https://opensource.ncsa.illinois.edu/jira/browse/INCORE1-576)

### Fixed
- DFR3 service will now handle empty rules better. Acceptable forms are [[]], [], [null] [INCORE1-606](https://opensource.ncsa.illinois.edu/jira/browse/INCORE1-606)

### Changed
- updated documentation modules [INCORE1-617](https://opensource.ncsa.illinois.edu/jira/browse/INCORE1-617)

## [0.6.2] - 2020-04-23

### Fixed
- pandas error when accessing missing labels in the dataframe of Joplin CGE's BB matrix [INCORE1-557](https://opensource.ncsa.illinois.edu/jira/browse/INCORE1-557)
- make sure in various places that version is bumped up to 0.6.2

## [0.6.1] - 2020-03-31

### Fixed
- fix liquefaction calculation bug in bridge damage analysis [INCORE1-535](https://opensource.ncsa.illinois.edu/jira/browse/INCORE1-535) 

### Changed
- refactored EPF damage analysis to submit batch requests to get hazard values from API [INCORE1-510](https://opensource.ncsa.illinois.edu/jira/browse/INCORE1-510)
- refactored bridge damage analysis to submit batch requests to get hazard values from API [INCORE1-500](https://opensource.ncsa.illinois.edu/jira/browse/INCORE1-500)
- refactored road damage analysis to submit batch requests to get hazard values from API [INCORE1-511](https://opensource.ncsa.illinois.edu/jira/browse/INCORE1-511)
- refactoring building damage batch processing [INCORE1-522](https://opensource.ncsa.illinois.edu/jira/browse/INCORE1-522)

## [0.6.0] - 2020-02-28

### Added

### Changed
- Refactored building damage analysis to submit batch requests to get hazard values from API [INCORE1-439](https://opensource.ncsa.illinois.edu/jira/browse/INCORE1-439)
- Moved mapping matched endpoint to pyincore side [INCORE1-474](https://opensource.ncsa.illinois.edu/jira/browse/INCORE1-474)

### Fixed
- make sure only download zip from dataservice when the zipped cached file doesn't exist [INCORE1-457](https://opensource.ncsa.illinois.edu/jira/browse/INCORE1-457)
- updated failing hazard test [INCORE1-477](https://opensource.ncsa.illinois.edu/jira/browse/INCORE1-477)

## [0.5.5] - 2020-02-10

### Added
- move inventory dfr3 curve mapping logic to pyincore side so we can phase out /match endpoint[INCORE1-474](https://opensource.ncsa.illinois.edu/jira/browse/INCORE1-474)

- Added insecure client to test against {url}:31888 when using NCSA's network. [INCORE1-455](https://opensource.ncsa.illinois.edu/jira/browse/INCORE1-455)
- Added documentation to building functionality analysis. [INCORE-435](https://opensource.ncsa.illinois.edu/jira/browse/INCORE1-435)

### Fixed

- add another layer of folder in cache folder using datasetid to differentiate 
datasets with the same name [INCORE1-433](https://opensource.ncsa.illinois.edu/jira/browse/INCORE1-433)
- Fixed link in pyIncore documentation, page refs
- Fixed end of file exception caused by analysis that run in parallel by checking validity of token on client instantiation. [INCORE1-427](https://opensource.ncsa.illinois.edu/jira/browse/INCORE1-427)
- Fixed url inconsistency in dfr3 tests
- Fixed error in reading token file in windows os [INCORE-449](https://opensource.ncsa.illinois.edu/jira/browse/INCORE1-449)
- Bug in setting fragility_key in building damage[INCORE1-456](https://opensource.ncsa.illinois.edu/jira/browse/INCORE1-456)

## [0.5.4] - 2019-12-23

### Fixed

- Update bridge damage type in MonteCarlo Analysis
- Fixed error handling with formatting problem in pyIncore Client

## [0.5.3] - 2019-12-20
pyIncore release for IN-CORE v1.0

### Added

- CHANGELOG, CONTRIBUTORS, and LICENSE

## [0.5.2] - 2019-10-17

## [0.5.1] - 2019-09-11

## [0.5.0] - 2019-08-29

## [0.4.1] - 2019-08-15

## [0.4.0] - 2019-07-25

## [0.3.0] - 2019-04-26

## [0.2.0] - 2019-03-13

<|MERGE_RESOLUTION|>--- conflicted
+++ resolved
@@ -15,10 +15,7 @@
 - Improved validation of list types with nested sub-types in get_spec [#180](https://github.com/IN-CORE/pyincore/issues/180)
 - Format test for the code simplified to include all the paths [#193](https://github.com/IN-CORE/pyincore/issues/193)
 - Enable Hurricane in EPF damage [#200](https://github.com/IN-CORE/pyincore/issues/200)
-<<<<<<< HEAD
-=======
 - Refactored caching mechanism to separate datasets by specifying hashed repository names. [#196](https://github.com/IN-CORE/pyincore/issues/196)
->>>>>>> f35b0a9f
 
 ## [1.6.0] - 2022-07-27
 
