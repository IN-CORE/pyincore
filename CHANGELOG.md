--- conflicted
+++ resolved
@@ -10,12 +10,8 @@
 
 ### Changed
 - Format test for the code simplified to include all the paths [#193](https://github.com/IN-CORE/pyincore/issues/193)
-<<<<<<< HEAD
+- Enable Hurricane in EPF damage [#200](https://github.com/IN-CORE/pyincore/issues/200)
 - Refactored caching mechanism to separate datasets by specifying hashed repository names. [#196](https://github.com/IN-CORE/pyincore/issues/196)
-=======
-- Enable Hurricane in EPF damage [#200](https://github.com/IN-CORE/pyincore/issues/200)
-
->>>>>>> ee576ebf
 
 ## [1.6.0] - 2022-07-27
 
