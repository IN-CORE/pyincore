# Change Log

All notable changes to this project will be documented in this file.

The format is based on [Keep a Changelog](http://keepachangelog.com/)
and this project adheres to [Semantic Versioning](http://semver.org/).

## [Unreleased]

### Fixed
<<<<<<< HEAD
- Permission error when deleting dataset related files [#544](https://github.com/IN-CORE/pyincore/issues/544)
=======
- Unnecessary dependency in setup.py [#519](https://github.com/IN-CORE/pyincore/issues/519)


## [Unreleased]

### Changed

- Name of Joplin Empirical Restoration Analysis to Joplin Empirical Building Restoration Analysis [#538](https://github.com/IN-CORE/pyincore/issues/538)

>>>>>>> f4963bc5

## [1.18.0] - 2024-04-03

### Added
- Add CoreCGEML module [#468](https://github.com/IN-CORE/pyincore/issues/468)
- Add ML enabled SLC CGE [#508](https://github.com/IN-CORE/pyincore/issues/508)
- More mathematical functions for the DFR3 expression evaluation [#531](https://github.com/IN-CORE/pyincore/issues/531)

### Changed
- Need to use left join so the building number stays the same [#514](https://github.com/IN-CORE/pyincore/issues/541)
- Building Functionality column renaming [#510](https://github.com/IN-CORE/pyincore/issues/510)
- Update the post-processing step for generating population dislocation map layer [#526](https://github.com/IN-CORE/pyincore/issues/526)

### Fixed
- Fixed JWT token validation [#529](https://github.com/IN-CORE/pyincore/issues/529)

## [1.17.0] - 2024-02-22

### Added
- New function in DataprocessUtil to generate FEMA table for Galveston Community App [#488](https://github.com/IN-CORE/pyincore/issues/488)

### Fixed
- Refactoring tornadoepndamage for hazardDatasets [#495](https://github.com/IN-CORE/pyincore/issues/495)

### Changed
- Retrofitted Building Damage [#469](https://github.com/IN-CORE/pyincore/issues/469) 
- Optimize building damage performance [#513](https://github.com/IN-CORE/pyincore/issues/513)


## [1.16.0] - 2024-02-07

### Added
- Create GUID field in geopackage file [#478](https://github.com/IN-CORE/pyincore/issues/478)

### Changed
- Tornado and Earthquake model [#474](https://github.com/IN-CORE/pyincore/issues/474)
- Disable methods interact with services if in offline mode [#458](https://github.com/IN-CORE/pyincore/issues/458)

### Fixed
- Fix semantics search pytest by switching to an existing search term 


## [1.15.1] - 2023-12-20 

### Fixed
- Fix NCI Functionality [#463](https://github.com/IN-CORE/pyincore/issues/463)


## [1.15.0] - 2023-12-13

### Added
- Add hazard models to documentation [#448](https://github.com/IN-CORE/pyincore/issues/448)

### Changed
- Upgrade python version from 3.6 to 3.9 [#447](https://github.com/IN-CORE/pyincore/issues/447)
- Enable offline mode for pyincore [#455](https://github.com/IN-CORE/pyincore/issues/455)
- Update MCS analysis to output only required columns for `failure_probability` [#401](https://github.com/IN-CORE/pyincore/issues/401)
- Update CommercialBuildingRecovery to input damage results as a required dataset [#460](https://github.com/IN-CORE/pyincore/issues/460)


## [1.14.0] - 2023-11-08

### Changed
- Properly set the output dataset in Building Portfolio Recovery Analysis [#423](https://github.com/IN-CORE/pyincore/issues/423)
- Dependency clean up [#431](https://github.com/IN-CORE/pyincore/issues/431)

### Added
- Add support for hazard object input from local and remote for building damage analysis [#427](https://github.com/IN-CORE/pyincore/issues/427)

### Fixed
- CGE warning that using series is deprecated and will raise a type error [#357](https://github.com/IN-CORE/pyincore/issues/357)
- Pytest fix in workflow [#425](https://github.com/IN-CORE/pyincore/issues/425)
- Mapping rule to match local repair curve [#438](https://github.com/IN-CORE/pyincore/issues/438)
- Local tornado x and y axis reversed [#439](https://github.com/IN-CORE/pyincore/issues/439)


## [1.13.0] - 2023-10-11

### Changed
- Refactoring the INDP dislocation time mode function to accept different parameters as input [#388](https://github.com/IN-CORE/pyincore/issues/388)

### Added
- Add commercial recovery analysis [#395](https://github.com/IN-CORE/pyincore/issues/395)
- Capability to support for local hazard [#404](https://github.com/IN-CORE/pyincore/issues/404)
- Add support for local hazard with backward compatibility to analyses [#415](https://github.com/IN-CORE/pyincore/issues/415)

### Fixed
- Aggregate hazard exposure column for non-structural building damage analysis to avoid column name cutoff and chaining issue with mean damage [#393](https://github.com/IN-CORE/pyincore/issues/393)


## [1.12.0] - 2023-08-16

### Added
- Add Semantic Module to interact with Semantic service [#361](https://github.com/IN-CORE/pyincore/issues/361)
- Method to get allow Hazard demands from hazard service [#363](https://github.com/IN-CORE/pyincore/issues/363)
- Interdependent Network Design Problem (INDP) [#49](https://github.com/IN-CORE/pyincore/issues/49)

### Fixed
- Post-processing cluster fuction handle empty rows from mcs [#365](https://github.com/IN-CORE/pyincore/issues/365)
- Expose all the incore client parameters [#295](https://github.com/IN-CORE/pyincore/issues/295)
- Fixed testing datasets not being cleaned in the database [#367](https://github.com/IN-CORE/pyincore/issues/367)
- Mismatching spec types in the get_spec method [#383](https://github.com/IN-CORE/pyincore/issues/383)
- Space services methods missing timeout parameters [#375](https://github.com/IN-CORE/pyincore/issues/375)
- Fixed conda dependency issues for Python 3.10 and 3.11 [#343](https://github.com/IN-CORE/pyincore/issues/343)
- Fixed semantic service unit test to handle response object [#386](https://github.com/IN-CORE/pyincore/issues/386)
- Fixed conda publish action [#381](https://github.com/IN-CORE/pyincore/issues/381)

### Changed
- Changed github workflow pytests base from miniconda to micromamba [#378](https://github.com/IN-CORE/pyincore/issues/378)
- Moved `return_http_response` to a single file in utils named `http_util.py` [#384](https://github.com/IN-CORE/pyincore/issues/384)


## [1.11.0] - 2023-06-14

### Added
- Added a name extension for combined wind, wave, surge building damage analysis [#308](https://github.com/IN-CORE/pyincore/issues/308)
- Added error handeling after a request completes in services and the client [#324](https://github.com/IN-CORE/pyincore/issues/324)
- Electric Power Facility Repair Cost Analysis [#345](https://github.com/IN-CORE/pyincore/issues/345)
- Water Facility Repair Cost Analysis [#349](https://github.com/IN-CORE/pyincore/issues/349)
- Water Pipeline Repair Cost Analysis [#351](https://github.com/IN-CORE/pyincore/issues/351)

### Fixed
- TransportationRecovery analysis fails to run with concatentation error [#292](https://github.com/IN-CORE/pyincore/issues/292)
- Fix NCI Functionality float value not iterable error [#291](https://github.com/IN-CORE/pyincore/issues/291)
- Broken analyses related to pandas 2.0 update [#310](https://github.com/IN-CORE/pyincore/issues/310)
- Mean damage should handle buildings that don't have damage probabilities [#131](https://github.com/IN-CORE/pyincore/issues/131)
- Updated check to see if string is float cos outputs where all NaN [#347](https://github.com/IN-CORE/pyincore/issues/347)

## [1.10.0] - 2023-04-21

### Added
- Added Galveston Capital Shock and CGE models as a submodule[#239](https://github.com/IN-CORE/pyincore/issues/239)

### Fixed
- CGE output post process util function [#298](https://github.com/IN-CORE/pyincore/issues/298)
- Population Dislocation utility function arbitrarily assumes there will be dislocated and non-dislocated [#301](https://github.com/IN-CORE/pyincore/issues/301)
- Seaside & Joplin cge uses a fixed location for temporary files [#312](https://github.com/IN-CORE/pyincore/issues/312)
- Functional vs non-functional calculation based of failure sample now [#300](https://github.com/IN-CORE/pyincore/issues/300)
- Exposed timeout and kwargs parameter for incore client methods [#295](https://github.com/IN-CORE/pyincore/issues/295)

## [1.9.0] - 2023-03-15

### Added
- Method in space service to add a dataset by space name [#273](https://github.com/IN-CORE/pyincore/issues/273)
- Method in space service to get space id by space name [#272](https://github.com/IN-CORE/pyincore/issues/272)
- Method in space service to remove dataset from the space [#283](https://github.com/IN-CORE/pyincore/issues/283)
- Method in space service to remove dataset by space name [#284](https://github.com/IN-CORE/pyincore/issues/284)
- Combined wind, surge-wave, and flood building loss [#276](https://github.com/IN-CORE/pyincore/issues/276)

### Changed
- Rewrote clustering utility function to use flexible archetype column [#247](https://github.com/IN-CORE/pyincore/issues/247)
- Made documentation containter to use requirements instead of environemt [#257](https://github.com/IN-CORE/pyincore/issues/257)
- Parallelized the HHRS analysis [#268](https://github.com/IN-CORE/pyincore/issues/268)
- Updated Salt Lake City CGE [#281](https://github.com/IN-CORE/pyincore/issues/281)
- Tested hurricane windfield test methods [#100](https://github.com/IN-CORE/incore-services/issues/100)
- Updatd Salt Lake City CGE formatting and handled infeasible case  [#287](https://github.com/IN-CORE/pyincore/issues/287)

### Fixed
- Duplicate input spec for housing recovery sequential model [#263](https://github.com/IN-CORE/pyincore/issues/263)
- Updated building economic loss analysis to handle case when no occupancy multiplier is provided [#274](https://github.com/IN-CORE/pyincore/issues/274)

## [1.8.0] - 2022-11-16

### Changed
- Enable liquefaction for bridge earthquake damage [#226](https://github.com/IN-CORE/pyincore/issues/226)

### Fixed
- Added missing output spec description for EPF damage [#107](https://github.com/IN-CORE/pyincore/issues/107)
- Removed PEP 8 warnings [#210](https://github.com/IN-CORE/pyincore/issues/210)

## [1.7.0] - 2022-09-14

### Added
- EPN-WDS network cascading interdependency functionality analysis working with MMSA Shelby [#197](https://github.com/IN-CORE/pyincore/issues/197)
- Combined building damage for wind, wave and surge working with Galveston [#199](https://github.com/IN-CORE/pyincore/issues/199)

### Changed
- Improved validation of list types with nested sub-types in get_spec [#180](https://github.com/IN-CORE/pyincore/issues/180)
- Format test for the code simplified to include all the paths [#193](https://github.com/IN-CORE/pyincore/issues/193)
- Enable Hurricane in EPF damage [#200](https://github.com/IN-CORE/pyincore/issues/200)
- Refactored caching mechanism to separate datasets by specifying hashed repository names. [#196](https://github.com/IN-CORE/pyincore/issues/196)

## [1.6.0] - 2022-07-27

### Added
- Pipeline functionality analysis working with MMSA Shelby buried pipelines [#175](https://github.com/IN-CORE/pyincore/issues/175)
- Electric power network functionality analysis working with MMSA Shelby [#178](https://github.com/IN-CORE/pyincore/issues/178)
- Water facility network functionality analysis working with MMSA Shelby [#103](https://github.com/IN-CORE/pyincore/issues/103)

### Changed
- Network utils refactored to use network dataset [#149](https://github.com/IN-CORE/pyincore/issues/149)
- EPF restoration uses damage to compute discretized functionality [#169](https://github.com/IN-CORE/pyincore/issues/169)
- Water facility restoration uses damage to compute discretized functionality [#170](https://github.com/IN-CORE/pyincore/issues/170)
- Household-level housing sequential recovery uses social vulnerability analysis result [#168](https://github.com/IN-CORE/pyincore/issues/168)
- Social vulnerability no longer requires year, state, county and census tract as input parameters [#152](https://github.com/IN-CORE/pyincore/pull/156)

### Fixed
- Fix data type of Census input dataset to CSV [#166](https://github.com/IN-CORE/pyincore/issues/166)
- MCS handles empty rows in the input dataset [#195](https://github.com/IN-CORE/pyincore/issues/195)

## [1.5.0] - 2022-06-29

### Added
- PyPi description and README.rst [#150](https://github.com/IN-CORE/pyincore/issues/150)
- Earthquake liquefaction to building damage analysis [#155](https://github.com/IN-CORE/pyincore/issues/155)
- When releases are made, now push builds to pypi (or testpypi) automatically

### Changed
- Made pyincore build with legacy naming for pypi publish [#138](https://github.com/IN-CORE/pyincore/issues/138)
- Network dataset's sub category's dataType has been changed from networkType to dataType [#145](https://github.com/IN-CORE/pyincore/issues/145)
- Tornado EPN damage analysis uses network dataset instead of link, node, graph datasets [#147](https://github.com/IN-CORE/pyincore/issues/147)
- Building functionality to compute functionality without power network [#143](https://github.com/IN-CORE/pyincore/issues/143)

## [1.4.1] - 2022-04-22

### Fixed
- Fix issue with data type conversion for `blockid` [#129](https://github.com/IN-CORE/pyincore/issues/129)
- Fix indentation bug at DataService [#135](https://github.com/IN-CORE/pyincore/issues/135)

## [1.4.0] - 2022-03-30

### Added
- Check to mean damage analysis to verify damage keys match inventory type and remove unsupported types [#53](https://github.com/IN-CORE/pyincore/issues/53)
- Housing recovery model analysis [#99](https://github.com/IN-CORE/pyincore/issues/99)
- Social vulnerability analysis [#106](https://github.com/IN-CORE/pyincore/issues/106)

### Changed
- Rewrite the EPF and WF restoration model [#100](https://github.com/IN-CORE/pyincore/issues/100)
- Index and improve the performance of restoration util [#113](https://github.com/IN-CORE/pyincore/issues/113)
- Update house unit allocation id [#116](https://github.com/IN-CORE/pyincore/issues/116)

### Fixed
- Fix shapely deprecation error with tornadoepn analysis [#40](https://github.com/IN-CORE/pyincore/issues/40)
- Fix Building economic loss multipliers [#91](https://github.com/IN-CORE/pyincore/issues/91)
- Fix Pandas future warning: dtype in Series [#96](https://github.com/IN-CORE/pyincore/issues/96)
- Fix Pandas future warning: append method [#97](https://github.com/IN-CORE/pyincore/issues/96)
- Fix Population dislocation typo [#112](https://github.com/IN-CORE/pyincore/issues/112)
- Seaside cge displays wrong units in the output [#118](https://github.com/IN-CORE/pyincore/issues/118)
- Fix csv save in Housing recovery analysis [#124](https://github.com/IN-CORE/pyincore/issues/124)


## [1.3.0] - 2022-02-07

### Added
- Water facility restoration model [#76](https://github.com/IN-CORE/pyincore/issues/76)
- Electric power facility model [#77](https://github.com/IN-CORE/pyincore/issues/77)
- Water pipeline restoration model [#78](https://github.com/IN-CORE/pyincore/issues/78)

### Changed
- Update building econ loss to include non structural and content damage [51](https://github.com/IN-CORE/pyincore/issues/51)
- Rename master branch to main [#67](https://github.com/IN-CORE/pyincore/issues/67)
- update fragility specific functions so it deals with the service deprecations and using common DFR3Curve classes [#69](https://github.com/IN-CORE/pyincore/issues/69)
- Support for Restoration curves in pyincore. Included pytests [#71](https://github.com/IN-CORE/pyincore/issues/71)

### Fixed
- Pipeline damage with repair rate only computes total repairs when including liquefaction [#63](https://github.com/IN-CORE/pyincore/issues/63)
- Fix total population dislocation is Null [#72](https://github.com/IN-CORE/pyincore/issues/72)
- Fixed PEP8 issues [#81](https://github.com/IN-CORE/pyincore/issues/81)

## [1.2.0] - 2021-12-15

### Added
- Vacant household category to population dislocation output [#43](https://github.com/IN-CORE/pyincore/issues/43)
- Input dataset with target functionality for Joplin empirical restoration [#56](https://github.com/IN-CORE/pyincore/issues/56)
- Multi-objective retrofit optimization analysis [#19](https://github.com/IN-CORE/pyincore/issues/19)

### Fixed
- EPFDamage to remove deprecated LS/DS code and properly handle liquefaction [#32](https://github.com/IN-CORE/pyincore/issues/32)
- Automatic build for pyincore documentation docker [#61](https://github.com/IN-CORE/pyincore/issues/61)
- Fix get_building_period() method to work with new-format Fragility curves [#15](https://github.com/IN-CORE/pyincore/issues/15)

## [1.1.0] - 2021-10-27

### Added
- Convert HUA and PD outputs to JSON [#9](https://github.com/IN-CORE/pyincore/issues/9)
- Convert population dislocation output to heatmap [#3](https://github.com/IN-CORE/pyincore/issues/3)
- Joplin empirical restoration analysis [#28](https://github.com/IN-CORE/pyincore/issues/28)
- GitHub action to run unit tests [#26](https://github.com/IN-CORE/pyincore/issues/26)
- GitHub action to build documentation [#23](https://github.com/IN-CORE/pyincore/issues/23)
- Conda recipe [#17](https://github.com/IN-CORE/pyincore/issues/17)

### Changed
- Percent change in utils converting CGE output to JSON [#34](https://github.com/IN-CORE/pyincore/issues/34)
- Show API response messages that services return [#6](https://github.com/IN-CORE/pyincore/issues/6)
- Removed deprecated methods [#7](https://github.com/IN-CORE/pyincore/issues/7)

### Fixed
- Pass dataset type as parameter to from_dataframe method [#8](https://github.com/IN-CORE/pyincore/issues/8)
- PEP8 styling issues [#20](https://github.com/IN-CORE/pyincore/issues/20)
- Corrections to residential building recovery [#25](https://github.com/IN-CORE/pyincore/issues/25)

## [1.0.0] - 2021-08-31
### Changed
- Improve runtime efficiency of residential recovery analysis [INCORE1-1339](https://opensource.ncsa.illinois.edu/jira/browse/INCORE1-1339)

### Added
- Allow users to specify seed value for tornado using hazard service [INCORE1-1374](https://opensource.ncsa.illinois.edu/jira/browse/INCORE1-1374)
- Create auto docker build and push script for pyincore docs [INCORE1-1348](https://opensource.ncsa.illinois.edu/jira/browse/INCORE1-1348)
- Convert CGE analysis output to JSON  [INCORE1-1370](https://opensource.ncsa.illinois.edu/jira/browse/INCORE1-1370)
- Apply hazard exposure to all analyses [INCORE1-1376](https://opensource.ncsa.illinois.edu/jira/browse/INCORE1-1376)

### Fixed
- Apply PEP8 formatting consistently across codebase [INCORE1-1231](https://opensource.ncsa.illinois.edu/jira/browse/INCORE1-1231)
- Regularize application of liquefaction for fragility curves across various analyses [INCORE1-1264](https://opensource.ncsa.illinois.edu/jira/browse/INCORE1-1264)
- Change `math.exp(0)` to 0 in all MMSA bridge DFR3 curves [INCORE1-1377](https://opensource.ncsa.illinois.edu/jira/browse/INCORE1-1377)
- Change types of capital shock files in Joplin and Seaside CGE to `incore:capitalShocks` [INCORE1-1388](https://opensource.ncsa.illinois.edu/jira/browse/INCORE1-1388)

## [0.9.6] - 2021-08-04
### Fixed
- Docstrings for technical manual when rendering some method parameters [INCORE1-1333](https://opensource.ncsa.illinois.edu/jira/browse/INCORE1-1333)
- A bug related to mean damage analysis [INCORE1-1317](https://opensource.ncsa.illinois.edu/jira/browse/INCORE1-1317)

## [0.9.5] - 2021-07-28
### Changed
- Handle no hazard exposure cases [INCORE1-1130](https://opensource.ncsa.illinois.edu/jira/browse/INCORE1-1130)
- Modify bridge damage to support MMSA bridge damage [INCORE1-1269](https://opensource.ncsa.illinois.edu/jira/browse/INCORE1-1269) 
- update python version in requirements [INCORE1-1270](https://opensource.ncsa.illinois.edu/jira/browse/INCORE1-1270)
- Rename residential recovery analysis [INCORE1-1322](https://opensource.ncsa.illinois.edu/jira/browse/INCORE1-1322)
- Rename household-level housing serial recovery to sequential [INCORE1-1323](https://opensource.ncsa.illinois.edu/jira/browse/INCORE1-1323)

### Added
- Samples max damage states as an output for monte carlo analysis [INCORE1-1266](https://opensource.ncsa.illinois.edu/jira/browse/INCORE1-1266)
- Create joplin residential recovery analysis [INCORE1-1274](https://opensource.ncsa.illinois.edu/jira/browse/INCORE1-1274)
- Integrate household-level housing recovery sequential model [INCORE1-1275](https://opensource.ncsa.illinois.edu/jira/browse/INCORE1-1275)
- pyincore-data reference link in pyincore doc [INCORE1-1298](https://opensource.ncsa.illinois.edu/jira/browse/INCORE1-1298)
- Links to analyses to pyincore doc [INCORE1-1307](https://opensource.ncsa.illinois.edu/jira/browse/INCORE1-1307)

### Fixed
- Micromamba build with version 0.15.2 [INCORE1-1315](https://opensource.ncsa.illinois.edu/jira/browse/INCORE1-1315)
- Failing pytests such as posting legacy dfr3 curves, and GET tornado values [INCORE1-1319](https://opensource.ncsa.illinois.edu/jira/browse/INCORE1-1319)


## [0.9.4] - 2021-06-16
### Added
- Support refactored fragility curves for water facility damage [INCORE1-1063](https://opensource.ncsa.illinois.edu/jira/browse/INCORE1-1063)
- Support refactored fragility curves for pipeline damage [INCORE1-1057](https://opensource.ncsa.illinois.edu/jira/browse/INCORE1-1057)
- Support refactored fragility curves for non-structural building damage [INCORE1-1060](https://opensource.ncsa.illinois.edu/jira/browse/INCORE1-1060)
- Support refactored fragility curves for road damage [INCORE1-1180](https://opensource.ncsa.illinois.edu/jira/browse/INCORE1-1180)
- Support refactored fragility curves for Tornado EPN damage [INCORE1-1062](https://opensource.ncsa.illinois.edu/jira/browse/INCORE1-1062)
- Support Add refactored fragility curves for pipeline repair rate analysis [INCORE1-1165](https://opensource.ncsa.illinois.edu/jira/browse/INCORE1-1065)

### Changed
- Merge roadway failure analysis into road damage [INCORE1-1180](https://opensource.ncsa.illinois.edu/jira/browse/INCORE1-1180)
- Damage calculation not subject to the upper/lowercase of the demand types and other fragility curve parameters [INCORE1-1221](https://opensource.ncsa.illinois.edu/jira/browse/INCORE1-1221)

### Fixed
- Calculate building period and conjugate it with "SA" to form the correct demand type [INCORE1-1240](https://opensource.ncsa.illinois.edu/jira/browse/INCORE1-1240) 


## [0.9.3] - 2021-05-21
### Changed
- Split epf damage output to json and csv, rename LS/DS [INCORE1-1136](https://opensource.ncsa.illinois.edu/jira/browse/INCORE1-1136)
- Split non-structural damage output to json and csv, rename LS/DS [INCORE1-1137](https://opensource.ncsa.illinois.edu/jira/browse/INCORE1-1137)
- Split pipeline damage output to json and csv, rename LS/DS [INCORE1-1138](https://opensource.ncsa.illinois.edu/jira/browse/INCORE1-1138)
- Split pipeline repair rate analysis output to json and csv, rename LS/DS [INCORE1-1139](https://opensource.ncsa.illinois.edu/jira/browse/INCORE1-1139)
- Split road damage output to json and csv, rename LS/DS [INCORE1-1140](https://opensource.ncsa.illinois.edu/jira/browse/INCORE1-1140)
- Split road failure analysis output to json and csv, rename LS/DS [INCORE1-1141](https://opensource.ncsa.illinois.edu/jira/browse/INCORE1-1141)
- Split tornado EPN damage output to json and csv, rename LS/DS [INCORE1-1142](https://opensource.ncsa.illinois.edu/jira/browse/INCORE1-1142)
- Split water facility damage output to json and csv, rename LS/DS [INCORE1-1143](https://opensource.ncsa.illinois.edu/jira/browse/INCORE1-1143)
- Optimize damage interval calculation method code [INCORE1-1165](https://opensource.ncsa.illinois.edu/jira/browse/INCORE1-1165)
- Renaming the json format damage output to new dataType [INCORE-1190](https://opensource.ncsa.illinois.edu/jira/browse/INCORE1-1190)

### Added
- seed number in Monte Carlo simulation [INCORE1-1086](https://opensource.ncsa.illinois.edu/jira/browse/INCORE1-1086)
- support retrofit strategy in building damage [INCORE1-1149](https://opensource.ncsa.illinois.edu/jira/browse/INCORE1-1149)
- enable parsing new format of fragility mapping rules with explicity booleans [INCORE1-1178](https://opensource.ncsa.illinois.edu/jira/browse/INCORE1-1178)

### Fixed
- Fix broken unit test in test_dataservice [INCORE1-1147](https://opensource.ncsa.illinois.edu/jira/browse/INCORE1-1147)


## [0.9.2] - 2021-04-22

### Fixed
- Manual and pyincore-viz links in documentation [INCORE1-1122](https://opensource.ncsa.illinois.edu/jira/browse/INCORE1-1122)
- Relationship between dsf and huestimate variables in Population dislocation analysis [INCORE1-1123](https://opensource.ncsa.illinois.edu/jira/browse/INCORE1-1123)

## [0.9.1] - 2021-04-09
### Added
- Support bridge hurricane damage and calculation from refactored fragility curves [INCORE1-1058](https://opensource.ncsa.illinois.edu/jira/browse/INCORE1-1058)
- Create utility method to join table and shapefile [INCORE1-1080](https://opensource.ncsa.illinois.edu/jira/browse/INCORE1-1080)
- Dependencies in requirement.txt [INCORE1-1108](https://opensource.ncsa.illinois.edu/jira/browse/INCORE1-1108)

### Changed
- EPF damage using bulk hazard values methods and support refactored fragility curves [INCORE1-1059](https://opensource.ncsa.illinois.edu/jira/browse/INCORE1-1059)
- Modules in pyincore documentation [INCORE1-867](https://opensource.ncsa.illinois.edu/jira/browse/INCORE1-867)
- Random number generator method in social analyses [INCORE1-1040](https://opensource.ncsa.illinois.edu/jira/browse/INCORE1-1040)
- Data processing utility methods to handle max damage state extraction and clustering [INCORE1-1079](https://opensource.ncsa.illinois.edu/jira/browse/INCORE1-1079)
- Building Functionality Code using pandas index for performance improvement [INCORE1-1083](https://opensource.ncsa.illinois.edu/jira/browse/INCORE1-1083)

### Fixed
- Use Decimal package when calculating DS from LS to avoid rounding issue [INCORE1-1033](https://opensource.ncsa.illinois.edu/jira/browse/INCORE1-1003)
- Overlapping limit state probability curves [INCORE1-1006](https://opensource.ncsa.illinois.edu/jira/browse/INCORE1-1006)
- Dataset Object get_dataframe_from_shapefile method returns GeoDataframe without CRS [INCORE1-1069](https://opensource.ncsa.illinois.edu/jira/browse/INCORE1-1069)
- Pytest for network dataset [INCORE1-1078](https://opensource.ncsa.illinois.edu/jira/browse/INCORE1-1078)


## [0.9.0] - 2021-02-28
### Added
- Class and methods to handle equation based fragilities [INCORE1-805] (https://opensource.ncsa.illinois.edu/jira/browse/INCORE1-805)
- Methods to get bulk hazard values from hazard endpoints [INCORE1-923] (https://opensource.ncsa.illinois.edu/jira/browse/INCORE1-923)
- Support hurricane in Building Damage analysis [INCORE1-696] (https://opensource.ncsa.illinois.edu/jira/browse/INCORE1-696)
- Support flood in Building Damage analysis [INCORE1-982] (https://opensource.ncsa.illinois.edu/jira/browse/INCORE1-982)
- Convert building damage output to have 3 limit state and 4 damage state [INCORE1-871] (https://opensource.ncsa.illinois.edu/jira/browse/INCORE1-871)
- Split building damage output two files: a csv table with damage results, and a json formatted file with supplemental information [INCORE1-969] (https://opensource.ncsa.illinois.edu/jira/browse/INCORE1-969)
- A utility method to add GUID (Global Unique ID) to inventory dataset in ESRI Shapefile format [INCORE1-978] (https://opensource.ncsa.illinois.edu/jira/browse/INCORE1-978)
- Utility method to do archetype mapping [INCORE1-913] (https://opensource.ncsa.illinois.edu/jira/browse/INCORE1-913)

### Changed
- Demand types and units on fragility model changed from string to list [INCORE1-946] (https://opensource.ncsa.illinois.edu/jira/browse/INCORE1-946)
- Change insignificant damage probability in population dislocation [INCORE1-907] (https://opensource.ncsa.illinois.edu/jira/browse/INCORE-907)
- Replace building inventory csv with shape file in Housing Unit Allocation [INCORE1-977] (https://opensource.ncsa.illinois.edu/jira/browse/INCORE-977)
- Move test scripts from analyses to test analyses [INCORE1-987] (https://opensource.ncsa.illinois.edu/jira/browse/INCORE-987)
- Update precision of damage states, limit states and hazard values to a max of 5 digits [INCORE1-985] (https://opensource.ncsa.illinois.edu/jira/browse/INCORE1-985)

### Fixed
- CGE analysis for Joplin and Seaside uses the system temp folder for temporary file instead of the installation folder [INCORE1-980] (https://opensource.ncsa.illinois.edu/jira/browse/INCORE1-980)

## [0.8.1] - 2020-10-21

### Added
- Building direct economic loss analysis [INCORE1-442](https://opensource.ncsa.illinois.edu/jira/browse/INCORE1-442)
- Seaside cge analysis [INCORE1-651](https://opensource.ncsa.illinois.edu/jira/browse/INCORE1-651)

### Changed
- Updated Joplin CGE analysis outputs and updated the assignment of ipopt path with shutil [INCORE1-731](https://opensource.ncsa.illinois.edu/jira/browse/INCORE1-731)
- Updated Pytests to delete created datasets[INCORE1-784](https://opensource.ncsa.illinois.edu/jira/browse/INCORE1-784)
- Added missing fields in fragilitycurveset class [INCORE1-792](https://opensource.ncsa.illinois.edu/jira/browse/INCORE1-792)
- Updated dataset types to match changes in mongo dev [INCORE1-806](https://opensource.ncsa.illinois.edu/jira/browse/INCORE1-806)

### Fixed
- Typos in damage probabily calculation [INCORE1-781](https://opensource.ncsa.illinois.edu/jira/browse/INCORE1-781)
- pytest client initialization by adding a conftest.py file in the pytests root folder [INCORE1-789](https://opensource.ncsa.illinois.edu/jira/browse/INCORE1-789)

## [0.8.0] - 2020-09-04

### Removed
- Clean up redundant method in analysisutil [INCORE1-732](https://opensource.ncsa.illinois.edu/jira/browse/INCORE1-732)

### Added
- \_\_version__ property to show pyincore version. IncoreClient will print the detected version [INCORE1-520](https://opensource.ncsa.illinois.edu/jira/browse/INCORE1-520)
- Building Functionality analysis outputs functionality samples as an additional result [INCORE1-734](https://opensource.ncsa.illinois.edu/jira/browse/INCORE1-734)
- Python method to interact with flood endpoints in hazard service [INCORE1-747](https://opensource.ncsa.illinois
.edu/jira/browse/INCORE1-747)

### Changed
- Calculate multiple limit states of custom expression fragility curves [INCORE1-682](https://opensource.ncsa.illinois.edu/jira/browse/INCORE1-682) 
- Updated docstrings to include all hazards that each support [INCORE1-708](https://opensource.ncsa.illinois.edu/jira/browse/INCORE1-708)

## [0.7.0] - 2020-07-31

### Added
- Wrapper methods for hurricane endpoints and their pytests [INCORE1-698](https://opensource.ncsa.illinois.edu/jira/browse/INCORE1-698)
- Road damage by hurricane inundation [INCORE1-697](https://opensource.ncsa.illinois.edu/jira/browse/INCORE1-697)
- Docker build and release scripts [INCORE1-709](https://opensource.ncsa.illinois.edu/jira/browse/INCORE1-709).  
- Capital shocks analysis [INCORE1-691](https://opensource.ncsa.illinois.edu/jira/browse/INCORE1-691).

### Changed
- Allow more input data types for MC failure probability; Add a failure state output for each sample [INCORE1-695](https://opensource.ncsa.illinois.edu/jira/browse/INCORE1-695)
- Modify input dataset for building functionality analysis [INCORE1-700](https://opensource.ncsa.illinois.edu/jira/browse/INCORE1-700)
- Updated Joplin CGE for new capital shocks output [INCORE1-718](https://opensource.ncsa.illinois.edu/jira/browse/INCORE1-718)

## [0.6.4] - 2020-06-30

### Added
- Added pycodestyle tests to ensure we follow PEP-8 style guide [INCORE1-650](https://opensource.ncsa.illinois.edu/jira/browse/INCORE1-650)

### Fixed
- in Dataset Class from_json_str() method, set local_file_path by either from dataservices json definition, or pass
 in local file path [INCORE1-662](https://opensource.ncsa.illinois.edu/jira/browse/INCORE1-662)

### Changed
- Replace old analyses util methods with new methods that use DFR3 Classes [INCORE1-685](https://opensource.ncsa.illinois.edu/jira/browse/INCORE1-685)
- Refactored the following analyses to use local DFR3 classes and methods; added corresponding test folder and tests.
    * Building Damage [INCORE1-644](https://opensource.ncsa.illinois.edu/jira/browse/INCORE1-644)
    * Nonstructural Building Damage [INCORE1-664](https://opensource.ncsa.illinois.edu/jira/browse/INCORE1-664)
    * Bridge Damage [INCORE1-652](https://opensource.ncsa.illinois.edu/jira/browse/INCORE1-652)
    * EPF Damage [INCORE1-663](https://opensource.ncsa.illinois.edu/jira/browse/INCORE1-663)
    * Pipeline Damage with repair rate [INCORE1-666](https://opensource.ncsa.illinois.edu/jira/browse/INCORE1-666)
    * Pipeline Damage with limit states [INCORE1-665](https://opensource.ncsa.illinois.edu/jira/browse/INCORE1-665)
    * Water Facility Damage [INCORE1-668](https://opensource.ncsa.illinois.edu/jira/browse/INCORE1-668)
    * Tornado EPN Damage [INCORE1-667](https://opensource.ncsa.illinois.edu/jira/browse/INCORE1-667)
    * Road Damage [INCORE1-680](https://opensource.ncsa.illinois.edu/jira/browse/INCORE1-680)
- Updated folder structure [INCORE1-655](https://opensource.ncsa.illinois.edu/jira/browse/INCORE1-655)
- Refactoring Tornado EPN damage format. [INCORE1-672](https://opensource.ncsa.illinois.edu/jira/browse/INCORE1-672)


## [0.6.3] - 2020-05-31

### Added
- Initial implementation of local dfr3 curve and mapping in pyincore [INCORE1-479](https://opensource.ncsa.illinois.edu/jira/browse/INCORE1-479)
- Implement conditional and parametric fragility calculation methods but not yet used in analyses [INCORE1-528](https://opensource.ncsa.illinois.edu/jira/browse/INCORE1-528)
- User warning message when mapping fails due to mismatched datatype [INCORE1-559](https://opensource.ncsa.illinois.edu/jira/browse/INCORE1-559)
- Methods to get uncertainty and variance for model based earthquakes [INCORE1-542](https://opensource.ncsa.illinois.edu/jira/browse/INCORE1-542) 
- Added network utility that contains network dataset builder. [INCORE1-576](https://opensource.ncsa.illinois.edu/jira/browse/INCORE1-576)

### Fixed
- DFR3 service will now handle empty rules better. Acceptable forms are [[]], [], [null] [INCORE1-606](https://opensource.ncsa.illinois.edu/jira/browse/INCORE1-606)

### Changed
- updated documentation modules [INCORE1-617](https://opensource.ncsa.illinois.edu/jira/browse/INCORE1-617)

## [0.6.2] - 2020-04-23

### Fixed
- pandas error when accessing missing labels in the dataframe of Joplin CGE's BB matrix [INCORE1-557](https://opensource.ncsa.illinois.edu/jira/browse/INCORE1-557)
- make sure in various places that version is bumped up to 0.6.2

## [0.6.1] - 2020-03-31

### Fixed
- fix liquefaction calculation bug in bridge damage analysis [INCORE1-535](https://opensource.ncsa.illinois.edu/jira/browse/INCORE1-535) 

### Changed
- refactored EPF damage analysis to submit batch requests to get hazard values from API [INCORE1-510](https://opensource.ncsa.illinois.edu/jira/browse/INCORE1-510)
- refactored bridge damage analysis to submit batch requests to get hazard values from API [INCORE1-500](https://opensource.ncsa.illinois.edu/jira/browse/INCORE1-500)
- refactored road damage analysis to submit batch requests to get hazard values from API [INCORE1-511](https://opensource.ncsa.illinois.edu/jira/browse/INCORE1-511)
- refactoring building damage batch processing [INCORE1-522](https://opensource.ncsa.illinois.edu/jira/browse/INCORE1-522)

## [0.6.0] - 2020-02-28

### Added

### Changed
- Refactored building damage analysis to submit batch requests to get hazard values from API [INCORE1-439](https://opensource.ncsa.illinois.edu/jira/browse/INCORE1-439)
- Moved mapping matched endpoint to pyincore side [INCORE1-474](https://opensource.ncsa.illinois.edu/jira/browse/INCORE1-474)

### Fixed
- make sure only download zip from dataservice when the zipped cached file doesn't exist [INCORE1-457](https://opensource.ncsa.illinois.edu/jira/browse/INCORE1-457)
- updated failing hazard test [INCORE1-477](https://opensource.ncsa.illinois.edu/jira/browse/INCORE1-477)

## [0.5.5] - 2020-02-10

### Added
- move inventory dfr3 curve mapping logic to pyincore side so we can phase out /match endpoint[INCORE1-474](https://opensource.ncsa.illinois.edu/jira/browse/INCORE1-474)

- Added insecure client to test against {url}:31888 when using NCSA's network. [INCORE1-455](https://opensource.ncsa.illinois.edu/jira/browse/INCORE1-455)
- Added documentation to building functionality analysis. [INCORE-435](https://opensource.ncsa.illinois.edu/jira/browse/INCORE1-435)

### Fixed

- add another layer of folder in cache folder using datasetid to differentiate 
datasets with the same name [INCORE1-433](https://opensource.ncsa.illinois.edu/jira/browse/INCORE1-433)
- Fixed link in pyIncore documentation, page refs
- Fixed end of file exception caused by analysis that run in parallel by checking validity of token on client instantiation. [INCORE1-427](https://opensource.ncsa.illinois.edu/jira/browse/INCORE1-427)
- Fixed url inconsistency in dfr3 tests
- Fixed error in reading token file in windows os [INCORE-449](https://opensource.ncsa.illinois.edu/jira/browse/INCORE1-449)
- Bug in setting fragility_key in building damage[INCORE1-456](https://opensource.ncsa.illinois.edu/jira/browse/INCORE1-456)

## [0.5.4] - 2019-12-23

### Fixed

- Update bridge damage type in MonteCarlo Analysis
- Fixed error handling with formatting problem in pyIncore Client

## [0.5.3] - 2019-12-20
pyIncore release for IN-CORE v1.0

### Added

- CHANGELOG, CONTRIBUTORS, and LICENSE

## [0.5.2] - 2019-10-17

## [0.5.1] - 2019-09-11

## [0.5.0] - 2019-08-29

## [0.4.1] - 2019-08-15

## [0.4.0] - 2019-07-25

## [0.3.0] - 2019-04-26

## [0.2.0] - 2019-03-13

<|MERGE_RESOLUTION|>--- conflicted
+++ resolved
@@ -8,9 +8,7 @@
 ## [Unreleased]
 
 ### Fixed
-<<<<<<< HEAD
 - Permission error when deleting dataset related files [#544](https://github.com/IN-CORE/pyincore/issues/544)
-=======
 - Unnecessary dependency in setup.py [#519](https://github.com/IN-CORE/pyincore/issues/519)
 
 
@@ -19,8 +17,6 @@
 ### Changed
 
 - Name of Joplin Empirical Restoration Analysis to Joplin Empirical Building Restoration Analysis [#538](https://github.com/IN-CORE/pyincore/issues/538)
-
->>>>>>> f4963bc5
 
 ## [1.18.0] - 2024-04-03
 
