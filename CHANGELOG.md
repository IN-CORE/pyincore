# Change Log

All notable changes to this project will be documented in this file.

The format is based on [Keep a Changelog](http://keepachangelog.com/)
and this project adheres to [Semantic Versioning](http://semver.org/).

## [1.9.0] - Unreleased

### Added
<<<<<<< HEAD
- Method in space service to add a dataset by space name [#273](https://github.com/IN-CORE/pyincore/issues/273)
- Method in space service to get space id by space name [#272](https://github.com/IN-CORE/pyincore/issues/272)
- Method in space service to delete dataset from the space [#283](https://github.com/IN-CORE/pyincore/issues/283)
- Method in space service to delete dataset by space name [#284](https://github.com/IN-CORE/pyincore/issues/284)
=======
- Combined wind, surge-wave, and flood building loss [#276](https://github.com/IN-CORE/pyincore/issues/276)
>>>>>>> 2bc3a9f2

### Changed
- Rewrote clustering utility function to use flexible archetype column [#247](https://github.com/IN-CORE/pyincore/issues/247)
- Made documentation containter to use requirements instead of environemt [#257](https://github.com/IN-CORE/pyincore/issues/257)
- Parallelized the HHRS analysis [#268](https://github.com/IN-CORE/pyincore/issues/268)
- Tested hurricane windfield test methods [#100](https://github.com/IN-CORE/incore-services/issues/100)

### Fixed
- Duplicate input spec for housing recovery sequential model [#263](https://github.com/IN-CORE/pyincore/issues/263)
- Updated building economic loss analysis to handle case when no occupancy multiplier is provided [#274](https://github.com/IN-CORE/pyincore/issues/274)

## [1.8.0] - 2022-11-16

### Changed
- Enable liquefaction for bridge earthquake damage [#226](https://github.com/IN-CORE/pyincore/issues/226)

### Fixed
- Added missing output spec description for EPF damage [#107](https://github.com/IN-CORE/pyincore/issues/107)
- Removed PEP 8 warnings [#210](https://github.com/IN-CORE/pyincore/issues/210)

## [1.7.0] - 2022-09-14

### Added
- EPN-WDS network cascading interdependency functionality analysis working with MMSA Shelby [#197](https://github.com/IN-CORE/pyincore/issues/197)
- Combined building damage for wind, wave and surge working with Galveston [#199](https://github.com/IN-CORE/pyincore/issues/199)

### Changed
- Improved validation of list types with nested sub-types in get_spec [#180](https://github.com/IN-CORE/pyincore/issues/180)
- Format test for the code simplified to include all the paths [#193](https://github.com/IN-CORE/pyincore/issues/193)
- Enable Hurricane in EPF damage [#200](https://github.com/IN-CORE/pyincore/issues/200)
- Refactored caching mechanism to separate datasets by specifying hashed repository names. [#196](https://github.com/IN-CORE/pyincore/issues/196)

## [1.6.0] - 2022-07-27

### Added
- Pipeline functionality analysis working with MMSA Shelby buried pipelines [#175](https://github.com/IN-CORE/pyincore/issues/175)
- Electric power network functionality analysis working with MMSA Shelby [#178](https://github.com/IN-CORE/pyincore/issues/178)
- Water facility network functionality analysis working with MMSA Shelby [#103](https://github.com/IN-CORE/pyincore/issues/103)

### Changed
- Network utils refactored to use network dataset [#149](https://github.com/IN-CORE/pyincore/issues/149)
- EPF restoration uses damage to compute discretized functionality [#169](https://github.com/IN-CORE/pyincore/issues/169)
- Water facility restoration uses damage to compute discretized functionality [#170](https://github.com/IN-CORE/pyincore/issues/170)
- Household-level housing sequential recovery uses social vulnerability analysis result [#168](https://github.com/IN-CORE/pyincore/issues/168)
- Social vulnerability no longer requires year, state, county and census tract as input parameters [#152](https://github.com/IN-CORE/pyincore/pull/156)

### Fixed
- Fix data type of Census input dataset to CSV [#166](https://github.com/IN-CORE/pyincore/issues/166)

## [1.5.0] - 2022-06-29

### Added
- PyPi description and README.rst [#150](https://github.com/IN-CORE/pyincore/issues/150)
- Earthquake liquefaction to building damage analysis [#155](https://github.com/IN-CORE/pyincore/issues/155)
- When releases are made, now push builds to pypi (or testpypi) automatically

### Changed
- Made pyincore build with legacy naming for pypi publish [#138](https://github.com/IN-CORE/pyincore/issues/138)
- Network dataset's sub category's dataType has been changed from networkType to dataType [#145](https://github.com/IN-CORE/pyincore/issues/145)
- Tornado EPN damage analysis uses network dataset instead of link, node, graph datasets [#147](https://github.com/IN-CORE/pyincore/issues/147)
- Building functionality to compute functionality without power network [#143](https://github.com/IN-CORE/pyincore/issues/143)

## [1.4.1] - 2022-04-22

### Fixed
- Fix issue with data type conversion for `blockid` [#129](https://github.com/IN-CORE/pyincore/issues/129)
- Fix indentation bug at DataService [#135](https://github.com/IN-CORE/pyincore/issues/135)

## [1.4.0] - 2022-03-30

### Added
- Check to mean damage analysis to verify damage keys match inventory type and remove unsupported types [#53](https://github.com/IN-CORE/pyincore/issues/53)
- Housing recovery model analysis [#99](https://github.com/IN-CORE/pyincore/issues/99)
- Social vulnerability analysis [#106](https://github.com/IN-CORE/pyincore/issues/106)

### Changed
- Rewrite the EPF and WF restoration model [#100](https://github.com/IN-CORE/pyincore/issues/100)
- Index and improve the performance of restoration util [#113](https://github.com/IN-CORE/pyincore/issues/113)
- Update house unit allocation id [#116](https://github.com/IN-CORE/pyincore/issues/116)

### Fixed
- Fix shapely deprecation error with tornadoepn analysis [#40](https://github.com/IN-CORE/pyincore/issues/40)
- Fix Building economic loss multipliers [#91](https://github.com/IN-CORE/pyincore/issues/91)
- Fix Pandas future warning: dtype in Series [#96](https://github.com/IN-CORE/pyincore/issues/96)
- Fix Pandas future warning: append method [#97](https://github.com/IN-CORE/pyincore/issues/96)
- Fix Population dislocation typo [#112](https://github.com/IN-CORE/pyincore/issues/112)
- Seaside cge displays wrong units in the output [#118](https://github.com/IN-CORE/pyincore/issues/118)
- Fix csv save in Housing recovery analysis [#124](https://github.com/IN-CORE/pyincore/issues/124)


## [1.3.0] - 2022-02-07

### Added
- Water facility restoration model [#76](https://github.com/IN-CORE/pyincore/issues/76)
- Electric power facility model [#77](https://github.com/IN-CORE/pyincore/issues/77)
- Water pipeline restoration model [#78](https://github.com/IN-CORE/pyincore/issues/78)

### Changed
- Update building econ loss to include non structural and content damage [51](https://github.com/IN-CORE/pyincore/issues/51)
- Rename master branch to main [#67](https://github.com/IN-CORE/pyincore/issues/67)
- update fragility specific functions so it deals with the service deprecations and using common DFR3Curve classes [#69](https://github.com/IN-CORE/pyincore/issues/69)
- Support for Restoration curves in pyincore. Included pytests [#71](https://github.com/IN-CORE/pyincore/issues/71)

### Fixed
- Pipeline damage with repair rate only computes total repairs when including liquefaction [#63](https://github.com/IN-CORE/pyincore/issues/63)
- Fix total population dislocation is Null [#72](https://github.com/IN-CORE/pyincore/issues/72)
- Fixed PEP8 issues [#81](https://github.com/IN-CORE/pyincore/issues/81)

## [1.2.0] - 2021-12-15

### Added
- Vacant household category to population dislocation output [#43](https://github.com/IN-CORE/pyincore/issues/43)
- Input dataset with target functionality for Joplin empirical restoration [#56](https://github.com/IN-CORE/pyincore/issues/56)
- Multi-objective retrofit optimization analysis [#19](https://github.com/IN-CORE/pyincore/issues/19)

### Fixed
- EPFDamage to remove deprecated LS/DS code and properly handle liquefaction [#32](https://github.com/IN-CORE/pyincore/issues/32)
- Automatic build for pyincore documentation docker [#61](https://github.com/IN-CORE/pyincore/issues/61)
- Fix get_building_period() method to work with new-format Fragility curves [#15](https://github.com/IN-CORE/pyincore/issues/15)

## [1.1.0] - 2021-10-27

### Added
- Convert HUA and PD outputs to JSON [#9](https://github.com/IN-CORE/pyincore/issues/9)
- Convert population dislocation output to heatmap [#3](https://github.com/IN-CORE/pyincore/issues/3)
- Joplin empirical restoration analysis [#28](https://github.com/IN-CORE/pyincore/issues/28)
- GitHub action to run unit tests [#26](https://github.com/IN-CORE/pyincore/issues/26)
- GitHub action to build documentation [#23](https://github.com/IN-CORE/pyincore/issues/23)
- Conda recipe [#17](https://github.com/IN-CORE/pyincore/issues/17)

### Changed
- Percent change in utils converting CGE output to JSON [#34](https://github.com/IN-CORE/pyincore/issues/34)
- Show API response messages that services return [#6](https://github.com/IN-CORE/pyincore/issues/6)
- Removed deprecated methods [#7](https://github.com/IN-CORE/pyincore/issues/7)

### Fixed
- Pass dataset type as parameter to from_dataframe method [#8](https://github.com/IN-CORE/pyincore/issues/8)
- PEP8 styling issues [#20](https://github.com/IN-CORE/pyincore/issues/20)
- Corrections to residential building recovery [#25](https://github.com/IN-CORE/pyincore/issues/25)

## [1.0.0] - 2021-08-31
### Changed
- Improve runtime efficiency of residential recovery analysis [INCORE1-1339](https://opensource.ncsa.illinois.edu/jira/browse/INCORE1-1339)

### Added
- Allow users to specify seed value for tornado using hazard service [INCORE1-1374](https://opensource.ncsa.illinois.edu/jira/browse/INCORE1-1374)
- Create auto docker build and push script for pyincore docs [INCORE1-1348](https://opensource.ncsa.illinois.edu/jira/browse/INCORE1-1348)
- Convert CGE analysis output to JSON  [INCORE1-1370](https://opensource.ncsa.illinois.edu/jira/browse/INCORE1-1370)
- Apply hazard exposure to all analyses [INCORE1-1376](https://opensource.ncsa.illinois.edu/jira/browse/INCORE1-1376)

### Fixed
- Apply PEP8 formatting consistently across codebase [INCORE1-1231](https://opensource.ncsa.illinois.edu/jira/browse/INCORE1-1231)
- Regularize application of liquefaction for fragility curves across various analyses [INCORE1-1264](https://opensource.ncsa.illinois.edu/jira/browse/INCORE1-1264)
- Change `math.exp(0)` to 0 in all MMSA bridge DFR3 curves [INCORE1-1377](https://opensource.ncsa.illinois.edu/jira/browse/INCORE1-1377)
- Change types of capital shock files in Joplin and Seaside CGE to `incore:capitalShocks` [INCORE1-1388](https://opensource.ncsa.illinois.edu/jira/browse/INCORE1-1388)

## [0.9.6] - 2021-08-04
### Fixed
- Docstrings for technical manual when rendering some method parameters [INCORE1-1333](https://opensource.ncsa.illinois.edu/jira/browse/INCORE1-1333)
- A bug related to mean damage analysis [INCORE1-1317](https://opensource.ncsa.illinois.edu/jira/browse/INCORE1-1317)

## [0.9.5] - 2021-07-28
### Changed
- Handle no hazard exposure cases [INCORE1-1130](https://opensource.ncsa.illinois.edu/jira/browse/INCORE1-1130)
- Modify bridge damage to support MMSA bridge damage [INCORE1-1269](https://opensource.ncsa.illinois.edu/jira/browse/INCORE1-1269) 
- update python version in requirements [INCORE1-1270](https://opensource.ncsa.illinois.edu/jira/browse/INCORE1-1270)
- Rename residential recovery analysis [INCORE1-1322](https://opensource.ncsa.illinois.edu/jira/browse/INCORE1-1322)
- Rename household-level housing serial recovery to sequential [INCORE1-1323](https://opensource.ncsa.illinois.edu/jira/browse/INCORE1-1323)

### Added
- Samples max damage states as an output for monte carlo analysis [INCORE1-1266](https://opensource.ncsa.illinois.edu/jira/browse/INCORE1-1266)
- Create joplin residential recovery analysis [INCORE1-1274](https://opensource.ncsa.illinois.edu/jira/browse/INCORE1-1274)
- Integrate household-level housing recovery sequential model [INCORE1-1275](https://opensource.ncsa.illinois.edu/jira/browse/INCORE1-1275)
- pyincore-data reference link in pyincore doc [INCORE1-1298](https://opensource.ncsa.illinois.edu/jira/browse/INCORE1-1298)
- Links to analyses to pyincore doc [INCORE1-1307](https://opensource.ncsa.illinois.edu/jira/browse/INCORE1-1307)

### Fixed
- Micromamba build with version 0.15.2 [INCORE1-1315](https://opensource.ncsa.illinois.edu/jira/browse/INCORE1-1315)
- Failing pytests such as posting legacy dfr3 curves, and GET tornado values [INCORE1-1319](https://opensource.ncsa.illinois.edu/jira/browse/INCORE1-1319)


## [0.9.4] - 2021-06-16
### Added
- Support refactored fragility curves for water facility damage [INCORE1-1063](https://opensource.ncsa.illinois.edu/jira/browse/INCORE1-1063)
- Support refactored fragility curves for pipeline damage [INCORE1-1057](https://opensource.ncsa.illinois.edu/jira/browse/INCORE1-1057)
- Support refactored fragility curves for non-structural building damage [INCORE1-1060](https://opensource.ncsa.illinois.edu/jira/browse/INCORE1-1060)
- Support refactored fragility curves for road damage [INCORE1-1180](https://opensource.ncsa.illinois.edu/jira/browse/INCORE1-1180)
- Support refactored fragility curves for Tornado EPN damage [INCORE1-1062](https://opensource.ncsa.illinois.edu/jira/browse/INCORE1-1062)
- Support Add refactored fragility curves for pipeline repair rate analysis [INCORE1-1165](https://opensource.ncsa.illinois.edu/jira/browse/INCORE1-1065)

### Changed
- Merge roadway failure analysis into road damage [INCORE1-1180](https://opensource.ncsa.illinois.edu/jira/browse/INCORE1-1180)
- Damage calculation not subject to the upper/lowercase of the demand types and other fragility curve parameters [INCORE1-1221](https://opensource.ncsa.illinois.edu/jira/browse/INCORE1-1221)

### Fixed
- Calculate building period and conjugate it with "SA" to form the correct demand type [INCORE1-1240](https://opensource.ncsa.illinois.edu/jira/browse/INCORE1-1240) 


## [0.9.3] - 2021-05-21
### Changed
- Split epf damage output to json and csv, rename LS/DS [INCORE1-1136](https://opensource.ncsa.illinois.edu/jira/browse/INCORE1-1136)
- Split non-structural damage output to json and csv, rename LS/DS [INCORE1-1137](https://opensource.ncsa.illinois.edu/jira/browse/INCORE1-1137)
- Split pipeline damage output to json and csv, rename LS/DS [INCORE1-1138](https://opensource.ncsa.illinois.edu/jira/browse/INCORE1-1138)
- Split pipeline repair rate analysis output to json and csv, rename LS/DS [INCORE1-1139](https://opensource.ncsa.illinois.edu/jira/browse/INCORE1-1139)
- Split road damage output to json and csv, rename LS/DS [INCORE1-1140](https://opensource.ncsa.illinois.edu/jira/browse/INCORE1-1140)
- Split road failure analysis output to json and csv, rename LS/DS [INCORE1-1141](https://opensource.ncsa.illinois.edu/jira/browse/INCORE1-1141)
- Split tornado EPN damage output to json and csv, rename LS/DS [INCORE1-1142](https://opensource.ncsa.illinois.edu/jira/browse/INCORE1-1142)
- Split water facility damage output to json and csv, rename LS/DS [INCORE1-1143](https://opensource.ncsa.illinois.edu/jira/browse/INCORE1-1143)
- Optimize damage interval calculation method code [INCORE1-1165](https://opensource.ncsa.illinois.edu/jira/browse/INCORE1-1165)
- Renaming the json format damage output to new dataType [INCORE-1190](https://opensource.ncsa.illinois.edu/jira/browse/INCORE1-1190)

### Added
- seed number in Monte Carlo simulation [INCORE1-1086](https://opensource.ncsa.illinois.edu/jira/browse/INCORE1-1086)
- support retrofit strategy in building damage [INCORE1-1149](https://opensource.ncsa.illinois.edu/jira/browse/INCORE1-1149)
- enable parsing new format of fragility mapping rules with explicity booleans [INCORE1-1178](https://opensource.ncsa.illinois.edu/jira/browse/INCORE1-1178)

### Fixed
- Fix broken unit test in test_dataservice [INCORE1-1147](https://opensource.ncsa.illinois.edu/jira/browse/INCORE1-1147)


## [0.9.2] - 2021-04-22

### Fixed
- Manual and pyincore-viz links in documentation [INCORE1-1122](https://opensource.ncsa.illinois.edu/jira/browse/INCORE1-1122)
- Relationship between dsf and huestimate variables in Population dislocation analysis [INCORE1-1123](https://opensource.ncsa.illinois.edu/jira/browse/INCORE1-1123)

## [0.9.1] - 2021-04-09
### Added
- Support bridge hurricane damage and calculation from refactored fragility curves [INCORE1-1058](https://opensource.ncsa.illinois.edu/jira/browse/INCORE1-1058)
- Create utility method to join table and shapefile [INCORE1-1080](https://opensource.ncsa.illinois.edu/jira/browse/INCORE1-1080)
- Dependencies in requirement.txt [INCORE1-1108](https://opensource.ncsa.illinois.edu/jira/browse/INCORE1-1108)

### Changed
- EPF damage using bulk hazard values methods and support refactored fragility curves [INCORE1-1059](https://opensource.ncsa.illinois.edu/jira/browse/INCORE1-1059)
- Modules in pyincore documentation [INCORE1-867](https://opensource.ncsa.illinois.edu/jira/browse/INCORE1-867)
- Random number generator method in social analyses [INCORE1-1040](https://opensource.ncsa.illinois.edu/jira/browse/INCORE1-1040)
- Data processing utility methods to handle max damage state extraction and clustering [INCORE1-1079](https://opensource.ncsa.illinois.edu/jira/browse/INCORE1-1079)
- Building Functionality Code using pandas index for performance improvement [INCORE1-1083](https://opensource.ncsa.illinois.edu/jira/browse/INCORE1-1083)

### Fixed
- Use Decimal package when calculating DS from LS to avoid rounding issue [INCORE1-1033](https://opensource.ncsa.illinois.edu/jira/browse/INCORE1-1003)
- Overlapping limit state probability curves [INCORE1-1006](https://opensource.ncsa.illinois.edu/jira/browse/INCORE1-1006)
- Dataset Object get_dataframe_from_shapefile method returns GeoDataframe without CRS [INCORE1-1069](https://opensource.ncsa.illinois.edu/jira/browse/INCORE1-1069)
- Pytest for network dataset [INCORE1-1078](https://opensource.ncsa.illinois.edu/jira/browse/INCORE1-1078)


## [0.9.0] - 2021-02-28
### Added
- Class and methods to handle equation based fragilities [INCORE1-805] (https://opensource.ncsa.illinois.edu/jira/browse/INCORE1-805)
- Methods to get bulk hazard values from hazard endpoints [INCORE1-923] (https://opensource.ncsa.illinois.edu/jira/browse/INCORE1-923)
- Support hurricane in Building Damage analysis [INCORE1-696] (https://opensource.ncsa.illinois.edu/jira/browse/INCORE1-696)
- Support flood in Building Damage analysis [INCORE1-982] (https://opensource.ncsa.illinois.edu/jira/browse/INCORE1-982)
- Convert building damage output to have 3 limit state and 4 damage state [INCORE1-871] (https://opensource.ncsa.illinois.edu/jira/browse/INCORE1-871)
- Split building damage output two files: a csv table with damage results, and a json formatted file with supplemental information [INCORE1-969] (https://opensource.ncsa.illinois.edu/jira/browse/INCORE1-969)
- A utility method to add GUID (Global Unique ID) to inventory dataset in ESRI Shapefile format [INCORE1-978] (https://opensource.ncsa.illinois.edu/jira/browse/INCORE1-978)
- Utility method to do archetype mapping [INCORE1-913] (https://opensource.ncsa.illinois.edu/jira/browse/INCORE1-913)

### Changed
- Demand types and units on fragility model changed from string to list [INCORE1-946] (https://opensource.ncsa.illinois.edu/jira/browse/INCORE1-946)
- Change insignificant damage probability in population dislocation [INCORE1-907] (https://opensource.ncsa.illinois.edu/jira/browse/INCORE-907)
- Replace building inventory csv with shape file in Housing Unit Allocation [INCORE1-977] (https://opensource.ncsa.illinois.edu/jira/browse/INCORE-977)
- Move test scripts from analyses to test analyses [INCORE1-987] (https://opensource.ncsa.illinois.edu/jira/browse/INCORE-987)
- Update precision of damage states, limit states and hazard values to a max of 5 digits [INCORE1-985] (https://opensource.ncsa.illinois.edu/jira/browse/INCORE1-985)

### Fixed
- CGE analysis for Joplin and Seaside uses the system temp folder for temporary file instead of the installation folder [INCORE1-980] (https://opensource.ncsa.illinois.edu/jira/browse/INCORE1-980)

## [0.8.1] - 2020-10-21

### Added
- Building direct economic loss analysis [INCORE1-442](https://opensource.ncsa.illinois.edu/jira/browse/INCORE1-442)
- Seaside cge analysis [INCORE1-651](https://opensource.ncsa.illinois.edu/jira/browse/INCORE1-651)

### Changed
- Updated Joplin CGE analysis outputs and updated the assignment of ipopt path with shutil [INCORE1-731](https://opensource.ncsa.illinois.edu/jira/browse/INCORE1-731)
- Updated Pytests to delete created datasets[INCORE1-784](https://opensource.ncsa.illinois.edu/jira/browse/INCORE1-784)
- Added missing fields in fragilitycurveset class [INCORE1-792](https://opensource.ncsa.illinois.edu/jira/browse/INCORE1-792)
- Updated dataset types to match changes in mongo dev [INCORE1-806](https://opensource.ncsa.illinois.edu/jira/browse/INCORE1-806)

### Fixed
- Typos in damage probabily calculation [INCORE1-781](https://opensource.ncsa.illinois.edu/jira/browse/INCORE1-781)
- pytest client initialization by adding a conftest.py file in the pytests root folder [INCORE1-789](https://opensource.ncsa.illinois.edu/jira/browse/INCORE1-789)

## [0.8.0] - 2020-09-04

### Removed
- Clean up redundant method in analysisutil [INCORE1-732](https://opensource.ncsa.illinois.edu/jira/browse/INCORE1-732)

### Added
- \_\_version__ property to show pyincore version. IncoreClient will print the detected version [INCORE1-520](https://opensource.ncsa.illinois.edu/jira/browse/INCORE1-520)
- Building Functionality analysis outputs functionality samples as an additional result [INCORE1-734](https://opensource.ncsa.illinois.edu/jira/browse/INCORE1-734)
- Python method to interact with flood endpoints in hazard service [INCORE1-747](https://opensource.ncsa.illinois
.edu/jira/browse/INCORE1-747)

### Changed
- Calculate multiple limit states of custom expression fragility curves [INCORE1-682](https://opensource.ncsa.illinois.edu/jira/browse/INCORE1-682) 
- Updated docstrings to include all hazards that each support [INCORE1-708](https://opensource.ncsa.illinois.edu/jira/browse/INCORE1-708)

## [0.7.0] - 2020-07-31

### Added
- Wrapper methods for hurricane endpoints and their pytests [INCORE1-698](https://opensource.ncsa.illinois.edu/jira/browse/INCORE1-698)
- Road damage by hurricane inundation [INCORE1-697](https://opensource.ncsa.illinois.edu/jira/browse/INCORE1-697)
- Docker build and release scripts [INCORE1-709](https://opensource.ncsa.illinois.edu/jira/browse/INCORE1-709).  
- Capital shocks analysis [INCORE1-691](https://opensource.ncsa.illinois.edu/jira/browse/INCORE1-691).

### Changed
- Allow more input data types for MC failure probability; Add a failure state output for each sample [INCORE1-695](https://opensource.ncsa.illinois.edu/jira/browse/INCORE1-695)
- Modify input dataset for building functionality analysis [INCORE1-700](https://opensource.ncsa.illinois.edu/jira/browse/INCORE1-700)
- Updated Joplin CGE for new capital shocks output [INCORE1-718](https://opensource.ncsa.illinois.edu/jira/browse/INCORE1-718)

## [0.6.4] - 2020-06-30

### Added
- Added pycodestyle tests to ensure we follow PEP-8 style guide [INCORE1-650](https://opensource.ncsa.illinois.edu/jira/browse/INCORE1-650)

### Fixed
- in Dataset Class from_json_str() method, set local_file_path by either from dataservices json definition, or pass
 in local file path [INCORE1-662](https://opensource.ncsa.illinois.edu/jira/browse/INCORE1-662)

### Changed
- Replace old analyses util methods with new methods that use DFR3 Classes [INCORE1-685](https://opensource.ncsa.illinois.edu/jira/browse/INCORE1-685)
- Refactored the following analyses to use local DFR3 classes and methods; added corresponding test folder and tests.
    * Building Damage [INCORE1-644](https://opensource.ncsa.illinois.edu/jira/browse/INCORE1-644)
    * Nonstructural Building Damage [INCORE1-664](https://opensource.ncsa.illinois.edu/jira/browse/INCORE1-664)
    * Bridge Damage [INCORE1-652](https://opensource.ncsa.illinois.edu/jira/browse/INCORE1-652)
    * EPF Damage [INCORE1-663](https://opensource.ncsa.illinois.edu/jira/browse/INCORE1-663)
    * Pipeline Damage with repair rate [INCORE1-666](https://opensource.ncsa.illinois.edu/jira/browse/INCORE1-666)
    * Pipeline Damage with limit states [INCORE1-665](https://opensource.ncsa.illinois.edu/jira/browse/INCORE1-665)
    * Water Facility Damage [INCORE1-668](https://opensource.ncsa.illinois.edu/jira/browse/INCORE1-668)
    * Tornado EPN Damage [INCORE1-667](https://opensource.ncsa.illinois.edu/jira/browse/INCORE1-667)
    * Road Damage [INCORE1-680](https://opensource.ncsa.illinois.edu/jira/browse/INCORE1-680)
- Updated folder structure [INCORE1-655](https://opensource.ncsa.illinois.edu/jira/browse/INCORE1-655)
- Refactoring Tornado EPN damage format. [INCORE1-672](https://opensource.ncsa.illinois.edu/jira/browse/INCORE1-672)


## [0.6.3] - 2020-05-31

### Added
- Initial implementation of local dfr3 curve and mapping in pyincore [INCORE1-479](https://opensource.ncsa.illinois.edu/jira/browse/INCORE1-479)
- Implement conditional and parametric fragility calculation methods but not yet used in analyses [INCORE1-528](https://opensource.ncsa.illinois.edu/jira/browse/INCORE1-528)
- User warning message when mapping fails due to mismatched datatype [INCORE1-559](https://opensource.ncsa.illinois.edu/jira/browse/INCORE1-559)
- Methods to get uncertainty and variance for model based earthquakes [INCORE1-542](https://opensource.ncsa.illinois.edu/jira/browse/INCORE1-542) 
- Added network utility that contains network dataset builder. [INCORE1-576](https://opensource.ncsa.illinois.edu/jira/browse/INCORE1-576)

### Fixed
- DFR3 service will now handle empty rules better. Acceptable forms are [[]], [], [null] [INCORE1-606](https://opensource.ncsa.illinois.edu/jira/browse/INCORE1-606)

### Changed
- updated documentation modules [INCORE1-617](https://opensource.ncsa.illinois.edu/jira/browse/INCORE1-617)

## [0.6.2] - 2020-04-23

### Fixed
- pandas error when accessing missing labels in the dataframe of Joplin CGE's BB matrix [INCORE1-557](https://opensource.ncsa.illinois.edu/jira/browse/INCORE1-557)
- make sure in various places that version is bumped up to 0.6.2

## [0.6.1] - 2020-03-31

### Fixed
- fix liquefaction calculation bug in bridge damage analysis [INCORE1-535](https://opensource.ncsa.illinois.edu/jira/browse/INCORE1-535) 

### Changed
- refactored EPF damage analysis to submit batch requests to get hazard values from API [INCORE1-510](https://opensource.ncsa.illinois.edu/jira/browse/INCORE1-510)
- refactored bridge damage analysis to submit batch requests to get hazard values from API [INCORE1-500](https://opensource.ncsa.illinois.edu/jira/browse/INCORE1-500)
- refactored road damage analysis to submit batch requests to get hazard values from API [INCORE1-511](https://opensource.ncsa.illinois.edu/jira/browse/INCORE1-511)
- refactoring building damage batch processing [INCORE1-522](https://opensource.ncsa.illinois.edu/jira/browse/INCORE1-522)

## [0.6.0] - 2020-02-28

### Added

### Changed
- Refactored building damage analysis to submit batch requests to get hazard values from API [INCORE1-439](https://opensource.ncsa.illinois.edu/jira/browse/INCORE1-439)
- Moved mapping matched endpoint to pyincore side [INCORE1-474](https://opensource.ncsa.illinois.edu/jira/browse/INCORE1-474)

### Fixed
- make sure only download zip from dataservice when the zipped cached file doesn't exist [INCORE1-457](https://opensource.ncsa.illinois.edu/jira/browse/INCORE1-457)
- updated failing hazard test [INCORE1-477](https://opensource.ncsa.illinois.edu/jira/browse/INCORE1-477)

## [0.5.5] - 2020-02-10

### Added
- move inventory dfr3 curve mapping logic to pyincore side so we can phase out /match endpoint[INCORE1-474](https://opensource.ncsa.illinois.edu/jira/browse/INCORE1-474)

- Added insecure client to test against {url}:31888 when using NCSA's network. [INCORE1-455](https://opensource.ncsa.illinois.edu/jira/browse/INCORE1-455)
- Added documentation to building functionality analysis. [INCORE-435](https://opensource.ncsa.illinois.edu/jira/browse/INCORE1-435)

### Fixed

- add another layer of folder in cache folder using datasetid to differentiate 
datasets with the same name [INCORE1-433](https://opensource.ncsa.illinois.edu/jira/browse/INCORE1-433)
- Fixed link in pyIncore documentation, page refs
- Fixed end of file exception caused by analysis that run in parallel by checking validity of token on client instantiation. [INCORE1-427](https://opensource.ncsa.illinois.edu/jira/browse/INCORE1-427)
- Fixed url inconsistency in dfr3 tests
- Fixed error in reading token file in windows os [INCORE-449](https://opensource.ncsa.illinois.edu/jira/browse/INCORE1-449)
- Bug in setting fragility_key in building damage[INCORE1-456](https://opensource.ncsa.illinois.edu/jira/browse/INCORE1-456)

## [0.5.4] - 2019-12-23

### Fixed

- Update bridge damage type in MonteCarlo Analysis
- Fixed error handling with formatting problem in pyIncore Client

## [0.5.3] - 2019-12-20
pyIncore release for IN-CORE v1.0

### Added

- CHANGELOG, CONTRIBUTORS, and LICENSE

## [0.5.2] - 2019-10-17

## [0.5.1] - 2019-09-11

## [0.5.0] - 2019-08-29

## [0.4.1] - 2019-08-15

## [0.4.0] - 2019-07-25

## [0.3.0] - 2019-04-26

## [0.2.0] - 2019-03-13

<|MERGE_RESOLUTION|>--- conflicted
+++ resolved
@@ -8,14 +8,11 @@
 ## [1.9.0] - Unreleased
 
 ### Added
-<<<<<<< HEAD
 - Method in space service to add a dataset by space name [#273](https://github.com/IN-CORE/pyincore/issues/273)
 - Method in space service to get space id by space name [#272](https://github.com/IN-CORE/pyincore/issues/272)
 - Method in space service to delete dataset from the space [#283](https://github.com/IN-CORE/pyincore/issues/283)
 - Method in space service to delete dataset by space name [#284](https://github.com/IN-CORE/pyincore/issues/284)
-=======
 - Combined wind, surge-wave, and flood building loss [#276](https://github.com/IN-CORE/pyincore/issues/276)
->>>>>>> 2bc3a9f2
 
 ### Changed
 - Rewrote clustering utility function to use flexible archetype column [#247](https://github.com/IN-CORE/pyincore/issues/247)
