# Change Log

All notable changes to this project will be documented in this file.

The format is based on [Keep a Changelog](http://keepachangelog.com/)
and this project adheres to [Semantic Versioning](http://semver.org/).

<<<<<<< HEAD
## [Unreleased]

### Added
- Added Galveston Capital Shock and CGE models as a submodule[#239](https://github.com/IN-CORE/pyincore/issues/239)
=======
## [Unreleased] 

### Fixed
- Population Dislocation utility function arbitrarily assumes there will be dislocated and non-dislocated [#301](https://github.com/IN-CORE/pyincore/issues/301)

>>>>>>> edb1f431

## [1.9.0] - 2023-03-15

### Added
- Method in space service to add a dataset by space name [#273](https://github.com/IN-CORE/pyincore/issues/273)
- Method in space service to get space id by space name [#272](https://github.com/IN-CORE/pyincore/issues/272)
- Method in space service to remove dataset from the space [#283](https://github.com/IN-CORE/pyincore/issues/283)
- Method in space service to remove dataset by space name [#284](https://github.com/IN-CORE/pyincore/issues/284)
- Combined wind, surge-wave, and flood building loss [#276](https://github.com/IN-CORE/pyincore/issues/276)

### Changed
- Rewrote clustering utility function to use flexible archetype column [#247](https://github.com/IN-CORE/pyincore/issues/247)
- Made documentation containter to use requirements instead of environemt [#257](https://github.com/IN-CORE/pyincore/issues/257)
- Parallelized the HHRS analysis [#268](https://github.com/IN-CORE/pyincore/issues/268)
- Updated Salt Lake City CGE [#281](https://github.com/IN-CORE/pyincore/issues/281)
- Tested hurricane windfield test methods [#100](https://github.com/IN-CORE/incore-services/issues/100)
- Updatd Salt Lake City CGE formatting and handled infeasible case  [#287](https://github.com/IN-CORE/pyincore/issues/287)

### Fixed
- Duplicate input spec for housing recovery sequential model [#263](https://github.com/IN-CORE/pyincore/issues/263)
- Updated building economic loss analysis to handle case when no occupancy multiplier is provided [#274](https://github.com/IN-CORE/pyincore/issues/274)

## [1.8.0] - 2022-11-16

### Changed
- Enable liquefaction for bridge earthquake damage [#226](https://github.com/IN-CORE/pyincore/issues/226)

### Fixed
- Added missing output spec description for EPF damage [#107](https://github.com/IN-CORE/pyincore/issues/107)
- Removed PEP 8 warnings [#210](https://github.com/IN-CORE/pyincore/issues/210)

## [1.7.0] - 2022-09-14

### Added
- EPN-WDS network cascading interdependency functionality analysis working with MMSA Shelby [#197](https://github.com/IN-CORE/pyincore/issues/197)
- Combined building damage for wind, wave and surge working with Galveston [#199](https://github.com/IN-CORE/pyincore/issues/199)

### Changed
- Improved validation of list types with nested sub-types in get_spec [#180](https://github.com/IN-CORE/pyincore/issues/180)
- Format test for the code simplified to include all the paths [#193](https://github.com/IN-CORE/pyincore/issues/193)
- Enable Hurricane in EPF damage [#200](https://github.com/IN-CORE/pyincore/issues/200)
- Refactored caching mechanism to separate datasets by specifying hashed repository names. [#196](https://github.com/IN-CORE/pyincore/issues/196)

## [1.6.0] - 2022-07-27

### Added
- Pipeline functionality analysis working with MMSA Shelby buried pipelines [#175](https://github.com/IN-CORE/pyincore/issues/175)
- Electric power network functionality analysis working with MMSA Shelby [#178](https://github.com/IN-CORE/pyincore/issues/178)
- Water facility network functionality analysis working with MMSA Shelby [#103](https://github.com/IN-CORE/pyincore/issues/103)

### Changed
- Network utils refactored to use network dataset [#149](https://github.com/IN-CORE/pyincore/issues/149)
- EPF restoration uses damage to compute discretized functionality [#169](https://github.com/IN-CORE/pyincore/issues/169)
- Water facility restoration uses damage to compute discretized functionality [#170](https://github.com/IN-CORE/pyincore/issues/170)
- Household-level housing sequential recovery uses social vulnerability analysis result [#168](https://github.com/IN-CORE/pyincore/issues/168)
- Social vulnerability no longer requires year, state, county and census tract as input parameters [#152](https://github.com/IN-CORE/pyincore/pull/156)

### Fixed
- Fix data type of Census input dataset to CSV [#166](https://github.com/IN-CORE/pyincore/issues/166)

## [1.5.0] - 2022-06-29

### Added
- PyPi description and README.rst [#150](https://github.com/IN-CORE/pyincore/issues/150)
- Earthquake liquefaction to building damage analysis [#155](https://github.com/IN-CORE/pyincore/issues/155)
- When releases are made, now push builds to pypi (or testpypi) automatically

### Changed
- Made pyincore build with legacy naming for pypi publish [#138](https://github.com/IN-CORE/pyincore/issues/138)
- Network dataset's sub category's dataType has been changed from networkType to dataType [#145](https://github.com/IN-CORE/pyincore/issues/145)
- Tornado EPN damage analysis uses network dataset instead of link, node, graph datasets [#147](https://github.com/IN-CORE/pyincore/issues/147)
- Building functionality to compute functionality without power network [#143](https://github.com/IN-CORE/pyincore/issues/143)

## [1.4.1] - 2022-04-22

### Fixed
- Fix issue with data type conversion for `blockid` [#129](https://github.com/IN-CORE/pyincore/issues/129)
- Fix indentation bug at DataService [#135](https://github.com/IN-CORE/pyincore/issues/135)

## [1.4.0] - 2022-03-30

### Added
- Check to mean damage analysis to verify damage keys match inventory type and remove unsupported types [#53](https://github.com/IN-CORE/pyincore/issues/53)
- Housing recovery model analysis [#99](https://github.com/IN-CORE/pyincore/issues/99)
- Social vulnerability analysis [#106](https://github.com/IN-CORE/pyincore/issues/106)

### Changed
- Rewrite the EPF and WF restoration model [#100](https://github.com/IN-CORE/pyincore/issues/100)
- Index and improve the performance of restoration util [#113](https://github.com/IN-CORE/pyincore/issues/113)
- Update house unit allocation id [#116](https://github.com/IN-CORE/pyincore/issues/116)

### Fixed
- Fix shapely deprecation error with tornadoepn analysis [#40](https://github.com/IN-CORE/pyincore/issues/40)
- Fix Building economic loss multipliers [#91](https://github.com/IN-CORE/pyincore/issues/91)
- Fix Pandas future warning: dtype in Series [#96](https://github.com/IN-CORE/pyincore/issues/96)
- Fix Pandas future warning: append method [#97](https://github.com/IN-CORE/pyincore/issues/96)
- Fix Population dislocation typo [#112](https://github.com/IN-CORE/pyincore/issues/112)
- Seaside cge displays wrong units in the output [#118](https://github.com/IN-CORE/pyincore/issues/118)
- Fix csv save in Housing recovery analysis [#124](https://github.com/IN-CORE/pyincore/issues/124)


## [1.3.0] - 2022-02-07

### Added
- Water facility restoration model [#76](https://github.com/IN-CORE/pyincore/issues/76)
- Electric power facility model [#77](https://github.com/IN-CORE/pyincore/issues/77)
- Water pipeline restoration model [#78](https://github.com/IN-CORE/pyincore/issues/78)

### Changed
- Update building econ loss to include non structural and content damage [51](https://github.com/IN-CORE/pyincore/issues/51)
- Rename master branch to main [#67](https://github.com/IN-CORE/pyincore/issues/67)
- update fragility specific functions so it deals with the service deprecations and using common DFR3Curve classes [#69](https://github.com/IN-CORE/pyincore/issues/69)
- Support for Restoration curves in pyincore. Included pytests [#71](https://github.com/IN-CORE/pyincore/issues/71)

### Fixed
- Pipeline damage with repair rate only computes total repairs when including liquefaction [#63](https://github.com/IN-CORE/pyincore/issues/63)
- Fix total population dislocation is Null [#72](https://github.com/IN-CORE/pyincore/issues/72)
- Fixed PEP8 issues [#81](https://github.com/IN-CORE/pyincore/issues/81)

## [1.2.0] - 2021-12-15

### Added
- Vacant household category to population dislocation output [#43](https://github.com/IN-CORE/pyincore/issues/43)
- Input dataset with target functionality for Joplin empirical restoration [#56](https://github.com/IN-CORE/pyincore/issues/56)
- Multi-objective retrofit optimization analysis [#19](https://github.com/IN-CORE/pyincore/issues/19)

### Fixed
- EPFDamage to remove deprecated LS/DS code and properly handle liquefaction [#32](https://github.com/IN-CORE/pyincore/issues/32)
- Automatic build for pyincore documentation docker [#61](https://github.com/IN-CORE/pyincore/issues/61)
- Fix get_building_period() method to work with new-format Fragility curves [#15](https://github.com/IN-CORE/pyincore/issues/15)

## [1.1.0] - 2021-10-27

### Added
- Convert HUA and PD outputs to JSON [#9](https://github.com/IN-CORE/pyincore/issues/9)
- Convert population dislocation output to heatmap [#3](https://github.com/IN-CORE/pyincore/issues/3)
- Joplin empirical restoration analysis [#28](https://github.com/IN-CORE/pyincore/issues/28)
- GitHub action to run unit tests [#26](https://github.com/IN-CORE/pyincore/issues/26)
- GitHub action to build documentation [#23](https://github.com/IN-CORE/pyincore/issues/23)
- Conda recipe [#17](https://github.com/IN-CORE/pyincore/issues/17)

### Changed
- Percent change in utils converting CGE output to JSON [#34](https://github.com/IN-CORE/pyincore/issues/34)
- Show API response messages that services return [#6](https://github.com/IN-CORE/pyincore/issues/6)
- Removed deprecated methods [#7](https://github.com/IN-CORE/pyincore/issues/7)

### Fixed
- Pass dataset type as parameter to from_dataframe method [#8](https://github.com/IN-CORE/pyincore/issues/8)
- PEP8 styling issues [#20](https://github.com/IN-CORE/pyincore/issues/20)
- Corrections to residential building recovery [#25](https://github.com/IN-CORE/pyincore/issues/25)

## [1.0.0] - 2021-08-31
### Changed
- Improve runtime efficiency of residential recovery analysis [INCORE1-1339](https://opensource.ncsa.illinois.edu/jira/browse/INCORE1-1339)

### Added
- Allow users to specify seed value for tornado using hazard service [INCORE1-1374](https://opensource.ncsa.illinois.edu/jira/browse/INCORE1-1374)
- Create auto docker build and push script for pyincore docs [INCORE1-1348](https://opensource.ncsa.illinois.edu/jira/browse/INCORE1-1348)
- Convert CGE analysis output to JSON  [INCORE1-1370](https://opensource.ncsa.illinois.edu/jira/browse/INCORE1-1370)
- Apply hazard exposure to all analyses [INCORE1-1376](https://opensource.ncsa.illinois.edu/jira/browse/INCORE1-1376)

### Fixed
- Apply PEP8 formatting consistently across codebase [INCORE1-1231](https://opensource.ncsa.illinois.edu/jira/browse/INCORE1-1231)
- Regularize application of liquefaction for fragility curves across various analyses [INCORE1-1264](https://opensource.ncsa.illinois.edu/jira/browse/INCORE1-1264)
- Change `math.exp(0)` to 0 in all MMSA bridge DFR3 curves [INCORE1-1377](https://opensource.ncsa.illinois.edu/jira/browse/INCORE1-1377)
- Change types of capital shock files in Joplin and Seaside CGE to `incore:capitalShocks` [INCORE1-1388](https://opensource.ncsa.illinois.edu/jira/browse/INCORE1-1388)

## [0.9.6] - 2021-08-04
### Fixed
- Docstrings for technical manual when rendering some method parameters [INCORE1-1333](https://opensource.ncsa.illinois.edu/jira/browse/INCORE1-1333)
- A bug related to mean damage analysis [INCORE1-1317](https://opensource.ncsa.illinois.edu/jira/browse/INCORE1-1317)

## [0.9.5] - 2021-07-28
### Changed
- Handle no hazard exposure cases [INCORE1-1130](https://opensource.ncsa.illinois.edu/jira/browse/INCORE1-1130)
- Modify bridge damage to support MMSA bridge damage [INCORE1-1269](https://opensource.ncsa.illinois.edu/jira/browse/INCORE1-1269) 
- update python version in requirements [INCORE1-1270](https://opensource.ncsa.illinois.edu/jira/browse/INCORE1-1270)
- Rename residential recovery analysis [INCORE1-1322](https://opensource.ncsa.illinois.edu/jira/browse/INCORE1-1322)
- Rename household-level housing serial recovery to sequential [INCORE1-1323](https://opensource.ncsa.illinois.edu/jira/browse/INCORE1-1323)

### Added
- Samples max damage states as an output for monte carlo analysis [INCORE1-1266](https://opensource.ncsa.illinois.edu/jira/browse/INCORE1-1266)
- Create joplin residential recovery analysis [INCORE1-1274](https://opensource.ncsa.illinois.edu/jira/browse/INCORE1-1274)
- Integrate household-level housing recovery sequential model [INCORE1-1275](https://opensource.ncsa.illinois.edu/jira/browse/INCORE1-1275)
- pyincore-data reference link in pyincore doc [INCORE1-1298](https://opensource.ncsa.illinois.edu/jira/browse/INCORE1-1298)
- Links to analyses to pyincore doc [INCORE1-1307](https://opensource.ncsa.illinois.edu/jira/browse/INCORE1-1307)

### Fixed
- Micromamba build with version 0.15.2 [INCORE1-1315](https://opensource.ncsa.illinois.edu/jira/browse/INCORE1-1315)
- Failing pytests such as posting legacy dfr3 curves, and GET tornado values [INCORE1-1319](https://opensource.ncsa.illinois.edu/jira/browse/INCORE1-1319)


## [0.9.4] - 2021-06-16
### Added
- Support refactored fragility curves for water facility damage [INCORE1-1063](https://opensource.ncsa.illinois.edu/jira/browse/INCORE1-1063)
- Support refactored fragility curves for pipeline damage [INCORE1-1057](https://opensource.ncsa.illinois.edu/jira/browse/INCORE1-1057)
- Support refactored fragility curves for non-structural building damage [INCORE1-1060](https://opensource.ncsa.illinois.edu/jira/browse/INCORE1-1060)
- Support refactored fragility curves for road damage [INCORE1-1180](https://opensource.ncsa.illinois.edu/jira/browse/INCORE1-1180)
- Support refactored fragility curves for Tornado EPN damage [INCORE1-1062](https://opensource.ncsa.illinois.edu/jira/browse/INCORE1-1062)
- Support Add refactored fragility curves for pipeline repair rate analysis [INCORE1-1165](https://opensource.ncsa.illinois.edu/jira/browse/INCORE1-1065)

### Changed
- Merge roadway failure analysis into road damage [INCORE1-1180](https://opensource.ncsa.illinois.edu/jira/browse/INCORE1-1180)
- Damage calculation not subject to the upper/lowercase of the demand types and other fragility curve parameters [INCORE1-1221](https://opensource.ncsa.illinois.edu/jira/browse/INCORE1-1221)

### Fixed
- Calculate building period and conjugate it with "SA" to form the correct demand type [INCORE1-1240](https://opensource.ncsa.illinois.edu/jira/browse/INCORE1-1240) 


## [0.9.3] - 2021-05-21
### Changed
- Split epf damage output to json and csv, rename LS/DS [INCORE1-1136](https://opensource.ncsa.illinois.edu/jira/browse/INCORE1-1136)
- Split non-structural damage output to json and csv, rename LS/DS [INCORE1-1137](https://opensource.ncsa.illinois.edu/jira/browse/INCORE1-1137)
- Split pipeline damage output to json and csv, rename LS/DS [INCORE1-1138](https://opensource.ncsa.illinois.edu/jira/browse/INCORE1-1138)
- Split pipeline repair rate analysis output to json and csv, rename LS/DS [INCORE1-1139](https://opensource.ncsa.illinois.edu/jira/browse/INCORE1-1139)
- Split road damage output to json and csv, rename LS/DS [INCORE1-1140](https://opensource.ncsa.illinois.edu/jira/browse/INCORE1-1140)
- Split road failure analysis output to json and csv, rename LS/DS [INCORE1-1141](https://opensource.ncsa.illinois.edu/jira/browse/INCORE1-1141)
- Split tornado EPN damage output to json and csv, rename LS/DS [INCORE1-1142](https://opensource.ncsa.illinois.edu/jira/browse/INCORE1-1142)
- Split water facility damage output to json and csv, rename LS/DS [INCORE1-1143](https://opensource.ncsa.illinois.edu/jira/browse/INCORE1-1143)
- Optimize damage interval calculation method code [INCORE1-1165](https://opensource.ncsa.illinois.edu/jira/browse/INCORE1-1165)
- Renaming the json format damage output to new dataType [INCORE-1190](https://opensource.ncsa.illinois.edu/jira/browse/INCORE1-1190)

### Added
- seed number in Monte Carlo simulation [INCORE1-1086](https://opensource.ncsa.illinois.edu/jira/browse/INCORE1-1086)
- support retrofit strategy in building damage [INCORE1-1149](https://opensource.ncsa.illinois.edu/jira/browse/INCORE1-1149)
- enable parsing new format of fragility mapping rules with explicity booleans [INCORE1-1178](https://opensource.ncsa.illinois.edu/jira/browse/INCORE1-1178)

### Fixed
- Fix broken unit test in test_dataservice [INCORE1-1147](https://opensource.ncsa.illinois.edu/jira/browse/INCORE1-1147)


## [0.9.2] - 2021-04-22

### Fixed
- Manual and pyincore-viz links in documentation [INCORE1-1122](https://opensource.ncsa.illinois.edu/jira/browse/INCORE1-1122)
- Relationship between dsf and huestimate variables in Population dislocation analysis [INCORE1-1123](https://opensource.ncsa.illinois.edu/jira/browse/INCORE1-1123)

## [0.9.1] - 2021-04-09
### Added
- Support bridge hurricane damage and calculation from refactored fragility curves [INCORE1-1058](https://opensource.ncsa.illinois.edu/jira/browse/INCORE1-1058)
- Create utility method to join table and shapefile [INCORE1-1080](https://opensource.ncsa.illinois.edu/jira/browse/INCORE1-1080)
- Dependencies in requirement.txt [INCORE1-1108](https://opensource.ncsa.illinois.edu/jira/browse/INCORE1-1108)

### Changed
- EPF damage using bulk hazard values methods and support refactored fragility curves [INCORE1-1059](https://opensource.ncsa.illinois.edu/jira/browse/INCORE1-1059)
- Modules in pyincore documentation [INCORE1-867](https://opensource.ncsa.illinois.edu/jira/browse/INCORE1-867)
- Random number generator method in social analyses [INCORE1-1040](https://opensource.ncsa.illinois.edu/jira/browse/INCORE1-1040)
- Data processing utility methods to handle max damage state extraction and clustering [INCORE1-1079](https://opensource.ncsa.illinois.edu/jira/browse/INCORE1-1079)
- Building Functionality Code using pandas index for performance improvement [INCORE1-1083](https://opensource.ncsa.illinois.edu/jira/browse/INCORE1-1083)

### Fixed
- Use Decimal package when calculating DS from LS to avoid rounding issue [INCORE1-1033](https://opensource.ncsa.illinois.edu/jira/browse/INCORE1-1003)
- Overlapping limit state probability curves [INCORE1-1006](https://opensource.ncsa.illinois.edu/jira/browse/INCORE1-1006)
- Dataset Object get_dataframe_from_shapefile method returns GeoDataframe without CRS [INCORE1-1069](https://opensource.ncsa.illinois.edu/jira/browse/INCORE1-1069)
- Pytest for network dataset [INCORE1-1078](https://opensource.ncsa.illinois.edu/jira/browse/INCORE1-1078)


## [0.9.0] - 2021-02-28
### Added
- Class and methods to handle equation based fragilities [INCORE1-805] (https://opensource.ncsa.illinois.edu/jira/browse/INCORE1-805)
- Methods to get bulk hazard values from hazard endpoints [INCORE1-923] (https://opensource.ncsa.illinois.edu/jira/browse/INCORE1-923)
- Support hurricane in Building Damage analysis [INCORE1-696] (https://opensource.ncsa.illinois.edu/jira/browse/INCORE1-696)
- Support flood in Building Damage analysis [INCORE1-982] (https://opensource.ncsa.illinois.edu/jira/browse/INCORE1-982)
- Convert building damage output to have 3 limit state and 4 damage state [INCORE1-871] (https://opensource.ncsa.illinois.edu/jira/browse/INCORE1-871)
- Split building damage output two files: a csv table with damage results, and a json formatted file with supplemental information [INCORE1-969] (https://opensource.ncsa.illinois.edu/jira/browse/INCORE1-969)
- A utility method to add GUID (Global Unique ID) to inventory dataset in ESRI Shapefile format [INCORE1-978] (https://opensource.ncsa.illinois.edu/jira/browse/INCORE1-978)
- Utility method to do archetype mapping [INCORE1-913] (https://opensource.ncsa.illinois.edu/jira/browse/INCORE1-913)

### Changed
- Demand types and units on fragility model changed from string to list [INCORE1-946] (https://opensource.ncsa.illinois.edu/jira/browse/INCORE1-946)
- Change insignificant damage probability in population dislocation [INCORE1-907] (https://opensource.ncsa.illinois.edu/jira/browse/INCORE-907)
- Replace building inventory csv with shape file in Housing Unit Allocation [INCORE1-977] (https://opensource.ncsa.illinois.edu/jira/browse/INCORE-977)
- Move test scripts from analyses to test analyses [INCORE1-987] (https://opensource.ncsa.illinois.edu/jira/browse/INCORE-987)
- Update precision of damage states, limit states and hazard values to a max of 5 digits [INCORE1-985] (https://opensource.ncsa.illinois.edu/jira/browse/INCORE1-985)

### Fixed
- CGE analysis for Joplin and Seaside uses the system temp folder for temporary file instead of the installation folder [INCORE1-980] (https://opensource.ncsa.illinois.edu/jira/browse/INCORE1-980)

## [0.8.1] - 2020-10-21

### Added
- Building direct economic loss analysis [INCORE1-442](https://opensource.ncsa.illinois.edu/jira/browse/INCORE1-442)
- Seaside cge analysis [INCORE1-651](https://opensource.ncsa.illinois.edu/jira/browse/INCORE1-651)

### Changed
- Updated Joplin CGE analysis outputs and updated the assignment of ipopt path with shutil [INCORE1-731](https://opensource.ncsa.illinois.edu/jira/browse/INCORE1-731)
- Updated Pytests to delete created datasets[INCORE1-784](https://opensource.ncsa.illinois.edu/jira/browse/INCORE1-784)
- Added missing fields in fragilitycurveset class [INCORE1-792](https://opensource.ncsa.illinois.edu/jira/browse/INCORE1-792)
- Updated dataset types to match changes in mongo dev [INCORE1-806](https://opensource.ncsa.illinois.edu/jira/browse/INCORE1-806)

### Fixed
- Typos in damage probabily calculation [INCORE1-781](https://opensource.ncsa.illinois.edu/jira/browse/INCORE1-781)
- pytest client initialization by adding a conftest.py file in the pytests root folder [INCORE1-789](https://opensource.ncsa.illinois.edu/jira/browse/INCORE1-789)

## [0.8.0] - 2020-09-04

### Removed
- Clean up redundant method in analysisutil [INCORE1-732](https://opensource.ncsa.illinois.edu/jira/browse/INCORE1-732)

### Added
- \_\_version__ property to show pyincore version. IncoreClient will print the detected version [INCORE1-520](https://opensource.ncsa.illinois.edu/jira/browse/INCORE1-520)
- Building Functionality analysis outputs functionality samples as an additional result [INCORE1-734](https://opensource.ncsa.illinois.edu/jira/browse/INCORE1-734)
- Python method to interact with flood endpoints in hazard service [INCORE1-747](https://opensource.ncsa.illinois
.edu/jira/browse/INCORE1-747)

### Changed
- Calculate multiple limit states of custom expression fragility curves [INCORE1-682](https://opensource.ncsa.illinois.edu/jira/browse/INCORE1-682) 
- Updated docstrings to include all hazards that each support [INCORE1-708](https://opensource.ncsa.illinois.edu/jira/browse/INCORE1-708)

## [0.7.0] - 2020-07-31

### Added
- Wrapper methods for hurricane endpoints and their pytests [INCORE1-698](https://opensource.ncsa.illinois.edu/jira/browse/INCORE1-698)
- Road damage by hurricane inundation [INCORE1-697](https://opensource.ncsa.illinois.edu/jira/browse/INCORE1-697)
- Docker build and release scripts [INCORE1-709](https://opensource.ncsa.illinois.edu/jira/browse/INCORE1-709).  
- Capital shocks analysis [INCORE1-691](https://opensource.ncsa.illinois.edu/jira/browse/INCORE1-691).

### Changed
- Allow more input data types for MC failure probability; Add a failure state output for each sample [INCORE1-695](https://opensource.ncsa.illinois.edu/jira/browse/INCORE1-695)
- Modify input dataset for building functionality analysis [INCORE1-700](https://opensource.ncsa.illinois.edu/jira/browse/INCORE1-700)
- Updated Joplin CGE for new capital shocks output [INCORE1-718](https://opensource.ncsa.illinois.edu/jira/browse/INCORE1-718)

## [0.6.4] - 2020-06-30

### Added
- Added pycodestyle tests to ensure we follow PEP-8 style guide [INCORE1-650](https://opensource.ncsa.illinois.edu/jira/browse/INCORE1-650)

### Fixed
- in Dataset Class from_json_str() method, set local_file_path by either from dataservices json definition, or pass
 in local file path [INCORE1-662](https://opensource.ncsa.illinois.edu/jira/browse/INCORE1-662)

### Changed
- Replace old analyses util methods with new methods that use DFR3 Classes [INCORE1-685](https://opensource.ncsa.illinois.edu/jira/browse/INCORE1-685)
- Refactored the following analyses to use local DFR3 classes and methods; added corresponding test folder and tests.
    * Building Damage [INCORE1-644](https://opensource.ncsa.illinois.edu/jira/browse/INCORE1-644)
    * Nonstructural Building Damage [INCORE1-664](https://opensource.ncsa.illinois.edu/jira/browse/INCORE1-664)
    * Bridge Damage [INCORE1-652](https://opensource.ncsa.illinois.edu/jira/browse/INCORE1-652)
    * EPF Damage [INCORE1-663](https://opensource.ncsa.illinois.edu/jira/browse/INCORE1-663)
    * Pipeline Damage with repair rate [INCORE1-666](https://opensource.ncsa.illinois.edu/jira/browse/INCORE1-666)
    * Pipeline Damage with limit states [INCORE1-665](https://opensource.ncsa.illinois.edu/jira/browse/INCORE1-665)
    * Water Facility Damage [INCORE1-668](https://opensource.ncsa.illinois.edu/jira/browse/INCORE1-668)
    * Tornado EPN Damage [INCORE1-667](https://opensource.ncsa.illinois.edu/jira/browse/INCORE1-667)
    * Road Damage [INCORE1-680](https://opensource.ncsa.illinois.edu/jira/browse/INCORE1-680)
- Updated folder structure [INCORE1-655](https://opensource.ncsa.illinois.edu/jira/browse/INCORE1-655)
- Refactoring Tornado EPN damage format. [INCORE1-672](https://opensource.ncsa.illinois.edu/jira/browse/INCORE1-672)


## [0.6.3] - 2020-05-31

### Added
- Initial implementation of local dfr3 curve and mapping in pyincore [INCORE1-479](https://opensource.ncsa.illinois.edu/jira/browse/INCORE1-479)
- Implement conditional and parametric fragility calculation methods but not yet used in analyses [INCORE1-528](https://opensource.ncsa.illinois.edu/jira/browse/INCORE1-528)
- User warning message when mapping fails due to mismatched datatype [INCORE1-559](https://opensource.ncsa.illinois.edu/jira/browse/INCORE1-559)
- Methods to get uncertainty and variance for model based earthquakes [INCORE1-542](https://opensource.ncsa.illinois.edu/jira/browse/INCORE1-542) 
- Added network utility that contains network dataset builder. [INCORE1-576](https://opensource.ncsa.illinois.edu/jira/browse/INCORE1-576)

### Fixed
- DFR3 service will now handle empty rules better. Acceptable forms are [[]], [], [null] [INCORE1-606](https://opensource.ncsa.illinois.edu/jira/browse/INCORE1-606)

### Changed
- updated documentation modules [INCORE1-617](https://opensource.ncsa.illinois.edu/jira/browse/INCORE1-617)

## [0.6.2] - 2020-04-23

### Fixed
- pandas error when accessing missing labels in the dataframe of Joplin CGE's BB matrix [INCORE1-557](https://opensource.ncsa.illinois.edu/jira/browse/INCORE1-557)
- make sure in various places that version is bumped up to 0.6.2

## [0.6.1] - 2020-03-31

### Fixed
- fix liquefaction calculation bug in bridge damage analysis [INCORE1-535](https://opensource.ncsa.illinois.edu/jira/browse/INCORE1-535) 

### Changed
- refactored EPF damage analysis to submit batch requests to get hazard values from API [INCORE1-510](https://opensource.ncsa.illinois.edu/jira/browse/INCORE1-510)
- refactored bridge damage analysis to submit batch requests to get hazard values from API [INCORE1-500](https://opensource.ncsa.illinois.edu/jira/browse/INCORE1-500)
- refactored road damage analysis to submit batch requests to get hazard values from API [INCORE1-511](https://opensource.ncsa.illinois.edu/jira/browse/INCORE1-511)
- refactoring building damage batch processing [INCORE1-522](https://opensource.ncsa.illinois.edu/jira/browse/INCORE1-522)

## [0.6.0] - 2020-02-28

### Added

### Changed
- Refactored building damage analysis to submit batch requests to get hazard values from API [INCORE1-439](https://opensource.ncsa.illinois.edu/jira/browse/INCORE1-439)
- Moved mapping matched endpoint to pyincore side [INCORE1-474](https://opensource.ncsa.illinois.edu/jira/browse/INCORE1-474)

### Fixed
- make sure only download zip from dataservice when the zipped cached file doesn't exist [INCORE1-457](https://opensource.ncsa.illinois.edu/jira/browse/INCORE1-457)
- updated failing hazard test [INCORE1-477](https://opensource.ncsa.illinois.edu/jira/browse/INCORE1-477)

## [0.5.5] - 2020-02-10

### Added
- move inventory dfr3 curve mapping logic to pyincore side so we can phase out /match endpoint[INCORE1-474](https://opensource.ncsa.illinois.edu/jira/browse/INCORE1-474)

- Added insecure client to test against {url}:31888 when using NCSA's network. [INCORE1-455](https://opensource.ncsa.illinois.edu/jira/browse/INCORE1-455)
- Added documentation to building functionality analysis. [INCORE-435](https://opensource.ncsa.illinois.edu/jira/browse/INCORE1-435)

### Fixed

- add another layer of folder in cache folder using datasetid to differentiate 
datasets with the same name [INCORE1-433](https://opensource.ncsa.illinois.edu/jira/browse/INCORE1-433)
- Fixed link in pyIncore documentation, page refs
- Fixed end of file exception caused by analysis that run in parallel by checking validity of token on client instantiation. [INCORE1-427](https://opensource.ncsa.illinois.edu/jira/browse/INCORE1-427)
- Fixed url inconsistency in dfr3 tests
- Fixed error in reading token file in windows os [INCORE-449](https://opensource.ncsa.illinois.edu/jira/browse/INCORE1-449)
- Bug in setting fragility_key in building damage[INCORE1-456](https://opensource.ncsa.illinois.edu/jira/browse/INCORE1-456)

## [0.5.4] - 2019-12-23

### Fixed

- Update bridge damage type in MonteCarlo Analysis
- Fixed error handling with formatting problem in pyIncore Client

## [0.5.3] - 2019-12-20
pyIncore release for IN-CORE v1.0

### Added

- CHANGELOG, CONTRIBUTORS, and LICENSE

## [0.5.2] - 2019-10-17

## [0.5.1] - 2019-09-11

## [0.5.0] - 2019-08-29

## [0.4.1] - 2019-08-15

## [0.4.0] - 2019-07-25

## [0.3.0] - 2019-04-26

## [0.2.0] - 2019-03-13

<|MERGE_RESOLUTION|>--- conflicted
+++ resolved
@@ -5,18 +5,14 @@
 The format is based on [Keep a Changelog](http://keepachangelog.com/)
 and this project adheres to [Semantic Versioning](http://semver.org/).
 
-<<<<<<< HEAD
 ## [Unreleased]
 
 ### Added
 - Added Galveston Capital Shock and CGE models as a submodule[#239](https://github.com/IN-CORE/pyincore/issues/239)
-=======
-## [Unreleased] 
 
 ### Fixed
 - Population Dislocation utility function arbitrarily assumes there will be dislocated and non-dislocated [#301](https://github.com/IN-CORE/pyincore/issues/301)
 
->>>>>>> edb1f431
 
 ## [1.9.0] - 2023-03-15
 
