# Change Log

All notable changes to this project will be documented in this file.

The format is based on [Keep a Changelog](http://keepachangelog.com/)
and this project adheres to [Semantic Versioning](http://semver.org/).

## [Unreleased]

### Added
<<<<<<< HEAD
- Methods to get uncertainty and variance for model based earthquakes [INCORE1-542](https://opensource.ncsa.illinois.edu/jira/browse/INCORE1-542) 

=======
- User warning message when mapping fails due to mismatched datatype [INCORE1-559](https://opensource.ncsa.illinois.edu/jira/browse/INCORE1-559)
>>>>>>> d8b5a00a

## [0.6.2] - 2020-04-23

### Fixed
- pandas error when accessing missing labels in the dataframe of Joplin CGE's BB matrix [INCORE1-557](https://opensource.ncsa.illinois.edu/jira/browse/INCORE1-557)
- make sure in various places that version is bumped up to 0.6.2

## [0.6.1] - 2020-03-31

### Fixed
- fix liquefaction calculation bug in bridge damage analysis [INCORE1-535](https://opensource.ncsa.illinois.edu/jira/browse/INCORE1-535) 

### Changed
- refactored EPF damage analysis to submit batch requests to get hazard values from API [INCORE1-510](https://opensource.ncsa.illinois.edu/jira/browse/INCORE1-510)
- refactored bridge damage analysis to submit batch requests to get hazard values from API [INCORE1-500](https://opensource.ncsa.illinois.edu/jira/browse/INCORE1-500)
- refactored road damage analysis to submit batch requests to get hazard values from API [INCORE1-511](https://opensource.ncsa.illinois.edu/jira/browse/INCORE1-511)
- refactoring building damage batch processing [INCORE1-522](https://opensource.ncsa.illinois.edu/jira/browse/INCORE1-522)

## [0.6.0] - 2020-02-28

### Added

### Changed
- Refactored building damage analysis to submit batch requests to get hazard values from API [INCORE1-439](https://opensource.ncsa.illinois.edu/jira/browse/INCORE1-439)
- Moved mapping matched endpoint to pyincore side [INCORE1-474](https://opensource.ncsa.illinois.edu/jira/browse/INCORE1-474)
### Fixed
- make sure only download zip from dataservice when the zipped cached file doesn't exist [INCORE1-457](https://opensource.ncsa.illinois.edu/jira/browse/INCORE1-457)
- updated failing hazard test [INCORE1-477](https://opensource.ncsa.illinois.edu/jira/browse/INCORE1-477)

## [0.5.5] - 2020-02-10

### Added
- move inventory dfr3 curve mapping logic to pyincore side so we can phase out /match endpoint[INCORE1-474](https://opensource.ncsa.illinois.edu/jira/browse/INCORE1-474)

- Added insecure client to test against {url}:31888 when using NCSA's network. [INCORE1-455](https://opensource.ncsa.illinois.edu/jira/browse/INCORE1-455)
- Added documentation to building functionality analysis. [INCORE-435](https://opensource.ncsa.illinois.edu/jira/browse/INCORE1-435)

### Fixed

- add another layer of folder in cache folder using datasetid to differentiate 
datasets with the same name [INCORE1-433](https://opensource.ncsa.illinois.edu/jira/browse/INCORE1-433)
- Fixed link in pyIncore documentation, page refs
- Fixed end of file exception caused by analysis that run in parallel by checking validity of token on client instantiation. [INCORE1-427](https://opensource.ncsa.illinois.edu/jira/browse/INCORE1-427)
- Fixed url inconsistency in dfr3 tests
- Fixed error in reading token file in windows os [INCORE-449](https://opensource.ncsa.illinois.edu/jira/browse/INCORE1-449)
- Bug in setting fragility_key in building damage[INCORE1-456](https://opensource.ncsa.illinois.edu/jira/browse/INCORE1-456)

## [0.5.4] - 2019-12-23

### Fixed

- Update bridge damage type in MonteCarlo Analysis
- Fixed error handling with formatting problem in pyIncore Client

## [0.5.3] - 2019-12-20
pyIncore release for IN-CORE v1.0

### Added

- CHANGELOG, CONTRIBUTORS, and LICENSE

## [0.5.2] - 2019-10-17

## [0.5.1] - 2019-09-11

## [0.5.0] - 2019-08-29

## [0.4.1] - 2019-08-15

## [0.4.0] - 2019-07-25

## [0.3.0] - 2019-04-26

## [0.2.0] - 2019-03-13

<|MERGE_RESOLUTION|>--- conflicted
+++ resolved
@@ -8,12 +8,8 @@
 ## [Unreleased]
 
 ### Added
-<<<<<<< HEAD
+- User warning message when mapping fails due to mismatched datatype [INCORE1-559](https://opensource.ncsa.illinois.edu/jira/browse/INCORE1-559)
 - Methods to get uncertainty and variance for model based earthquakes [INCORE1-542](https://opensource.ncsa.illinois.edu/jira/browse/INCORE1-542) 
-
-=======
-- User warning message when mapping fails due to mismatched datatype [INCORE1-559](https://opensource.ncsa.illinois.edu/jira/browse/INCORE1-559)
->>>>>>> d8b5a00a
 
 ## [0.6.2] - 2020-04-23
 
