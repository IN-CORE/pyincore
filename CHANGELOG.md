# Change Log

All notable changes to this project will be documented in this file.

The format is based on [Keep a Changelog](http://keepachangelog.com/)
and this project adheres to [Semantic Versioning](http://semver.org/).

<<<<<<< HEAD
## [Unreleased] 

### Fixed
- Calculate multiple limit states of custom expression fragility curves [INCORE1-682](https://opensource.ncsa.illinois.edu/jira/browse/INCORE1-682) 
=======
## [Unreleased]

### Removed
- Clean up redundant method in analysisutil [INCORE1-732](https://opensource.ncsa.illinois.edu/jira/browse/INCORE1-732)

### Added
- \_\_version__ property to show pyincore version. IncoreClient will print the detected version [INCORE1-520](https://opensource.ncsa.illinois.edu/jira/browse/INCORE1-520)
- Building Functionality analysis outputs functionality samples as an additional result [INCORE1-734](https://opensource.ncsa.illinois.edu/jira/browse/INCORE1-734)
>>>>>>> cedb9524


## [0.7.0] - 2020-07-31

### Added
- Wrapper methods for hurricane endpoints and their pytests [INCORE1-698](https://opensource.ncsa.illinois.edu/jira/browse/INCORE1-698)
- Road damage by hurricane inundation [INCORE1-697](https://opensource.ncsa.illinois.edu/jira/browse/INCORE1-697)
- Docker build and release scripts [INCORE1-709](https://opensource.ncsa.illinois.edu/jira/browse/INCORE1-709).  
- Capital shocks analysis [INCORE1-691](https://opensource.ncsa.illinois.edu/jira/browse/INCORE1-691).

### Changed
- Allow more input data types for MC failure probability; Add a failure state output for each sample [INCORE1-695](https://opensource.ncsa.illinois.edu/jira/browse/INCORE1-695)
- Modify input dataset for building functionality analysis [INCORE1-700](https://opensource.ncsa.illinois.edu/jira/browse/INCORE1-700)
- Updated Joplin CGE for new capital shocks output [INCORE1-718](https://opensource.ncsa.illinois.edu/jira/browse/INCORE1-718)

## [0.6.4] - 2020-06-30

### Added
- Added pycodestyle tests to ensure we follow PEP-8 style guide [INCORE1-650](https://opensource.ncsa.illinois.edu/jira/browse/INCORE1-650)

### Fixed
- in Dataset Class from_json_str() method, set local_file_path by either from dataservices json definition, or pass
 in local file path [INCORE1-662](https://opensource.ncsa.illinois.edu/jira/browse/INCORE1-662)

### Changed
- Replace old analyses util methods with new methods that use DFR3 Classes [INCORE1-685](https://opensource.ncsa.illinois.edu/jira/browse/INCORE1-685)
- Refactored the following analyses to use local DFR3 classes and methods; added corresponding test folder and tests.
    * Building Damage [INCORE1-644](https://opensource.ncsa.illinois.edu/jira/browse/INCORE1-644)
    * Nonstructural Building Damage [INCORE1-664](https://opensource.ncsa.illinois.edu/jira/browse/INCORE1-664)
    * Bridge Damage [INCORE1-652](https://opensource.ncsa.illinois.edu/jira/browse/INCORE1-652)
    * EPF Damage [INCORE1-663](https://opensource.ncsa.illinois.edu/jira/browse/INCORE1-663)
    * Pipeline Damage with repair rate [INCORE1-666](https://opensource.ncsa.illinois.edu/jira/browse/INCORE1-666)
    * Pipeline Damage with limit states [INCORE1-665](https://opensource.ncsa.illinois.edu/jira/browse/INCORE1-665)
    * Water Facility Damage [INCORE1-668](https://opensource.ncsa.illinois.edu/jira/browse/INCORE1-668)
    * Tornado EPN Damage [INCORE1-667](https://opensource.ncsa.illinois.edu/jira/browse/INCORE1-667)
    * Road Damage [INCORE1-680](https://opensource.ncsa.illinois.edu/jira/browse/INCORE1-680)
- Updated folder structure [INCORE1-655](https://opensource.ncsa.illinois.edu/jira/browse/INCORE1-655)
- Refactoring Tornado EPN damage format. [INCORE1-672](https://opensource.ncsa.illinois.edu/jira/browse/INCORE1-672)


## [0.6.3] - 2020-05-31

### Added
- Initial implementation of local dfr3 curve and mapping in pyincore [INCORE1-479](https://opensource.ncsa.illinois.edu/jira/browse/INCORE1-479)
- Implement conditional and parametric fragility calculation methods but not yet used in analyses [INCORE1-528](https://opensource.ncsa.illinois.edu/jira/browse/INCORE1-528)
- User warning message when mapping fails due to mismatched datatype [INCORE1-559](https://opensource.ncsa.illinois.edu/jira/browse/INCORE1-559)
- Methods to get uncertainty and variance for model based earthquakes [INCORE1-542](https://opensource.ncsa.illinois.edu/jira/browse/INCORE1-542) 
- Added network utility that contains network dataset builder. [INCORE1-576](https://opensource.ncsa.illinois.edu/jira/browse/INCORE1-576)

### Fixed
- DFR3 service will now handle empty rules better. Acceptable forms are [[]], [], [null] [INCORE1-606](https://opensource.ncsa.illinois.edu/jira/browse/INCORE1-606)

### Changed
- updated documentation modules [INCORE1-617](https://opensource.ncsa.illinois.edu/jira/browse/INCORE1-617)

## [0.6.2] - 2020-04-23

### Fixed
- pandas error when accessing missing labels in the dataframe of Joplin CGE's BB matrix [INCORE1-557](https://opensource.ncsa.illinois.edu/jira/browse/INCORE1-557)
- make sure in various places that version is bumped up to 0.6.2

## [0.6.1] - 2020-03-31

### Fixed
- fix liquefaction calculation bug in bridge damage analysis [INCORE1-535](https://opensource.ncsa.illinois.edu/jira/browse/INCORE1-535) 

### Changed
- refactored EPF damage analysis to submit batch requests to get hazard values from API [INCORE1-510](https://opensource.ncsa.illinois.edu/jira/browse/INCORE1-510)
- refactored bridge damage analysis to submit batch requests to get hazard values from API [INCORE1-500](https://opensource.ncsa.illinois.edu/jira/browse/INCORE1-500)
- refactored road damage analysis to submit batch requests to get hazard values from API [INCORE1-511](https://opensource.ncsa.illinois.edu/jira/browse/INCORE1-511)
- refactoring building damage batch processing [INCORE1-522](https://opensource.ncsa.illinois.edu/jira/browse/INCORE1-522)

## [0.6.0] - 2020-02-28

### Added

### Changed
- Refactored building damage analysis to submit batch requests to get hazard values from API [INCORE1-439](https://opensource.ncsa.illinois.edu/jira/browse/INCORE1-439)
- Moved mapping matched endpoint to pyincore side [INCORE1-474](https://opensource.ncsa.illinois.edu/jira/browse/INCORE1-474)

### Fixed
- make sure only download zip from dataservice when the zipped cached file doesn't exist [INCORE1-457](https://opensource.ncsa.illinois.edu/jira/browse/INCORE1-457)
- updated failing hazard test [INCORE1-477](https://opensource.ncsa.illinois.edu/jira/browse/INCORE1-477)

## [0.5.5] - 2020-02-10

### Added
- move inventory dfr3 curve mapping logic to pyincore side so we can phase out /match endpoint[INCORE1-474](https://opensource.ncsa.illinois.edu/jira/browse/INCORE1-474)

- Added insecure client to test against {url}:31888 when using NCSA's network. [INCORE1-455](https://opensource.ncsa.illinois.edu/jira/browse/INCORE1-455)
- Added documentation to building functionality analysis. [INCORE-435](https://opensource.ncsa.illinois.edu/jira/browse/INCORE1-435)

### Fixed

- add another layer of folder in cache folder using datasetid to differentiate 
datasets with the same name [INCORE1-433](https://opensource.ncsa.illinois.edu/jira/browse/INCORE1-433)
- Fixed link in pyIncore documentation, page refs
- Fixed end of file exception caused by analysis that run in parallel by checking validity of token on client instantiation. [INCORE1-427](https://opensource.ncsa.illinois.edu/jira/browse/INCORE1-427)
- Fixed url inconsistency in dfr3 tests
- Fixed error in reading token file in windows os [INCORE-449](https://opensource.ncsa.illinois.edu/jira/browse/INCORE1-449)
- Bug in setting fragility_key in building damage[INCORE1-456](https://opensource.ncsa.illinois.edu/jira/browse/INCORE1-456)

## [0.5.4] - 2019-12-23

### Fixed

- Update bridge damage type in MonteCarlo Analysis
- Fixed error handling with formatting problem in pyIncore Client

## [0.5.3] - 2019-12-20
pyIncore release for IN-CORE v1.0

### Added

- CHANGELOG, CONTRIBUTORS, and LICENSE

## [0.5.2] - 2019-10-17

## [0.5.1] - 2019-09-11

## [0.5.0] - 2019-08-29

## [0.4.1] - 2019-08-15

## [0.4.0] - 2019-07-25

## [0.3.0] - 2019-04-26

## [0.2.0] - 2019-03-13

<|MERGE_RESOLUTION|>--- conflicted
+++ resolved
@@ -5,12 +5,6 @@
 The format is based on [Keep a Changelog](http://keepachangelog.com/)
 and this project adheres to [Semantic Versioning](http://semver.org/).
 
-<<<<<<< HEAD
-## [Unreleased] 
-
-### Fixed
-- Calculate multiple limit states of custom expression fragility curves [INCORE1-682](https://opensource.ncsa.illinois.edu/jira/browse/INCORE1-682) 
-=======
 ## [Unreleased]
 
 ### Removed
@@ -19,7 +13,9 @@
 ### Added
 - \_\_version__ property to show pyincore version. IncoreClient will print the detected version [INCORE1-520](https://opensource.ncsa.illinois.edu/jira/browse/INCORE1-520)
 - Building Functionality analysis outputs functionality samples as an additional result [INCORE1-734](https://opensource.ncsa.illinois.edu/jira/browse/INCORE1-734)
->>>>>>> cedb9524
+
+### Fixed
+- Calculate multiple limit states of custom expression fragility curves [INCORE1-682](https://opensource.ncsa.illinois.edu/jira/browse/INCORE1-682) 
 
 
 ## [0.7.0] - 2020-07-31
