# Change Log

All notable changes to this project will be documented in this file.

The format is based on [Keep a Changelog](http://keepachangelog.com/)
and this project adheres to [Semantic Versioning](http://semver.org/).

## [Unreleased]

### Added
- Added pycodestyle tests to ensure we follow PEP-8 style guide [INCORE1-650](https://opensource.ncsa.illinois.edu/jira/browse/INCORE1-650)

### Changed
<<<<<<< HEAD
- Refactoring nonstructural building damage analyses to use local dfr3 classes and methods; adding corresponding
 test folder and tests [INCORE1-664](https://opensource.ncsa.illinois.edu/jira/browse/INCORE1-664) 
=======
- Refactoring bridge damage analyses to use local dfr3 classes and methods; adding corresponding test folder and
 tests [INCORE1-652](https://opensource.ncsa.illinois.edu/jira/browse/INCORE1-652) 
- Refactoring building damage analyses to use local dfr3 classes and methods; adding corresponding test folder and
 tests [INCORE1-644](https://opensource.ncsa.illinois.edu/jira/browse/INCORE1-644) 
>>>>>>> 509d2275
- Updated folder structure [INCORE1-655](https://opensource.ncsa.illinois.edu/jira/browse/INCORE1-655)

## [0.6.3] - 2020-05-31

### Added
- Initial implementation of local dfr3 curve and mapping in pyincore [INCORE1-479](https://opensource.ncsa.illinois.edu/jira/browse/INCORE1-479)
- Implement conditional and parametric fragility calculation methods but not yet used in analyses [INCORE1-528](https://opensource.ncsa.illinois.edu/jira/browse/INCORE1-528)
- User warning message when mapping fails due to mismatched datatype [INCORE1-559](https://opensource.ncsa.illinois.edu/jira/browse/INCORE1-559)
- Methods to get uncertainty and variance for model based earthquakes [INCORE1-542](https://opensource.ncsa.illinois.edu/jira/browse/INCORE1-542) 
- Added network utility that contains network dataset builder. [INCORE1-576](https://opensource.ncsa.illinois.edu/jira/browse/INCORE1-576)

### Fixed
- DFR3 service will now handle empty rules better. Acceptable forms are [[]], [], [null] [INCORE1-606](https://opensource.ncsa.illinois.edu/jira/browse/INCORE1-606)

### Changed
- updated documentation modules [INCORE1-617](https://opensource.ncsa.illinois.edu/jira/browse/INCORE1-617)

## [0.6.2] - 2020-04-23

### Fixed
- pandas error when accessing missing labels in the dataframe of Joplin CGE's BB matrix [INCORE1-557](https://opensource.ncsa.illinois.edu/jira/browse/INCORE1-557)
- make sure in various places that version is bumped up to 0.6.2

## [0.6.1] - 2020-03-31

### Fixed
- fix liquefaction calculation bug in bridge damage analysis [INCORE1-535](https://opensource.ncsa.illinois.edu/jira/browse/INCORE1-535) 

### Changed
- refactored EPF damage analysis to submit batch requests to get hazard values from API [INCORE1-510](https://opensource.ncsa.illinois.edu/jira/browse/INCORE1-510)
- refactored bridge damage analysis to submit batch requests to get hazard values from API [INCORE1-500](https://opensource.ncsa.illinois.edu/jira/browse/INCORE1-500)
- refactored road damage analysis to submit batch requests to get hazard values from API [INCORE1-511](https://opensource.ncsa.illinois.edu/jira/browse/INCORE1-511)
- refactoring building damage batch processing [INCORE1-522](https://opensource.ncsa.illinois.edu/jira/browse/INCORE1-522)

## [0.6.0] - 2020-02-28

### Added

### Changed
- Refactored building damage analysis to submit batch requests to get hazard values from API [INCORE1-439](https://opensource.ncsa.illinois.edu/jira/browse/INCORE1-439)
- Moved mapping matched endpoint to pyincore side [INCORE1-474](https://opensource.ncsa.illinois.edu/jira/browse/INCORE1-474)

### Fixed
- make sure only download zip from dataservice when the zipped cached file doesn't exist [INCORE1-457](https://opensource.ncsa.illinois.edu/jira/browse/INCORE1-457)
- updated failing hazard test [INCORE1-477](https://opensource.ncsa.illinois.edu/jira/browse/INCORE1-477)

## [0.5.5] - 2020-02-10

### Added
- move inventory dfr3 curve mapping logic to pyincore side so we can phase out /match endpoint[INCORE1-474](https://opensource.ncsa.illinois.edu/jira/browse/INCORE1-474)

- Added insecure client to test against {url}:31888 when using NCSA's network. [INCORE1-455](https://opensource.ncsa.illinois.edu/jira/browse/INCORE1-455)
- Added documentation to building functionality analysis. [INCORE-435](https://opensource.ncsa.illinois.edu/jira/browse/INCORE1-435)

### Fixed

- add another layer of folder in cache folder using datasetid to differentiate 
datasets with the same name [INCORE1-433](https://opensource.ncsa.illinois.edu/jira/browse/INCORE1-433)
- Fixed link in pyIncore documentation, page refs
- Fixed end of file exception caused by analysis that run in parallel by checking validity of token on client instantiation. [INCORE1-427](https://opensource.ncsa.illinois.edu/jira/browse/INCORE1-427)
- Fixed url inconsistency in dfr3 tests
- Fixed error in reading token file in windows os [INCORE-449](https://opensource.ncsa.illinois.edu/jira/browse/INCORE1-449)
- Bug in setting fragility_key in building damage[INCORE1-456](https://opensource.ncsa.illinois.edu/jira/browse/INCORE1-456)

## [0.5.4] - 2019-12-23

### Fixed

- Update bridge damage type in MonteCarlo Analysis
- Fixed error handling with formatting problem in pyIncore Client

## [0.5.3] - 2019-12-20
pyIncore release for IN-CORE v1.0

### Added

- CHANGELOG, CONTRIBUTORS, and LICENSE

## [0.5.2] - 2019-10-17

## [0.5.1] - 2019-09-11

## [0.5.0] - 2019-08-29

## [0.4.1] - 2019-08-15

## [0.4.0] - 2019-07-25

## [0.3.0] - 2019-04-26

## [0.2.0] - 2019-03-13

<|MERGE_RESOLUTION|>--- conflicted
+++ resolved
@@ -11,15 +11,12 @@
 - Added pycodestyle tests to ensure we follow PEP-8 style guide [INCORE1-650](https://opensource.ncsa.illinois.edu/jira/browse/INCORE1-650)
 
 ### Changed
-<<<<<<< HEAD
 - Refactoring nonstructural building damage analyses to use local dfr3 classes and methods; adding corresponding
  test folder and tests [INCORE1-664](https://opensource.ncsa.illinois.edu/jira/browse/INCORE1-664) 
-=======
 - Refactoring bridge damage analyses to use local dfr3 classes and methods; adding corresponding test folder and
  tests [INCORE1-652](https://opensource.ncsa.illinois.edu/jira/browse/INCORE1-652) 
 - Refactoring building damage analyses to use local dfr3 classes and methods; adding corresponding test folder and
  tests [INCORE1-644](https://opensource.ncsa.illinois.edu/jira/browse/INCORE1-644) 
->>>>>>> 509d2275
 - Updated folder structure [INCORE1-655](https://opensource.ncsa.illinois.edu/jira/browse/INCORE1-655)
 
 ## [0.6.3] - 2020-05-31
