--- conflicted
+++ resolved
@@ -8,13 +8,11 @@
 
 ## [Unreleased]
 
-<<<<<<< HEAD
 ### Fixed
 - Fixed Sphinx autodoc skipping class methods with custom decorators. [#518](https://github.com/IN-CORE/pyincore/issues/518)
-=======
+
 ### Changed
 - Remove unused insecure IN-CORE client [#581](https://github.com/IN-CORE/pyincore/issues/581)
->>>>>>> 2e75fe93
 
 ### Added
 - Apply Black formatter [#589](https://github.com/IN-CORE/pyincore/issues/589)
