--- conflicted
+++ resolved
@@ -7,17 +7,15 @@
 
 ## [Unreleased]
 
-<<<<<<< HEAD
 ### Changed
 - Refactoring the INDP dislocation time mode function to accept different parameters as input [#388](https://github.com/IN-CORE/pyincore/issues/388)
-=======
+
 ### Added
 - Add commercial recovery analysis [#395](https://github.com/IN-CORE/pyincore/issues/395)
 
->>>>>>> 6d8cbfe5
-
 ### Fixed
 - Aggregate hazard exposure column for non-structural building damage analysis to avoid column name cutoff and chaining issue with mean damage [#393](https://github.com/IN-CORE/pyincore/issues/393)
+
 
 ## [1.12.0] - 2023-08-16
 
