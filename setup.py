--- conflicted
+++ resolved
@@ -5,23 +5,9 @@
 # and is available at https://www.mozilla.org/en-US/MPL/2.0/
 
 from setuptools import setup, find_packages
-<<<<<<< HEAD
 
 # version number of pyincore
-version = '1.4.1'
-=======
-# import pkg_resources
-#from pyincore import globals as pyglobals
-# import pypandoc
-
-# pkg_resources.extern.packaging.version.Version = pkg_resources.SetuptoolsLegacyVersion
-
-# use the version from the rasterio module.
-# version = pyglobals.PACKAGE_VERSION
 version = '1.5.0'
-# use this line for manual versioning like rc version
-#version = '1.4.1.rc.4'
->>>>>>> 0e3eb1d6
 
 with open("README.rst", encoding="utf-8") as f:
     readme = f.read()
@@ -60,7 +46,6 @@
         "dislocation"
     ],
 
-<<<<<<< HEAD
     packages=find_packages(where=".", exclude=["*.tests", "*.tests.*", "tests.*", "tests"]),
     include_package_data=True,
     package_data={
@@ -100,7 +85,4 @@
         'Bug Reports': 'https://github.com/IN-CORE/pyincore/issues',
         'Source': 'https://github.com/IN-CORE/pyincore',
     },
-)
-=======
-setup(**setup_args)
->>>>>>> 0e3eb1d6
+)