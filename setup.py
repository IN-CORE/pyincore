<<<<<<< HEAD
from setuptools import setup

setup(
    name='pyincore',
    version='0.1.0',
    packages=['pyincore', 'pyincore.analyses', 'pyincore.analyses.buildingdamage',
              'pyincore.analyses.transportationrecovery', 'pyincore.analyses.pipelinedamage',
              'pyincore.analyses.waternetworkdamage', 'pyincore.analyses.waternetworkrecovery',
              'pyincore.analyses.waterfacilitydamage', 'pyincore.analyses.bridgedamage',
              'pyincore.analyses.stochasticpopulation', 'pyincore.analyses.populationdislocation',
              'pyincore.analyses.tornadoepndamage', 'pyincore.analyses.nonstructbuildingdamage',
              'pyincore.analyses.cumulative_building_damage'],
    description='Incore analysis tool python package',
    long_description=("Pyincore is a Python package to analyze and visualize various hazard "
                      "(earthquake, tornado, hurricane etc.) scenarios developed "
                      "by the Center for Risk-Based Community Resilence Planning team from NCSA. "
                      "The development is part of NIST sponsored IN-CORE (Interdependent Networked Community "
                      "Resilience Modeling Environment) initiative. "
                      "Pyincore allows users to apply hazards on infrastructure in selected areas. "
                      "Python framework acceses underlying data through local or remote services "
                      "and facilitates moving and synthesizing results."),
    install_requires=[
        "fiona>=1.8.4",
        "folium>=0.7.0",
        "jsonpickle>=1.1",
        "matplotlib>=2.1.0",
        "networkx>=2.2",
        "numpy>=1.16.1",
        "owslib>=0.17.1",
        "pandas>=0.24.1",
        "plotly>=3.6.0",
        "py-expression-eval>=0.3.6",
        "pyproj>=1.9.6",
        "rasterio>=1.0.18",
        "requests>=2.21.0",
        "rtree>=0.8.3",
        "scipy>=1.2.0",
        "shapely>=1.6.4.post2",
        "Sphinx>=1.8.4",
        "sphinx-rtd-theme>=0.4.2",
        "wikidata>=0.6.1",
        "wntr>=0.1.6",
    ],
    python_requires=">=3.5",
    classifiers=[
        "Development Status :: 2 - Beta",
        "Intended Audience :: Risk-Based Community/Science/Research/Public",
        "License :: Mozilla Public License v2.0",
        "Natural Language :: English",
        "Operating System :: OS Independent",
        "Programming Language :: Python :: 3",
        "Topic :: Resilience/Hazard/Scientific/Planning"
    ],
    keywords=[
        "infrastructure",
        "resilence",
        "hazards",
        "data discovery",
        "IN-CORE",
        "earthquake",
        "tsunami",
        "tornado",
        "hurricane",
        "dislocation"
    ],
    license="Mozilla Public License v2.0",
    url="https://git.ncsa.illinois.edu/"
)
=======
# Copyright (c) 2019 University of Illinois and others. All rights reserved.
#
# This program and the accompanying materials are made available under the
# terms of the Mozilla Public License v2.0 which accompanies this distribution,
# and is available at https://www.mozilla.org/en-US/MPL/2.0/


from setuptools import setup, find_packages

setup(name = 'pyincore',
      version = '0.2.0',
      packages =  find_packages(where=".", exclude=["*.tests", "*.tests.*", "tests.*", "tests"]),
      install_requires = ['fiona', 'rasterio', 'jsonpickle', 'numpy', 'shapely', 'scipy', 'matplotlib', 'wikidata', 'requests',
                  'networkx', 'pandas', 'pyproj', 'folium', 'owslib', 'py_expression_eval', 'rtree', 'wntr', 'plotly', 'pyyaml'])
>>>>>>> 65412fe4
<|MERGE_RESOLUTION|>--- conflicted
+++ resolved
@@ -1,16 +1,15 @@
-<<<<<<< HEAD
-from setuptools import setup
+# Copyright (c) 2019 University of Illinois and others. All rights reserved.
+#
+# This program and the accompanying materials are made available under the
+# terms of the Mozilla Public License v2.0 which accompanies this distribution,
+# and is available at https://www.mozilla.org/en-US/MPL/2.0/
+
+from setuptools import setup, find_packages
 
 setup(
     name='pyincore',
     version='0.1.0',
-    packages=['pyincore', 'pyincore.analyses', 'pyincore.analyses.buildingdamage',
-              'pyincore.analyses.transportationrecovery', 'pyincore.analyses.pipelinedamage',
-              'pyincore.analyses.waternetworkdamage', 'pyincore.analyses.waternetworkrecovery',
-              'pyincore.analyses.waterfacilitydamage', 'pyincore.analyses.bridgedamage',
-              'pyincore.analyses.stochasticpopulation', 'pyincore.analyses.populationdislocation',
-              'pyincore.analyses.tornadoepndamage', 'pyincore.analyses.nonstructbuildingdamage',
-              'pyincore.analyses.cumulative_building_damage'],
+    packages =  find_packages(where=".", exclude=["*.tests", "*.tests.*", "tests.*", "tests"]),
     description='Incore analysis tool python package',
     long_description=("Pyincore is a Python package to analyze and visualize various hazard "
                       "(earthquake, tornado, hurricane etc.) scenarios developed "
@@ -32,13 +31,12 @@
         "plotly>=3.6.0",
         "py-expression-eval>=0.3.6",
         "pyproj>=1.9.6",
+        "pyyaml>=3.13",
         "rasterio>=1.0.18",
         "requests>=2.21.0",
         "rtree>=0.8.3",
         "scipy>=1.2.0",
         "shapely>=1.6.4.post2",
-        "Sphinx>=1.8.4",
-        "sphinx-rtd-theme>=0.4.2",
         "wikidata>=0.6.1",
         "wntr>=0.1.6",
     ],
@@ -65,21 +63,5 @@
         "dislocation"
     ],
     license="Mozilla Public License v2.0",
-    url="https://git.ncsa.illinois.edu/"
-)
-=======
-# Copyright (c) 2019 University of Illinois and others. All rights reserved.
-#
-# This program and the accompanying materials are made available under the
-# terms of the Mozilla Public License v2.0 which accompanies this distribution,
-# and is available at https://www.mozilla.org/en-US/MPL/2.0/
-
-
-from setuptools import setup, find_packages
-
-setup(name = 'pyincore',
-      version = '0.2.0',
-      packages =  find_packages(where=".", exclude=["*.tests", "*.tests.*", "tests.*", "tests"]),
-      install_requires = ['fiona', 'rasterio', 'jsonpickle', 'numpy', 'shapely', 'scipy', 'matplotlib', 'wikidata', 'requests',
-                  'networkx', 'pandas', 'pyproj', 'folium', 'owslib', 'py_expression_eval', 'rtree', 'wntr', 'plotly', 'pyyaml'])
->>>>>>> 65412fe4
+    url="https://git.ncsa.illinois.edu/incore/pyincore"
+)