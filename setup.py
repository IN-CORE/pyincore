--- conflicted
+++ resolved
@@ -4,38 +4,24 @@
 # terms of the Mozilla Public License v2.0 which accompanies this distribution,
 # and is available at https://www.mozilla.org/en-US/MPL/2.0/
 
-<<<<<<< HEAD
-from setuptools import setup, find_packages
-
-=======
 import os
 from setuptools import setup, find_packages
 
 PYINCORE_USER_CACHE = os.path.join(os.path.expanduser('~'), ".incore")
 CRED_FILE_NAME = ".incorepw"
 
-
->>>>>>> 1b084f13
 setup(
     name='pyincore',
     version='0.2.0',
     packages=find_packages(where=".", exclude=["*.tests", "*.tests.*", "tests.*", "tests"]),
-<<<<<<< HEAD
-    description='Incore analysis tool python package',
-    long_description=("Pyincore is a Python package to analyze and visualize various hazard "
-=======
+
     description='IN-CORE analysis tool python package',
     long_description=("pyIncore is a Python package to analyze and visualize various hazard "
->>>>>>> 1b084f13
                       "(earthquake, tornado, hurricane etc.) scenarios developed "
                       "by the Center for Risk-Based Community Resilence Planning team from NCSA. "
                       "The development is part of NIST sponsored IN-CORE (Interdependent Networked Community "
                       "Resilience Modeling Environment) initiative. "
-<<<<<<< HEAD
-                      "Pyincore allows users to apply hazards on infrastructure in selected areas. "
-=======
                       "pyIncore allows users to apply hazards on infrastructure in selected areas. "
->>>>>>> 1b084f13
                       "Python framework acceses underlying data through local or remote services "
                       "and facilitates moving and synthesizing results."),
     install_requires=[
@@ -58,10 +44,7 @@
         "shapely>=1.6.4.post2",
         "wikidata>=0.6.1",
         "wntr>=0.1.6",
-<<<<<<< HEAD
-=======
         "seaborn>=0.9.0"
->>>>>>> 1b084f13
     ],
     python_requires=">=3.5",
     classifiers=[
@@ -87,9 +70,6 @@
     ],
     license="Mozilla Public License v2.0",
     url="https://git.ncsa.illinois.edu/incore/pyincore"
-<<<<<<< HEAD
-)
-=======
 )
 
 try:
@@ -102,5 +82,4 @@
         f.close()
         print("pyIncore credentials file created at " + pwfile)
 except OSError:
-    raise
->>>>>>> 1b084f13
+    raise