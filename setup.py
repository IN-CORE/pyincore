--- conflicted
+++ resolved
@@ -3,12 +3,9 @@
 setup(name = 'pyincore',
       version = '0.2.0',
       packages = ['pyincore', 'pyincore.analyses', 'pyincore.analyses.buildingdamage',
-<<<<<<< HEAD
-                  'pyincore.analyses.transportationrecovery', 'pyincore.analyses.pipelinedamage' ,'pyincore.analyses.epnrecoverymodel'],
-=======
+                  'pyincore.analyses.transportationrecovery', 'pyincore.analyses.pipelinedamage', 'pyincore.analyses.epnrecoverymodel',
                   'pyincore.analyses.waterfacilitydamage', 'pyincore.analyses.transportationrecovery',
                   'pyincore.analyses.pipelinedamage', 'pyincore.analyses.bridgedamage',
                   'pyincore.analyses.stochastic_population'],
->>>>>>> 5d7eb4b5
       requires = ['fiona', 'rasterio', 'jsonpickle', 'numpy', 'shapely', 'scipy', 'matplotlib', 'wikidata', 'requests',
                   'networkx', 'pandas', 'folium', 'owslib', 'py_expression_eval', 'rasterstats'])