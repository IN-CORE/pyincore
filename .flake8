[flake8]
max-line-length = 180
<<<<<<< HEAD
extend-ignore = E203,F405,F541,F841,W291
=======
extend-ignore = E203,E731,E741,F401,F403
>>>>>>> 36c7de3b
exclude = __init__.py<|MERGE_RESOLUTION|>--- conflicted
+++ resolved
@@ -1,8 +1,4 @@
 [flake8]
 max-line-length = 180
-<<<<<<< HEAD
-extend-ignore = E203,F405,F541,F841,W291
-=======
-extend-ignore = E203,E731,E741,F401,F403
->>>>>>> 36c7de3b
+extend-ignore = E203
 exclude = __init__.py