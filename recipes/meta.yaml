{% set name = "pyincore" %}
{% set version = "9.9.9.9" %}
 
package:
  name: {{ name|lower }}
  version: {{ version }}

source:
<<<<<<< HEAD
  path: /home/runner/work/pyincore/pyincore
  # PR: https://opensource.ncsa.illinois.edu/bitbucket/projects/INCORE1/repos/pyincore/pull-requests/12/overview
 
=======
  path: /path/to/pyincore

about:
  home: https://incore.ncsa.illinois.edu
  license: MPL-2.0
  summary: 'Python library for IN-CORE (Interdependent Networked Community Resilience Modeling Environment)'
  description: 'pyIncore is a component of IN-CORE. It is a python package consisting of two primary components: 
  1) a set of service classes to interact with the IN-CORE web services, and 2) IN-CORE analyses. The pyIncore 
  package allows users to apply various hazards to infrastructure in selected areas, propagating the effect of 
  physical infrastructure damage and loss of functionality to social and economic impacts.'
  dev_url: https://github.com/IN-CORE/pyincore
  doc_url: https://incore.ncsa.illinois.edu/doc/incore

>>>>>>> f855e2c5
build:
  # If this is a new build for the same version, increment the build
  # number. If you do not include this key, it defaults to 0.
  #number: 1
  noarch: python
  script: "{{ PYTHON }} -m pip install --no-deps --ignore-installed -vv . " # verbose
 
requirements:
  build:
    - python>=3.8
    - pip
    - numpy>=1.16.6,<2.0a0
 
  host:
    - python>=3.6
    - pip
    - numpy>=1.16.6,<2.0a0

  run:
    - python>=3.6
    - ipopt>=3.11
    - {{ pin_compatible('numpy') }}
    - fiona>=1.8.4
    - geopandas>=0.6.1
    - matplotlib>=2.1.0
    - networkx>=2.2
    - pandas>=0.24.1
    - pyomo>=5.6
    - pyproj>=1.9.6
    - rasterio>=1.0.18
    - requests=2.28.0
    - rtree>=0.8.3
    - scipy>=1.2.0
    - shapely>=1.6.4.post1
    - wntr>=0.1.6

test:
  # Python imports
  imports:
    - pyincore
   
  requires:
    # Put any additional test requirements here.  For example
    - pytest>=3.9.0
    - pycodestyle>=2.6.0
    - python-jose>=3.0

  commands:
    # You can put built-in test commands to be run here.  Use this to test that the entry points work.
    python -c "import pyincore; print('SUCCESS')" #; pyincore.test_client()"
    # You can also put a file called run_test.py in the recipe that will be run at test time.<|MERGE_RESOLUTION|>--- conflicted
+++ resolved
@@ -6,12 +6,7 @@
   version: {{ version }}
 
 source:
-<<<<<<< HEAD
   path: /home/runner/work/pyincore/pyincore
-  # PR: https://opensource.ncsa.illinois.edu/bitbucket/projects/INCORE1/repos/pyincore/pull-requests/12/overview
- 
-=======
-  path: /path/to/pyincore
 
 about:
   home: https://incore.ncsa.illinois.edu
@@ -24,7 +19,6 @@
   dev_url: https://github.com/IN-CORE/pyincore
   doc_url: https://incore.ncsa.illinois.edu/doc/incore
 
->>>>>>> f855e2c5
 build:
   # If this is a new build for the same version, increment the build
   # number. If you do not include this key, it defaults to 0.
