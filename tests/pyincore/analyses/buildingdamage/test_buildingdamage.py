from pyincore import IncoreClient, FragilityService, MappingSet, Earthquake, HazardService, Tsunami, Hurricane, Flood, \
    Tornado
from pyincore.analyses.buildingdamage import BuildingDamage
import pyincore.globals as pyglobals
import time


def run_with_base_class():
    client = IncoreClient(pyglobals.INCORE_API_DEV_URL)
    hazardsvc = HazardService(client)

    time1 = time.time()
    ##########################################################
    # Memphis Earthquake damage
    # New madrid earthquake using Atkinson Boore 1995
    eq = Earthquake.from_hazard_service("5b902cb273c3371e1236b36b", hazardsvc)

    # Geology dataset
    liq_geology_dataset_id = "5a284f53c7d30d13bc08249c"

    # Building dataset
    # 5a284f0bc7d30d13bc081a28  5kb
    # 5bcf2fcbf242fe047ce79dad 300kb
    # 5a284f37c7d30d13bc08219c 20mb
    bldg_dataset_id = "5a284f0bc7d30d13bc081a28"

    bldg_dmg = BuildingDamage(client)
    bldg_dmg.load_remote_input_dataset("buildings", bldg_dataset_id)

    # Earthquake mapping
    mapping_id = "5b47b350337d4a3629076f2c"
    fragility_service = FragilityService(client)
    mapping_set = MappingSet(fragility_service.get_mapping(mapping_id))
    bldg_dmg.set_input_dataset('dfr3_mapping_set', mapping_set)

    bldg_dmg.set_input_hazard("hazard", eq)

    result_name = "memphis_eq_bldg_dmg_result"
    bldg_dmg.set_parameter("result_name", result_name)
    bldg_dmg.set_parameter("num_cpu", 4)
    bldg_dmg.set_parameter("use_liquefaction", True)
    bldg_dmg.set_parameter("liquefaction_geology_dataset_id", liq_geology_dataset_id)

    # Run Analysis
    bldg_dmg.run_analysis()
    time2 = time.time()
    print(f"Memphis Earthquake damage run time: {time2-time1}")

    ##########################################################
    # TSUNAMI
    tsunami = Tsunami.from_hazard_service("5bc9e25ef7b08533c7e610dc", hazardsvc)

    # Seaside building dataset
    bldg_dataset_id = "5bcf2fcbf242fe047ce79dad"

    # Run seaside tsunami building damage
    bldg_dmg = BuildingDamage(client)
    bldg_dmg.load_remote_input_dataset("buildings", bldg_dataset_id)

    # Tsunami mapping
    mapping_id = "5b48fb1f337d4a478e7bd54d"
    fragility_service = FragilityService(client)
    mapping_set = MappingSet(fragility_service.get_mapping(mapping_id))
    bldg_dmg.set_input_dataset('dfr3_mapping_set', mapping_set)
    bldg_dmg.set_input_hazard("hazard", tsunami)
    result_name = "seaside_tsunami_dmg_result"
    bldg_dmg.set_parameter("result_name", result_name)
    bldg_dmg.set_parameter("num_cpu", 4)
    bldg_dmg.run_analysis()

    time3 = time.time()
    print(f"Seaside Tsunami damage run time: {time3-time2}")

    ##########################################################
    # Hurricane
    hurricane = Hurricane.from_hazard_service("5f11e50cc6491311a814584c", hazardsvc)

    # Galveston building dataset 602eba8bb1db9c28aef01358
    bldg_dataset_id = "602eba8bb1db9c28aef01358"  # 19k buildings with age_group
    # bldg_dataset_id = "602d61d0b1db9c28aeedea03"  # 40 buildings without age_group

    bldg_dmg = BuildingDamage(client)
    bldg_dmg.load_remote_input_dataset("buildings", bldg_dataset_id)

    # Hurricane building mapping (with equation)
    mapping_id = "602c381a1d85547cdc9f0675"
    fragility_service = FragilityService(client)
    mapping_set = MappingSet(fragility_service.get_mapping(mapping_id))
    bldg_dmg.set_input_dataset('dfr3_mapping_set', mapping_set)
    bldg_dmg.set_parameter("fragility_key", "Hurricane SurgeLevel and WaveHeight Fragility ID Code")

    bldg_dmg.set_input_hazard("hazard", hurricane)

    result_name = "galveston_hurr_dmg_result"
    bldg_dmg.set_parameter("result_name", result_name)
    bldg_dmg.set_parameter("num_cpu", 4)
    bldg_dmg.run_analysis()

    time4 = time.time()
    print(f"Galveston Hurricane damage run time: {time4 - time3}")

    ##########################################################
    # lumberton flood
    flood = Flood.from_hazard_service("5f4d02e99f43ee0dde768406", hazardsvc)

    # lumberton building inventory v7
    # bldg_dataset_id = "603010f7b1db9c28aef53214"  # 40 building subset
    bldg_dataset_id = "603010a4b1db9c28aef5319f"  # 21k full building

    bldg_dmg = BuildingDamage(client)
    bldg_dmg.load_remote_input_dataset("buildings", bldg_dataset_id)

    # lumberton building mapping (with equation)
    mapping_id = "602f3cf981bd2c09ad8f4f9d"
    fragility_service = FragilityService(client)
    mapping_set = MappingSet(fragility_service.get_mapping(mapping_id))
    bldg_dmg.set_input_dataset('dfr3_mapping_set', mapping_set)
    bldg_dmg.set_parameter("fragility_key", "Lumberton Flood Building Fragility ID Code")

    bldg_dmg.set_input_hazard("hazard", flood)

    result_name = "lumberton_flood_dmg_result"
    bldg_dmg.set_parameter("result_name", result_name)
    bldg_dmg.set_parameter("num_cpu", 4)
    bldg_dmg.run_analysis()

    time5 = time.time()
    print(f"Lumberton Flood damage run time: {time5 - time4}")

    ##########################################################
<<<<<<< HEAD
    # joplin tornado
=======
    # joplin tornado without strategy
>>>>>>> 3c2eca45
    bldg_dataset_id = "5df7d0de425e0b00092d0082"  # joplin building v6

    bldg_dmg = BuildingDamage(client)
    bldg_dmg.load_remote_input_dataset("buildings", bldg_dataset_id)

    mapping_id = "6091d9fbb53ed4646fd276ca"  # 19 archetype with retrofit
    # mapping_id = "60994a1906d63d5ded1d6dcc" # 19 archetype with retrofit new format mapping
    fragility_service = FragilityService(client)
    mapping_set = MappingSet(fragility_service.get_mapping(mapping_id))
    bldg_dmg.set_input_dataset('dfr3_mapping_set', mapping_set)
    bldg_dmg.set_parameter("fragility_key", "Fragility ID Code")

    tornado = Tornado.from_hazard_service("5dfa32bbc0601200080893fb", hazardsvc)
    bldg_dmg.set_input_hazard("hazard", tornado)

    result_name = "joplin_tornado_dmg_result"
    bldg_dmg.set_parameter("result_name", result_name)
    bldg_dmg.set_parameter("num_cpu", 4)
    bldg_dmg.set_parameter("seed", 1000)
    bldg_dmg.run_analysis()

    time6 = time.time()
    print(f"Joplin Tornado damage run time: {time6 - time5}")


if __name__ == '__main__':
    run_with_base_class()<|MERGE_RESOLUTION|>--- conflicted
+++ resolved
@@ -128,11 +128,7 @@
     print(f"Lumberton Flood damage run time: {time5 - time4}")
 
     ##########################################################
-<<<<<<< HEAD
-    # joplin tornado
-=======
     # joplin tornado without strategy
->>>>>>> 3c2eca45
     bldg_dataset_id = "5df7d0de425e0b00092d0082"  # joplin building v6
 
     bldg_dmg = BuildingDamage(client)
