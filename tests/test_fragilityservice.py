--- conflicted
+++ resolved
@@ -25,26 +25,6 @@
 
     assert metadata['id'] == id
 
-<<<<<<< HEAD
-def test_map_fragilities(fragilitysvc):
-    with open("test_data/inventories.json",'r') as f:
-        inventories = json.load(f)
-    key = ''
-    metadata = fragilitysvc.map_fragilities(inventories, key)
-
-    assert False
-
-def test_map_fragility(fragilitysvc):
-
-    with open("test_data/inventory.json", 'r') as f:
-        inventory = json.load(f)
-
-    key = ''
-    metadata = fragilitysvc.map_fragility(inventory, key)
-
-    assert False
-=======
-
 def test_map_fragilities_single_inventory(fragilitysvc):
     inventory = {}
     with open("single_inventory.json", 'r') as file:
@@ -65,4 +45,4 @@
     frag_set = fragilitysvc.map_fragilities(mapping_id, inventories, key)
 
     assert (inventories[0]['id'] in frag_set.keys()) and (len(frag_set) == len(inventories))
->>>>>>> 10f19aac
+    