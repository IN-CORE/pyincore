--- conflicted
+++ resolved
@@ -175,7 +175,6 @@
         """
         is_valid = True
         err_msg = ''
-<<<<<<< HEAD
         if not isinstance(dataset, type(None)):
             #if dataset is not none, check data type
             if not (dataset.data_type in dataset_spec['type']):
@@ -189,12 +188,6 @@
                 is_valid = False
                 err_msg = 'required dataset is missing'
         return (is_valid, err_msg)
-=======
-        if not (dataset.data_type in dataset_spec['type']):
-            is_valid = False
-            err_msg = 'dataset type does not match'
-        return is_valid, err_msg
->>>>>>> 39cabac6
 
     def validate_output_dataset(self, dataset_spec, dataset):
         """Match output dataset by type.
@@ -252,54 +245,3 @@
     def run(self):
         return True
 
-<<<<<<< HEAD
-=======
-
-class BuildingDamageAnalysis(BaseAnalysis):
-    """An example subclass with specifications for the building damage analysis."""
-    def run(self):
-        print('hello this is building damage analysis')
-        return True
-
-    def get_spec(self):
-        """An example of the specifications of the building damage analysis.
-
-        Returns:
-            obj: A JSON object of basic specifications of the analysis.
-
-        """
-        return {
-            'name': 'building-damage',
-            'description': 'building damage analysis',
-            'input_parameters': [
-                {
-                    'id': 'result_name',
-                    'required': True,
-                    'description': 'result dataset name',
-                    'type': str
-                }
-            ],
-            'input_datasets': [
-                {
-                    'id': 'buildings',
-                    'required': True,
-                    'description': 'Building Inventory',
-                    'type': ['building-v4', 'building-v5'],
-                }
-            ],
-            'output_datasets': [
-                {
-                    'id': 'result',
-                    'parent_type': 'buidings',
-                    'description': 'output of analysis (mostly CSV file)',
-                    'type': 'building-damage'
-                }
-            ]
-        }
-
-
-if __name__ == "__main__":
-    analysis = BuildingDamageAnalysis()
-    pprint.pprint(analysis.get_input_datasets())
-    analysis.run()
->>>>>>> 39cabac6
