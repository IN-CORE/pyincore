import urllib

import numpy
import requests
from typing import List

from pyincore import IncoreClient


class HazardService:
    """
    Hazard service client
    """
    def __init__(self, client: IncoreClient):
        self.client = client
        self.base_earthquake_url = urllib.parse.urljoin(client.service_url, 'hazard/api/earthquakes/')
        self.base_tornado_url = urllib.parse.urljoin(client.service_url, 'hazard/api/tornadoes/')
        self.base_tsunami_url = urllib.parse.urljoin(client.service_url, 'hazard/api/tsunamis/')
        self.base_hurricanewf_url = urllib.parse.urljoin(client.service_url, 'hazard/api/hurricaneWindfields/')

    def get_earthquake_hazard_metadata_list(self):
        url = self.base_earthquake_url
        r = requests.get(url, headers=self.client.headers)
        response = r.json()

        return response

    def get_earthquake_hazard_metadata(self, hazard_id:str):
        url = urllib.parse.urljoin(self.base_earthquake_url, hazard_id)
        r = requests.get(url, headers=self.client.headers)
        response = r.json()

        return response

    def get_earthquake_hazard_value(self, hazard_id: str, demand_type: str, demand_units: str, site_lat, site_long):
        hazard_value_set = self.get_earthquake_hazard_values(hazard_id, demand_type, demand_units,
            points=str(site_lat) + ',' + str(site_long))
        return hazard_value_set[0]['hazardValue']

    def get_earthquake_hazard_values(self, hazard_id: str, demand_type: str, demand_units: str, points: List):
        url = urllib.parse.urljoin(self.base_earthquake_url, hazard_id + "/values")
        payload = {'demandType': demand_type, 'demandUnits': demand_units, 'point': points}
        r = requests.get(url, headers=self.client.headers, params = payload)
        response = r.json()

        return response

    def get_earthquake_hazard_value_set(self, hazard_id: str, demand_type: str, demand_units: str, bbox, grid_spacing: float):
        # bbox: [[minx, miny],[maxx, maxy]]
        # raster?demandType=0.2+SA&demandUnits=g&minX=-90.3099&minY=34.9942&maxX=-89.6231&maxY=35.4129&gridSpacing=0.01696
        # bbox
        url = urllib.parse.urljoin(self.base_earthquake_url, hazard_id + "/raster")
        payload = {'demandType': demand_type, 'demandUnits': demand_units, 'minX': bbox[0][0], 'minY': bbox[0][1],
                   'maxX': bbox[1][0], 'maxY': bbox[1][1], 'gridSpacing': grid_spacing}
        r = requests.get(url, headers=self.client.headers, params = payload)
        response = r.json()

        # TODO: need to handle error with the request
        xlist = []
        ylist = []
        zlist = []
        for entry in response['hazardResults']:
            xlist.append(float(entry['longitude']))
            ylist.append(float(entry['latitude']))
            zlist.append(float(entry['hazardValue']))
        x = numpy.array(xlist)
        y = numpy.array(ylist)
        hazard_val = numpy.array(zlist)

        return x, y, hazard_val

    def get_liquefaction_values(self, hazard_id: str, geology_dataset_id: str, demand_units: str, points: List):
        url = urllib.parse.urljoin(self.base_earthquake_url,  hazard_id+"/liquefaction/values")
        payload = {'demandUnits': demand_units, 'geologyDataset': geology_dataset_id, 'point': points}
        r = requests.get(url, headers=self.client.headers, params=payload)
        response = r.json()
        return response

    def get_soil_amplification_value(self, method:str, dataset_id:str, site_lat:float, site_long:float,
                                      demand_type: str, hazard:float, default_site_class:str):
        url = urllib.parse.urljoin(self.base_earthquake_url, 'soil/amplification')
        payload = { "method": method, "datasetId": dataset_id, "siteLat": site_lat, "siteLong": site_long,
                    "demandType": demand_type, "hazard": hazard, "defaultSiteClass": default_site_class }
        r = requests.get(url, headers=self.client.headers, params=payload)
        response = r.json()
        return response

    # TODO get_slope_amplification_value needed to be implemented on the server side
    # def get_slope_amplification_value(self)

    def get_supported_earthquake_models(self):
        url = urllib.parse.urljoin(self.base_earthquake_url, 'models')
        r = requests.get(url, headers=self.client.headers)
        response = r.json()

        return response

    def create_earthquake(self, eq_json, file_paths: List=[]):
        """
        Creates an Earthquake.
        Args:
            eq_json: JSON representing the earthquake.
            file_paths: List of strings pointing to the paths of the datasets. Not needed for
            model based earthquakes.

        Returns: JSON of the created earthquake.

        """
        url = self.base_earthquake_url
        eq_data = {('earthquake', eq_json)}

        for file_path in file_paths:
            eq_data.add(('file', open(file_path, 'rb')))

        r = requests.post(url, files=eq_data, headers=self.client.headers)
        response = r.json()
        return response

    def get_tornado_hazard_metadata_list(self):
        url = self.base_tornado_url
        r = requests.get(url, headers=self.client.headers)
        response = r.json()

        return response

    def get_tornado_hazard_metadata(self, hazard_id:str):
        url = urllib.parse.urljoin(self.base_tornado_url, hazard_id)
        r = requests.get(url, headers=self.client.headers)
        response = r.json()

        return response

    def get_tornado_hazard_value(self, hazard_id: str, demand_units: str, site_lat, site_long, simulation=0):
        points = str(site_lat) + ',' + str(site_long)

        hazard_value_set = self.get_tornado_hazard_values(hazard_id, demand_units, points, simulation)
        return hazard_value_set[0]['hazardValue']

    def get_tornado_hazard_values(self, hazard_id: str, demand_units: str, points: List, simulation=0):
        url = urllib.parse.urljoin(self.base_tornado_url, hazard_id + "/values")
        payload = {'demandUnits': demand_units, 'point': points, 'simulation': simulation}
        r = requests.get(url, headers=self.client.headers, params = payload)
        response = r.json()

        return response

<<<<<<< HEAD
    def create_tornado(self, tornado_json, file_paths: List=[]):
=======
    def create_tornado_scenario(self, tornado_json, file_paths: List=[]):
        """
        Creates a Tornado.
        Args:
            tornado_json: JSON representing the tornado.
            file_paths: List of strings pointing to the paths of the shapefiles. Not needed for
            model based tornadoes.

        Returns: JSON of the created tornado.

        """
>>>>>>> fe4ab35a
        url = self.base_tornado_url
        tornado_data = {('tornado', tornado_json)}

<<<<<<< HEAD
=======
        tornado_data = {('tornado', tornado_json)}

>>>>>>> fe4ab35a
        for file_path in file_paths:
            tornado_data.add(('file', open(file_path, 'rb')))

        r = requests.post(url, files=tornado_data, headers=self.client.headers)
        response = r.json()
        return response

    def get_tsunami_hazard_metadata_list(self):
        url = self.base_tsunami_url
        r = requests.get(url, headers=self.client.headers)
        response = r.json()

        return response

    def get_tsunami_hazard_metadata(self, hazard_id:str):
        url = urllib.parse.urljoin(self.base_tsunami_url, hazard_id)
        r = requests.get(url, headers=self.client.headers)
        response = r.json()

        return response

    def get_tsunami_hazard_value(self, hazard_id: str, demand_type: str, demand_units: str,
                                 site_lat:float, site_long:float):
        points = [str(site_lat) + ',' + str(site_long)]
        hazard_value_set = self.get_tsunami_hazard_values(hazard_id, demand_type, demand_units, points)

        return hazard_value_set[0]['hazardValue']

    def get_tsunami_hazard_values(self, hazard_id: str, demand_type: str, demand_units: str, points: List):
        url = urllib.parse.urljoin(self.base_tsunami_url, hazard_id + "/values")
        payload = {'demandType': demand_type, 'demandUnits': demand_units, 'point': points}
        r = requests.get(url, headers=self.client.headers, params = payload)
        response = r.json()

        return response

    def create_tsunami_hazard(self, tsunami_json, file_paths:List):
        """
        Creates an tsunami.
        Args:
            tsunami_inputs: JSON representing the tsunami.
            file_paths: List of strings pointing to the paths of the datasets.

        Returns: JSON of the created tsunami.
        """

        url = self.base_tsunami_url
        tsunami_data = {('tsunami', tsunami_json)}

        for file_path in file_paths:
            tsunami_data.add(('file', open(file_path, 'rb')))

        r = requests.post(url, files=tsunami_data, headers=self.client.headers)
        response = r.json()
        return response

    def create_hurricane_windfield(self, hurr_wf_inputs):
        url = self.base_hurricanewf_url
        headers = {'Content-type': 'application/json'}
        new_headers = {**self.client.headers, **headers}
        r = requests.post(url, data=hurr_wf_inputs, headers=new_headers)
        response = r.json()

        return response

    def get_hurricanewf_metadata_list(self, coast:str=None, category:int=None):
        url = self.base_hurricanewf_url
        payload = {}

        if coast is not None:
            payload['coast'] = coast
        if category is not None:
            payload['category'] = category

        r = requests.get(url, headers=self.client.headers, params=payload)
        response = r.json()

        return response

    def get_hurricanewf_metadata(self, hazard_id):
        url = urllib.parse.urljoin(self.base_hurricanewf_url, hazard_id)
        r = requests.get(url, headers=self.client.headers)
        response = r.json()

        return response

    def get_hurricanewf_values(self, hazard_id: str, demand_type: str, demand_units: str, points: List):
        url = urllib.parse.urljoin(self.base_hurricanewf_url, hazard_id + "/values")
        payload = {'demandType': demand_type, 'demandUnits': demand_units, 'point': points}
        r = requests.get(url, headers=self.client.headers, params = payload)
        response = r.json()

        return response

    def get_hurricanewf_json(self, coast:str, category:int, trans_d:float, land_fall_loc:int,
                             resolution:int=6, grid_points:int=80, rf_method:str="circular"):
        # land_fall_loc: IncorePoint e.g.'28.01, -83.85'
        url = urllib.parse.urljoin(self.base_hurricanewf_url,"json/"+coast)
        payload = {"category": category, "TransD":trans_d, "LandfallLoc":land_fall_loc,
                   "resolution":resolution, "gridPoints":grid_points,
                   "reductionType": rf_method}
        r = requests.get(url, headers=self.client.headers, params=payload)
        response = r.json()

        return response
<|MERGE_RESOLUTION|>--- conflicted
+++ resolved
@@ -144,9 +144,6 @@
 
         return response
 
-<<<<<<< HEAD
-    def create_tornado(self, tornado_json, file_paths: List=[]):
-=======
     def create_tornado_scenario(self, tornado_json, file_paths: List=[]):
         """
         Creates a Tornado.
@@ -158,15 +155,9 @@
         Returns: JSON of the created tornado.
 
         """
->>>>>>> fe4ab35a
         url = self.base_tornado_url
         tornado_data = {('tornado', tornado_json)}
 
-<<<<<<< HEAD
-=======
-        tornado_data = {('tornado', tornado_json)}
-
->>>>>>> fe4ab35a
         for file_path in file_paths:
             tornado_data.add(('file', open(file_path, 'rb')))
 
