# Copyright (c) 2019 University of Illinois and others. All rights reserved.
#
# This program and the accompanying materials are made available under the
# terms of the Mozilla Public License v2.0 which accompanies this distribution,
# and is available at https://www.mozilla.org/en-US/MPL/2.0/
import base64
import getpass
import hashlib
import json
import os
import shutil
import urllib.parse
from datetime import datetime, timezone
import requests
from pyincore import globals as pyglobals
from pyincore.utils import return_http_response

logger = pyglobals.LOGGER


def update_hash_entry(mode, hashed_url=None, service_url=None):
    """
    Helper function to add/remove the hashed url to service.json file to keep track of
    the data coming from various repositories.
    modes = ["add", "edit", "clear"]
    Args:
        mode (str): String value indicating operation mode
        hashed_url (optional str): String value of the Hashed Service URL
        service_url (optional str): Actual Service URL value

    Returns: None

    """
    if mode not in ["clear", "edit", "add"]:
        logger.warning("Incorrect mode. Please check the mode.")
        return

    service_json = {}
    # to clear the entire cache data folder
    if mode == "clear":
        with open(pyglobals.PYINCORE_SERVICE_JSON, "w") as f:
            json.dump(service_json, f, indent=4)
        return

    # to add a hash entry
    if mode == "add" and (service_url is not None and hashed_url is not None):
        entry = {
            "service-name": "",
            "service-url": service_url,
            "hash": hashed_url,
            "description": "",
        }
        if not os.path.exists(pyglobals.PYINCORE_SERVICE_JSON):
            with open(pyglobals.PYINCORE_SERVICE_JSON, "w") as f:
                service_json[hashed_url] = entry
                json.dump(service_json, f, indent=4)
                return
    # read the current entries in service.json
    try:
        with open(pyglobals.PYINCORE_SERVICE_JSON, "r") as f:
            service_json = json.load(f)
    except FileNotFoundError:
        logger.warning("service.json file not present.")
        return

    if hashed_url is None:
        logger.warning("Need Hashed URL with edit mode")
        return

    # write back the data with or without a hash entry depending upon operation
    with open(pyglobals.PYINCORE_SERVICE_JSON, "w") as f:
        if hashed_url not in service_json and mode == "add":
            service_json[hashed_url] = entry
        elif hashed_url in service_json and mode == "edit":
            del service_json[hashed_url]

        json.dump(service_json, f, indent=4)
    return


class Client:
    """Incore service Client class. It handles connection to the server with INCORE services and user authentication."""

    def __init__(self):
        self.session = requests.session()

        # if .incore is not a directory, create it and add a cache directory
        if not os.path.isdir(pyglobals.PYINCORE_USER_CACHE):
            os.makedirs(pyglobals.PYINCORE_USER_CACHE)
            os.makedirs(pyglobals.PYINCORE_USER_DATA_CACHE)
            if not os.path.isdir(pyglobals.PYINCORE_USER_CACHE):
                logger.warn("Unable to create .incore directory.")
        # if .incore is a directory but there is no cache directory, create it
        if not os.path.isdir(pyglobals.PYINCORE_USER_DATA_CACHE):
            os.makedirs(pyglobals.PYINCORE_USER_DATA_CACHE)
            if not os.path.isdir(pyglobals.PYINCORE_USER_DATA_CACHE):
                logger.warn("Unable to create cache directory.")

    def get(self, url: str, params=None, timeout=(30, 600), **kwargs):
        """Get server connection response.

        Args:
            url (str): Service url.
            params (obj): Session parameters.
            timeout (tuple): Session timeout.
            **kwargs: A dictionary of external parameters.

        Returns:
            obj: HTTP response.

        """
        r = self.session.get(url, params=params, timeout=timeout, **kwargs)
        return return_http_response(r)

    def post(self, url: str, data=None, json=None, timeout=(30, 600), **kwargs):
        """Post data on the server.

        Args:
            url (str): Service url.
            data (obj): Data to be posted on the server.
            json (obj): Description of the data, metadata json.
            timeout (tuple): Session timeout.
            **kwargs: A dictionary of external parameters.

        Returns:
            obj: HTTP response.

        """
        r = self.session.post(url, data=data, json=json, timeout=timeout, **kwargs)
        return return_http_response(r)

    def put(self, url: str, data=None, timeout=(30, 600), **kwargs):
        """Put data on the server.

        Args:
            url (str): Service url.
            data (obj): Data to be put onn the server.
            timeout (tuple): Session timeout.
            **kwargs: A dictionary of external parameters.

        Returns:
            obj: HTTP response.

        """
        r = self.session.put(url, data=data, timeout=timeout, **kwargs)
        return return_http_response(r)

    def delete(self, url: str, timeout=(30, 600), **kwargs):
        """Delete data on the server.

        Args:
            url (str): Service url.
            timeout (tuple): Session timeout.
            **kwargs: A dictionary of external parameters.

        Returns:
            obj: HTTP response.

        """
        r = self.session.delete(url, timeout=timeout, **kwargs)
        return return_http_response(r)


class IncoreClient(Client):
    """IN-CORE service client class. It contains token and service root url."""

    def __init__(
        self,
        service_url: str = None,
        token_file_name: str = None,
        offline: bool = False,
    ):
        """

        Args:
            service_url (str): Service url.
            token_file_name (str): Path to file containing the authorization token.
            offline (bool): Flag to indicate offline mode or not.
        """
        super().__init__()
        self.offline = offline

        if not offline:
            if service_url is None or len(service_url.strip()) == 0:
                service_url = pyglobals.INCORE_API_PROD_URL
            self.service_url = service_url
            self.token_url = urllib.parse.urljoin(
                self.service_url, pyglobals.KEYCLOAK_AUTH_PATH
            )

            # hashlib requires bytes array for hash operations
            byte_url_string = str.encode(self.service_url)
            self.hashed_service_url = hashlib.sha256(byte_url_string).hexdigest()

            self.create_service_json_entry()

            # construct local directory and filename
            cache_data = pyglobals.PYINCORE_USER_DATA_CACHE
            if not os.path.exists(cache_data):
                os.makedirs(cache_data)

            self.hashed_svc_data_dir = os.path.join(cache_data, self.hashed_service_url)

            if not os.path.exists(self.hashed_svc_data_dir):
                os.makedirs(self.hashed_svc_data_dir)

            # store the token file in the respective repository's directory
            if token_file_name is None or len(token_file_name.strip()) == 0:
                token_file_name = "." + self.hashed_service_url + "_token"
            self.token_file = os.path.join(
                pyglobals.PYINCORE_USER_CACHE, token_file_name
            )

            authorization = self.retrieve_token_from_file()
            if authorization is not None:
                self.session.headers["Authorization"] = authorization
                print(
                    "Connection successful to IN-CORE services.",
                    "pyIncore version detected:",
                    pyglobals.PACKAGE_VERSION,
                )

            else:
                if self.login():
                    print(
                        "Connection successful to IN-CORE services.",
                        "pyIncore version detected:",
                        pyglobals.PACKAGE_VERSION,
                    )
        else:
            self.service_url = ""
            self.token_url = ""
            self.hashed_service_url = ""
            self.hashed_svc_data_dir = ""
            self.token_file = ""
            print(
                "You are working with the offline version of IN-CORE.",
                "pyIncore version detected:",
                pyglobals.PACKAGE_VERSION,
            )

    def login(self):
        for attempt in range(pyglobals.MAX_LOGIN_ATTEMPTS):
            try:
                username = input("Enter username: ")
                password = getpass.getpass("Enter password: ")
            except EOFError as e:
                logger.warning(e)
                raise e
            r = requests.post(
                self.token_url,
                data={
                    "grant_type": "password",
                    "client_id": pyglobals.CLIENT_ID,
                    "username": username,
                    "password": password,
                },
            )
            try:
                token = return_http_response(r).json()
                if token is None or token["access_token"] is None:
                    logger.warning("Authentication Failed.")
                    exit(0)
                authorization = str("bearer " + token["access_token"])
                self.store_authorization_in_file(authorization)
                self.session.headers["Authorization"] = authorization
                return True
            except Exception as e:
                logger.warning("Authentication failed, attempting login again.")
                print(e)

        logger.warning("Authentication failed.")
        exit(0)

    def store_authorization_in_file(self, authorization: str):
        """Store the access token in local file. If the file does not exist, this function creates it.

        Args:
            authorization (str): An authorization in the format "bearer access_token".

        """
        try:
            with open(self.token_file, "w") as f:
                f.write(authorization)
        except IOError as e:
            logger.warning(e)

    def is_token_expired(self, token):
        """Check if the token has expired

        Returns:
             True if the token has expired, False otherwise
        """
        # Split the token to get payload
        _, payload_encoded, _ = token.split(".")
        # Decode the payload
        payload = base64.urlsafe_b64decode(
            payload_encoded + "=="
        )  # Padding just in case
        payload_json = json.loads(payload)
        now = datetime.now(timezone.utc)
        current_time = now.timestamp()
        # Compare current time with exp claim
        return current_time > payload_json["exp"]

    def retrieve_token_from_file(self):
        """Attempts to retrieve authorization from a local file, if it exists.

        Returns:
            None if token file does not exist
            dict: Dictionary containing authorization in  the format "bearer access_token" if file exists, None otherwise

        """
        if not os.path.isfile(self.token_file):
            return None
        else:
            try:
                with open(self.token_file, "r") as f:
                    auth = f.read().splitlines()
                    # check if token is valid
                    if self.is_token_expired(auth[0]):
                        return None
                return auth[0]
            except IndexError:
                return None
            except OSError:
                return None

    def get(self, url: str, params=None, timeout=(30, 600), **kwargs):
        """Get server connection response.

        Args:
            url (str): Service url.
            params (obj): Session parameters.
            timeout (tuple[int,int]): Session timeout.
            **kwargs: A dictionary of external parameters.

        Returns:
            obj: HTTP response.

        """
        r = self.session.get(url, params=params, timeout=timeout, **kwargs)

        if r.status_code == 401:
            self.login()
            r = self.session.get(url, params=params, timeout=timeout, **kwargs)

        return return_http_response(r)

    def post(self, url: str, data=None, json=None, timeout=(30, 600), **kwargs):
        """Post data on the server.

        Args:
            url (str): Service url.
            data (obj): Data to be posted on the server.
            json (obj): Description of the data, metadata json.
            timeout (tuple[int,int]): Session timeout.
            **kwargs: A dictionary of external parameters.

        Returns:
            obj: HTTP response.

        """
        r = self.session.post(url, data=data, json=json, timeout=timeout, **kwargs)

        if r.status_code == 401:
            self.login()
            r = self.session.post(url, data=data, json=json, timeout=timeout, **kwargs)

        return return_http_response(r)

    def put(self, url: str, data=None, timeout=(30, 600), **kwargs):
        """Put data on the server.

        Args:
            url (str): Service url.
            data (obj): Data to be put onn the server.
            timeout (tuple): Session timeout.
            **kwargs: A dictionary of external parameters.

        Returns:
            obj: HTTP response.

        """
        r = self.session.put(url, data=data, timeout=timeout, **kwargs)

        if r.status_code == 401:
            self.login()
            r = self.session.put(url, data=data, timeout=timeout, **kwargs)

        return return_http_response(r)

    def delete(self, url: str, timeout=(30, 600), **kwargs):
        """Delete data on the server.

        Args:
            url (str): Service url.
            timeout (tuple): Session timeout.
            **kwargs: A dictionary of external parameters.

        Returns:
            obj: HTTP response.

        """
        r = self.session.delete(url, timeout=timeout, **kwargs)

        if r.status_code == 401:
            self.login()
            r = self.session.delete(url, timeout=timeout, **kwargs)

        return return_http_response(r)

    def create_service_json_entry(self):
        update_hash_entry(
            "add", hashed_url=self.hashed_service_url, service_url=self.service_url
        )

    @staticmethod
    def clear_root_cache():
        # incase cache_data folder doesn't exist
        if not os.path.isdir(pyglobals.PYINCORE_USER_DATA_CACHE):
            logger.warning("User data cache does not exist")
            return None

        for root, dirs, files in os.walk(pyglobals.PYINCORE_USER_DATA_CACHE):
            for d in dirs:
                shutil.rmtree(os.path.join(root, d))
        update_hash_entry("clear")
        return None

    def clear_cache(self):
        """
        This function helps clear the data cache for a specific repository or the entire cache

        Returns: None

        """
        # incase cache_data folder doesn't exist
        if not os.path.isdir(pyglobals.PYINCORE_USER_DATA_CACHE):
            logger.warning("User data cache does not exist")
            return None

        if not os.path.isdir(self.hashed_svc_data_dir):
            logger.warning("Cached folder doesn't exist")
            return None
        try:
            shutil.rmtree(self.hashed_svc_data_dir)
        except PermissionError as e:
            print(f"Error clearing cache : {e}")

        # clear entry from service.json
        update_hash_entry("edit", hashed_url=self.hashed_service_url)
<<<<<<< HEAD
        return
=======
        return


class InsecureIncoreClient(Client):
    """IN-CORE service client class that bypasses Ambassador auth. It contains token and service root url.

    Args:
        service_url (str): Service url.
        username (str): Username string.

    """

    def __init__(self, service_url: str = None, username: str = None):
        super().__init__()
        if service_url is None or len(service_url.strip()) == 0:
            service_url = pyglobals.INCORE_API_PROD_URL
        self.service_url = service_url
        if username is None or len(username.strip()) == 0:
            self.session.headers[
                "x-auth-userinfo"
            ] = pyglobals.INCORE_LDAP_TEST_USER_INFO
        else:
            user_info = '{"preferred_username": "' + username + '"}'
            self.session.headers["x-auth-userinfo"] = user_info
>>>>>>> 319b7562
<|MERGE_RESOLUTION|>--- conflicted
+++ resolved
@@ -450,31 +450,4 @@
 
         # clear entry from service.json
         update_hash_entry("edit", hashed_url=self.hashed_service_url)
-<<<<<<< HEAD
-        return
-=======
-        return
-
-
-class InsecureIncoreClient(Client):
-    """IN-CORE service client class that bypasses Ambassador auth. It contains token and service root url.
-
-    Args:
-        service_url (str): Service url.
-        username (str): Username string.
-
-    """
-
-    def __init__(self, service_url: str = None, username: str = None):
-        super().__init__()
-        if service_url is None or len(service_url.strip()) == 0:
-            service_url = pyglobals.INCORE_API_PROD_URL
-        self.service_url = service_url
-        if username is None or len(username.strip()) == 0:
-            self.session.headers[
-                "x-auth-userinfo"
-            ] = pyglobals.INCORE_LDAP_TEST_USER_INFO
-        else:
-            user_info = '{"preferred_username": "' + username + '"}'
-            self.session.headers["x-auth-userinfo"] = user_info
->>>>>>> 319b7562
+        return