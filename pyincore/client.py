--- conflicted
+++ resolved
@@ -169,11 +169,7 @@
     def login(self):
         for attempt in range(pyglobals.MAX_LOGIN_ATTEMPTS):
             try:
-<<<<<<< HEAD
-                username = getpass.getpass("Enter username: ")
-=======
                 username = input("Enter username: ")
->>>>>>> 033503f9
                 password = getpass.getpass("Enter password: ")
             except EOFError as e:
                 logger.warning(e)
