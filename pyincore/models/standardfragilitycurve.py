# Copyright (c) 2019 University of Illinois and others. All rights reserved.
#
# This program and the accompanying materials are made available under the
# terms of the Mozilla Public License v2.0 which accompanies this distribution,
# and is available at https://www.mozilla.org/en-US/MPL/2.0/
import math

from scipy.stats import norm

from pyincore.models.fragilitycurve import FragilityCurve


<<<<<<< HEAD
class StandardFragilityCurve(DFR3Curve):
    """
    class to represent standard fragility curve
    """
=======
class StandardFragilityCurve(FragilityCurve):
>>>>>>> f7309141

    def __init__(self, curve_parameters):
        self.alpha = curve_parameters['alpha']
        self.beta = curve_parameters['beta']
        self.alpha_type = curve_parameters['alphaType']
        self.curve_type = curve_parameters['curveType']

        super(StandardFragilityCurve, self).__init__(curve_parameters)

    def calculate_limit_state_probability(self, hazard, period: float = 0.0, std_dev: float = 0.0, **kwargs):
        """
            Computes limit state probabilities.
            Args:
                hazard: hazard value to compute probability for
                std_dev: standard deviation

            Returns: limit state probability

        """
        probability = float(0.0)

        if hazard > 0.0:
            alpha = float(self.alpha)
            beta = math.sqrt(math.pow(self.beta, 2) + math.pow(std_dev, 2))

            if self.alpha_type == 'median':
                sp = (math.log(hazard) - math.log(alpha)) / beta
                probability = norm.cdf(sp)
            elif self.alpha_type == "lambda":
                x = (math.log(hazard) - alpha) / beta
                probability = norm.cdf(x)

        return probability

    def adjust_fragility_for_liquefaction(self, liquefaction: str):
        """Adjusts fragility curve object by input parameter liquefaction.

        Args:
            liquefaction (str): Liquefaction type.

        Returns:
        """
        liquefaction_unified = str(liquefaction).upper()
        if liquefaction_unified == "U":
            multiplier = 0.85
        elif liquefaction_unified == "Y":
            multiplier = 0.65
        else:
            multiplier = 1.0

        self.alpha = self.alpha * multiplier
        self.beta = self.beta<|MERGE_RESOLUTION|>--- conflicted
+++ resolved
@@ -10,14 +10,10 @@
 from pyincore.models.fragilitycurve import FragilityCurve
 
 
-<<<<<<< HEAD
-class StandardFragilityCurve(DFR3Curve):
+class StandardFragilityCurve(FragilityCurve):
     """
     class to represent standard fragility curve
     """
-=======
-class StandardFragilityCurve(FragilityCurve):
->>>>>>> f7309141
 
     def __init__(self, curve_parameters):
         self.alpha = curve_parameters['alpha']
