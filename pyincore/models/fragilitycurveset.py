# Copyright (c) 2019 University of Illinois and others. All rights reserved.
#
# This program and the accompanying materials are made available under the
# terms of the Mozilla Public License v2.0 which accompanies this distribution,
# and is available at https://www.mozilla.org/en-US/MPL/2.0/


import collections
import json

from pyincore.models.fragilitycurve import FragilityCurve
from pyincore.models.customexpressionfragilitycurve import CustomExpressionFragilityCurve
from pyincore.models.periodbuildingfragilitycurve import PeriodBuildingFragilityCurve
from pyincore.models.periodstandardfragilitycurve import PeriodStandardFragilityCurve
from pyincore.models.standardfragilitycurve import StandardFragilityCurve
from pyincore.models.conditionalstandardfragilitycurve import ConditionalStandardFragilityCurve
from pyincore.models.parametricfragilitycurve import ParametricFragilityCurve
from pyincore.models.fragilitycurverefactored import FragilityCurveRefactored


class FragilityCurveSet:
    """class for fragility curves.

    Args:
        metadata (dict): fragility curve metadata.

    Raises:
        ValueError: Raised if there are unsupported number of fragility curves
        or if missing a key curve field.
    """

    def __init__(self, metadata):
<<<<<<< HEAD
        self.id = metadata["id"]
        self.description = metadata['description']
        self.authors = ", ".join(metadata['authors'])
        self.paper_reference = str(metadata["paperReference"])
        self.creator = metadata["creator"]
        self.demand_types = metadata["demandTypes"]
=======
        self.id = metadata["id"] if "id" in metadata else ""
        self.description = metadata['description'] if "description" in metadata else ""
        self.authors = ", ".join(metadata['authors']) if "authors" in metadata else ""
        self.paper_reference = str(metadata["paperReference"]) if "paperReference" in metadata else ""
        self.creator = metadata["creator"] if "creator" in metadata else ""
        self.demand_type = metadata["demandType"]
>>>>>>> 2df85e14
        self.demand_units = metadata["demandUnits"]
        self.result_type = metadata["resultType"]
        self.result_unit = metadata["resultUnit"] if "resultUnit" in metadata else ""
        self.hazard_type = metadata['hazardType']
        self.inventory_type = metadata['inventoryType']
        self.fragility_curve_parameters = {}
        self.fragility_curves = []

        if 'fragilityCurveParameters' in metadata.keys():
            self.fragility_curve_parameters = metadata["fragilityCurveParameters"]

        if 'fragilityCurves' in metadata.keys():
            for fragility_curve in metadata["fragilityCurves"]:

                # if it's already an df3curve object, directly put it in the list:
                if isinstance(fragility_curve, FragilityCurve):
                    self.fragility_curves.append(fragility_curve)
                # based on what type of fragility_curve it is, instantiate different fragility curve object
                else:
                    if fragility_curve['className'] == 'StandardFragilityCurve':
                        self.fragility_curves.append(StandardFragilityCurve(fragility_curve))
                    elif fragility_curve['className'] == 'PeriodBuildingFragilityCurve':
                        self.fragility_curves.append(PeriodBuildingFragilityCurve(fragility_curve))
                    elif fragility_curve['className'] == 'PeriodStandardFragilityCurve':
                        self.fragility_curves.append(PeriodStandardFragilityCurve(fragility_curve))
                    elif fragility_curve['className'] == 'CustomExpressionFragilityCurve':
                        self.fragility_curves.append(CustomExpressionFragilityCurve(fragility_curve))
                    elif fragility_curve['className'] == 'ConditionalStandardFragilityCurve':
                        self.fragility_curves.append(ConditionalStandardFragilityCurve(fragility_curve))
                    elif fragility_curve['className'] == 'ParametricFragilityCurve':
                        self.fragility_curves.append(ParametricFragilityCurve(fragility_curve))
                    elif fragility_curve['className'] == 'FragilityCurveRefactored':
                        self.fragility_curves.append(FragilityCurveRefactored(fragility_curve))
                    else:
                        # TODO make a custom fragility curve class that accept whatever
                        self.fragility_curves.append(fragility_curve)
            if len(self.fragility_curves) == 1:
                self.limit_state = ['failure']
            elif len(self.fragility_curves) == 3:
                self.limit_state = ['immocc', 'lifesfty', 'collprev']
            elif len(self.fragility_curves) == 4:
                self.limit_state = ['ls-slight', 'ls-moderat', 'ls-extensi', 'ls-complet']
            else:
                raise ValueError("We can only handle fragility curves with 1, 3 or 4 limit states!")
        elif 'repairCurves' in metadata.keys():
            self.repairCurves = metadata['repairCurves']
        elif 'restorationCurves' in metadata.keys():
            self.restorationCurves = metadata['restorationCurves']
        else:
            raise ValueError("Cannot create dfr3 curve object. Missing key field.")

    @classmethod
    def from_json_str(cls, json_str):
        """Get dfr3set from json string.

        Args:
            json_str (str): JSON of the Dataset.

        Returns:
            obj: dfr3set from JSON.

        """
        return cls(json.loads(json_str))

    @classmethod
    def from_json_file(cls, file_path):
        """Get dfr3set from the file.

        Args:
            file_path (str): json file path that holds the definition of a dfr3 curve.

        Returns:
            obj: dfr3set from file.

        """
        with open(file_path, "r") as f:
            instance = cls(json.load(f))

        return instance

    def calculate_limit_state(self, hazard, period: float = 0.0, std_dev: float = 0.0, **kwargs):
        """
            Computes limit state probabilities.
            Args:
                hazard: hazard value to compute probability for
                period: period of the structure, if applicable
                std_dev: standard deviation

            Returns: limit state probabilities

        """
        output = collections.OrderedDict()
        index = 0

        if len(self.fragility_curves) == 1:
            limit_state = ['failure']
        elif len(self.fragility_curves) == 3:
            limit_state = ['immocc', 'lifesfty', 'collprev']
        elif len(self.fragility_curves) == 4:
            limit_state = ['ls-slight', 'ls-moderat', 'ls-extensi', 'ls-complet']
        else:
            raise ValueError("We can only handle fragility curves with 1, 3 or 4 limit states!")

        for fragility_curve in self.fragility_curves:
            probability = fragility_curve.calculate_limit_state_probability(hazard, period, std_dev, **kwargs)
            output[limit_state[index]] = probability
            index += 1

        return output

    def calculate_limit_state_refactored(self, hazard_values: dict = {}, std_dev: float = 0.0, **kwargs):
        """
        WIP computation of limit state probabilities accounting for custom expressions.
        :param std_dev: standard deviation
        :param hazard_values: dictionary with hazard values to compute probability

        Returns: limit state probabilities
        """
        output = collections.OrderedDict()
        index = 0

        for fragility_curve in self.fragility_curves:
            probability = fragility_curve.calculate_limit_state_probability(hazard_values,
                                                                            self.fragility_curve_parameters,
                                                                            **kwargs)
            output[self.limit_state[index]] = probability
            index += 1

        return output

    def calculate_custom_limit_state(self, variables: dict):
        """
            Computes limit state probabilities.
            Args:

            Returns: limit state probabilities for custom expression fragilities

        """
        output = collections.OrderedDict()
        index = 0

        if len(self.fragility_curves) == 1:
            limit_state = ['failure']
        elif len(self.fragility_curves) == 3:
            limit_state = ['immocc', 'lifesfty', 'collprev']
        elif len(self.fragility_curves) == 4:
            limit_state = ['ls-slight', 'ls-moderat', 'ls-extensi', 'ls-complet']
        else:
            raise ValueError("We can only handle fragility curves with 1, 3 or 4 limit states!")

        for fragility_curve in self.fragility_curves:
            probability = fragility_curve.compute_custom_limit_state_probability(variables)
            output[limit_state[index]] = probability
            index += 1

        return output<|MERGE_RESOLUTION|>--- conflicted
+++ resolved
@@ -30,21 +30,12 @@
     """
 
     def __init__(self, metadata):
-<<<<<<< HEAD
-        self.id = metadata["id"]
-        self.description = metadata['description']
-        self.authors = ", ".join(metadata['authors'])
-        self.paper_reference = str(metadata["paperReference"])
-        self.creator = metadata["creator"]
-        self.demand_types = metadata["demandTypes"]
-=======
         self.id = metadata["id"] if "id" in metadata else ""
         self.description = metadata['description'] if "description" in metadata else ""
         self.authors = ", ".join(metadata['authors']) if "authors" in metadata else ""
         self.paper_reference = str(metadata["paperReference"]) if "paperReference" in metadata else ""
         self.creator = metadata["creator"] if "creator" in metadata else ""
-        self.demand_type = metadata["demandType"]
->>>>>>> 2df85e14
+        self.demand_types = metadata["demandTypes"]
         self.demand_units = metadata["demandUnits"]
         self.result_type = metadata["resultType"]
         self.result_unit = metadata["resultUnit"] if "resultUnit" in metadata else ""
