from functools import wraps


def forbid_offline(func):
    """
    Custom decorator to forbid method interact with remote service in offline mode.
    Returns:
    """

<<<<<<< HEAD
    # uses functools.wraps to preserve the original function's metadata.
    @wraps(func)
=======
>>>>>>> 319b7562
    def wrapper(self, *args, **kwargs):
        if self.client.offline:
            raise ValueError("Service is not available in offline mode.")
        return func(self, *args, **kwargs)

    # important! Custom decorator needs to preserve the original function's docstring
    wrapper.__doc__ = func.__doc__

    return wrapper<|MERGE_RESOLUTION|>--- conflicted
+++ resolved
@@ -4,14 +4,11 @@
 def forbid_offline(func):
     """
     Custom decorator to forbid method interact with remote service in offline mode.
+
     Returns:
     """
 
-<<<<<<< HEAD
-    # uses functools.wraps to preserve the original function's metadata.
-    @wraps(func)
-=======
->>>>>>> 319b7562
+    @wraps(func)  # uses functools.wraps to preserve the original function's metadata.
     def wrapper(self, *args, **kwargs):
         if self.client.offline:
             raise ValueError("Service is not available in offline mode.")
