# Copyright (c) 2019 University of Illinois and others. All rights reserved.
#
# This program and the accompanying materials are made available under the
# terms of the Mozilla Public License v2.0 which accompanies this distribution,
# and is available at https://www.mozilla.org/en-US/MPL/2.0/


import re
from urllib.parse import urljoin
from typing import Dict
<<<<<<< HEAD
import math
import scipy
=======
>>>>>>> d2eb42f0

import pyincore.globals as pyglobals
from pyincore.decorators import forbid_offline

from pyincore import IncoreClient
from pyincore.models.fragilitycurveset import FragilityCurveSet
from pyincore.models.repaircurveset import RepairCurveSet
from pyincore.models.restorationcurveset import RestorationCurveSet
from pyincore.models.mappingset import MappingSet
from pyincore.utils import return_http_response

logger = pyglobals.LOGGER

# add more types if needed
known_types = {
    "java.lang.String": "str",
    "double": "float",
    "int": "int",
    "str": "str"
}

# add more operators if needed
known_operators = {
    "EQ": "==",
    "EQUALS": "==",
    "NEQUALS": "!=",
    "GT": ">",
    "GE": ">=",
    "LT": "<",
    "LE": "<=",
    "NMATCHES": "",
    "MATCHES": ""
}


class MappingSubject(object):
    def __init__(self):
        self.schema = str()
        self.inventory = None  # Feature Collection


class MappingRequest(object):
    def __init__(self):
        self.params = dict()
        self.subject = MappingSubject()


class MappingResponse(object):
    def __init__(self, sets: Dict[str, any]=dict(), mapping: Dict[str, str]=dict()):
        self.sets = sets
        self.mapping = mapping


class Dfr3Service:
    """DFR3 service client.

    Args:
        client (IncoreClient): Service authentication.

    """

    def __init__(self, client: IncoreClient):
        self.client = client
        self.base_mapping_url = urljoin(client.service_url, 'dfr3/api/mappings/')

    @forbid_offline
    def get_dfr3_set(self, dfr3_id: str, timeout=(30, 600), **kwargs):
        """Get specific DFR3 set.

        Args:
            dfr3_id (str): ID of the DFR3 set.
            timeout (tuple): Timeout for the request.
            **kwargs: Arbitrary keyword arguments.

        Returns:
            obj: HTTP response with search results.

        """
        url = urljoin(self.base_dfr3_url, dfr3_id)
        r = self.client.get(url, timeout=timeout, **kwargs)

        return return_http_response(r).json()

    @forbid_offline
    def delete_dfr3_set(self, dfr3_id: str, timeout=(30, 600), **kwargs):
        """Delete specific DFR3 set.
            Args:
                dfr3_id (str): ID of the DFR3 set.
                timeout (tuple): Timeout for the request.
                **kwargs: Arbitrary keyword arguments.

            Returns:
                obj: HTTP response with return results.
        """
        url = urljoin(self.base_dfr3_url, dfr3_id)
        r = self.client.delete(url, timeout=timeout, **kwargs)

        return return_http_response(r).json()

    def batch_get_dfr3_set(self, dfr3_id_lists: list):
        """This method is intended to replace batch_get_dfr3_set in the future. It retrieve dfr3 sets
        from services using id and instantiate DFR3Curveset objects in bulk.

        Args:
            dfr3_id_lists (list): A list of ids.

        Returns:
            list: A list of dfr3curve objects.

        """
        batch_dfr3_sets = {}
        for id in dfr3_id_lists:
            dfr3_set = self.get_dfr3_set(id)
            instance = self.__class__.__name__
            if instance == 'FragilityService':
                batch_dfr3_sets[id] = FragilityCurveSet(dfr3_set)
            elif instance == 'RepairService':
                batch_dfr3_sets[id] = RepairCurveSet(dfr3_set)
            elif instance == 'RestorationService':
                batch_dfr3_sets[id] = RestorationCurveSet(dfr3_set)
            else:
                raise ValueError("Only fragility and repair services are currently supported")

        return batch_dfr3_sets

    @forbid_offline
    def search_dfr3_sets(self, text: str, skip: int = None, limit: int = None, timeout=(30, 600), **kwargs):
        """Search DFR3 sets based on a specific text.

        Args:
            text (str): Text to search by.
            skip (int):  Skip the first n results, default None.
            limit (int): Limit number of results to return, default None.
            timeout (tuple): Timeout for the request.
            **kwargs: Arbitrary keyword arguments.

        Returns:
            obj: HTTP response with search results.

        """
        url = urljoin(self.base_dfr3_url, "search")
        payload = {"text": text}
        if skip is not None:
            payload['skip'] = skip
        if limit is not None:
            payload['limit'] = limit

        r = self.client.get(url, params=payload, timeout=timeout, **kwargs)
        return return_http_response(r).json()

    @forbid_offline
    def create_dfr3_set(self, dfr3_set: dict, timeout=(30, 600), **kwargs):
        """Create DFR3 set on the server. POST API endpoint call.

        Args:
            dfr3_set (dict): Set of DFR3 jsons.
            timeout (tuple): Timeout for the request.
            **kwargs: Arbitrary keyword arguments.

        Returns:
            obj: HTTP POST Response. Returned value model of the created DFR3 set.

        """
        url = self.base_dfr3_url
        r = self.client.post(url, json=dfr3_set, timeout=timeout, **kwargs)
        return return_http_response(r).json()

    def match_inventory(self, mapping: MappingSet, inventories: list, entry_key: str = None, add_info: list = None):
        """This method is intended to replace the match_inventory method in the future. The functionality is same as
        match_inventory but instead of dfr3_sets in plain json, dfr3 curves will be represented in
        FragilityCurveSet Object.

        Args:
            mapping (obj): MappingSet Object that has the rules and entries.
            inventories (list): A list of inventories. Each item is a fiona object
            entry_key (None, str): Mapping Entry Key e.g. Non-retrofit Fragility ID Code, retrofit_method_1, etc.
            add_info (None, list): additional information that used to match rules, e.g. retrofit strategy per building.

        Returns:
             dict: A dictionary of {"inventory id": FragilityCurveSet object}.

        """
        dfr3_sets = {}

        # find default mapping entry key if not provided
        if entry_key is None:
            for m in mapping.mappingEntryKeys:
                if "defaultKey" in m and m["defaultKey"] is True:
                    entry_key = m["name"]
                    break
        if entry_key is None:
            raise ValueError("Entry key not provided and no default entry key found in the mapping!")

        # loop through inventory to match the rules
        matched_curve_ids = []
        for inventory in inventories:
            if "occ_type" in inventory["properties"] and \
                    inventory["properties"]["occ_type"] is None:
                inventory["properties"]["occ_type"] = ""
            if "efacility" in inventory["properties"] and \
                    inventory["properties"]["efacility"] is None:
                inventory["properties"]["efacility"] = ""

            # if additional information e.g. Retrofit presented, merge inventory properties with that additional
            # information
            if add_info is not None:
                for add_info_row in add_info:
                    # assume no duplicated guid
                    if inventory["properties"].get("guid") is not None and \
                            add_info_row.get("guid") is not None and \
                            inventory["properties"].get("guid") == add_info_row.get("guid"):
                        # merging { "retrofit_key":xxx, "retrofit_value": yyy }
                        inventory["properties"].update(add_info_row)

                        # For retrofit: if targetColumn and expression exist, building inventory properties will be
                        # updated
                        target_column = None
                        expression = None
                        type = None
                        for m in mapping.mappingEntryKeys:
                            if m["name"] == add_info_row["retrofit_key"]:
                                target_column = m["config"]["targetColumn"] if ("config" in m and "targetColumn" in
                                                                                m["config"]) else None
                                expression = m["config"]["expression"] if ("config" in m and "expression" in m[
                                    "config"]) else None
                                type = m["config"]["type"] if ("config" in m and "type" in m["config"]) else None
                        if target_column is not None and expression is not None:
                            if target_column in inventory["properties"].keys():
                                retrofit_value = add_info_row["retrofit_value"]
                                if type and type == "number":
                                    retrofit_value = float(retrofit_value)

                                # Dangerous!
                                exec(f"inventory['properties'][target_column]{expression}")

                            else:
                                raise ValueError("targetColumn: " + target_column + " not found in inventory "
                                                                                    "properties!")
                        break

            # if retrofit key exist, use retrofit key otherwise use default key
            retrofit_entry_key = None
            if "retrofit_key" in inventory["properties"]:
                retrofit_entry_key = inventory["properties"]["retrofit_key"]

            for m in mapping.mappings:
                # for old format rule matching [[]]
                # [[ and ] or [ and ]]
                if isinstance(m.rules, list):
                    if self._property_match_legacy(rules=m.rules, properties=inventory["properties"]):
                        if retrofit_entry_key is not None and retrofit_entry_key in m.entry.keys():
                            curve = m.entry[retrofit_entry_key]
                        else:
                            curve = m.entry[entry_key]
                        dfr3_sets[inventory['id']] = curve

                        # if it's string:id; then need to fetch it from remote and cast to fragility3curve object
                        if isinstance(curve, str) and curve not in matched_curve_ids:
                            matched_curve_ids.append(curve)

                        # use the first match
                        break

                # for new format rule matching {"AND/OR":[]}
                # {"AND": [xx, "OR": [yy, yy], "AND": {"OR":["zz", "zz"]]}
                elif isinstance(m.rules, dict):
                    if self._property_match(rules=m.rules, properties=inventory["properties"]):
                        if retrofit_entry_key is not None and retrofit_entry_key in m.entry.keys():
                            curve = m.entry[retrofit_entry_key]
                        else:
                            curve = m.entry[entry_key]
                        dfr3_sets[inventory['id']] = curve

                        # if it's string:id; then need to fetch it from remote and cast to dfr3 curve object
                        if isinstance(curve, str) and curve not in matched_curve_ids:
                            matched_curve_ids.append(curve)

                        # use the first match
                        break

        batch_dfr3_sets = self.batch_get_dfr3_set(matched_curve_ids)

        # replace the curve id in dfr3_sets to the dfr3 curve
        for inventory_id, curve_item in dfr3_sets.items():
            if isinstance(curve_item, FragilityCurveSet) or isinstance(curve_item, RepairCurveSet) \
                    or isinstance(curve_item, RestorationCurveSet):
                pass
            elif isinstance(curve_item, str):
                dfr3_sets[inventory_id] = batch_dfr3_sets[curve_item]
            else:
                raise ValueError(
                    "Cannot realize dfr3_set entry. The entry has to be either remote id string; or dfr3curve object!")

        return dfr3_sets

    def match_list_of_dicts(self, mapping: MappingSet, inventories: list, entry_key: str = None):
        """This method is same as match_inventory, except it takes a simple list of dictionaries that contains the items
        to be mapped in the rules. The match_inventory method takes a list of fiona objects

        Args:
            mapping (obj): MappingSet Object that has the rules and entries.
            inventories (list): A list of inventories. Each item of the list is a simple dictionary
            entry_key (None, str): Mapping Entry Key e.g. Non-retrofit Fragility ID Code, retrofit_method_1, etc.

        Returns:
             dict: A dictionary of {"inventory id": FragilityCurveSet object}.

        """
        dfr3_sets = {}

        # find default mapping entry key if not provided
        if entry_key is None:
            for m in mapping.mappingEntryKeys:
                if "defaultKey" in m and m["defaultKey"] is True:
                    entry_key = m["name"]
                    break
        if entry_key is None:
            raise ValueError("Entry key not provided and no default entry key found in the mapping!")

        # loop through inventory to match the rules
        matched_curve_ids = []
        for inventory in inventories:
            for m in mapping.mappings:
                # for old format rule matching [[]]
                if isinstance(m.rules, list):
                    if self._property_match_legacy(rules=m.rules, properties=inventory):
                        curve = m.entry[entry_key]
                        dfr3_sets[inventory['id']] = curve

                        # if it's string:id; then need to fetch it from remote and cast to fragility3curve object
                        if isinstance(curve, str) and curve not in matched_curve_ids:
                            matched_curve_ids.append(curve)

                        # use the first match
                        break

                # for new format rule matching {"AND/OR":[]}
                elif isinstance(m.rules, dict):
                    if self._property_match(rules=m.rules, properties=inventory):
                        curve = m.entry[entry_key]
                        dfr3_sets[inventory['guid']] = curve

                        # if it's string:id; then need to fetch it from remote and cast to fragility3curve object
                        if isinstance(curve, str) and curve not in matched_curve_ids:
                            matched_curve_ids.append(curve)

                        # use the first match
                        break
                    
        batch_dfr3_sets = self.batch_get_dfr3_set(matched_curve_ids)

        # replace the curve id in dfr3_sets to the dfr3 curve
        for inventory_id, curve_item in dfr3_sets.items():
            if isinstance(curve_item, FragilityCurveSet) or isinstance(curve_item, RepairCurveSet) \
                    or isinstance(curve_item, RestorationCurveSet):
                pass
            elif isinstance(curve_item, str):
                dfr3_sets[inventory_id] = batch_dfr3_sets[curve_item]
            else:
                raise ValueError(
                    "Cannot realize dfr3_set entry. The entry has to be either remote id string; or dfr3curve object!")

        return dfr3_sets

    @staticmethod
    def _property_match_legacy(rules, properties):
        """A method to determine whether current set of rules rules applied to the inventory row (legacy rule format).

        Args:
            rules (obj): [[A and B] or [C and D]]
            properties (dict): A dictionary that contains properties of the inventory row.

        Returns:
            True or False

        """

        # if there's no condition, it indicates a match
        if rules == [[]] or rules == [] or rules == [None]:
            return True

        else:
            # rules = [[A and B], OR [C and D], OR [E and F]]
            or_matched = [False for i in range(len(rules))]  # initiate all false state outer list
            for i, and_rules in enumerate(rules):
                and_matched = [False for j in range(len(and_rules))]  # initialte all false state for inner list
                for j, rule in enumerate(and_rules):
                    # evaluate, return True or False. And place it in the corresponding place
                    and_matched[j] = Dfr3Service._eval_criterion(rule, properties)

                # for inner list, AND boolean applied
                if all(and_matched):
                    or_matched[i] = True

        # for outer list, OR boolean is appied
        return any(or_matched)

    @staticmethod
    def _property_match(rules, properties):
        """A method to determine whether current set of rules applied to the inventory row (legacy rule format).

        Args:
            rules (dict):  e.g. {"AND": ["int archetype EQUALS 1", "int retrofit_level EQUALS 0”,
            {“OR": ["int archetype EQUALS 1", "int archetype EQUALS 1"]}]
            properties (dict): dictionary that contains properties of the inventory row

        Returns:
            True or False

        """
        # if without any condition, consider it as a match
        if rules == {}:
            return True
        else:
            boolean = list(rules.keys())[0]  # AND or OR
            criteria = rules[boolean]

            matches = []
            for criterion in criteria:
                # Recursively parse and evaluate the rules with boolean
                if isinstance(criterion, dict):
                    matches.append(Dfr3Service._property_match(criterion, properties))
                # Base case: evaluate the rule and return match=true/false
                elif isinstance(criterion, str):
                    matches.append(Dfr3Service._eval_criterion(criterion, properties))
                else:
                    raise ValueError("Cannot evaluate criterion, unsupported format!")

            if boolean.lower() == "and":
                return all(matches)
            elif boolean.lower() == "or":
                return any(matches)
            else:
                raise ValueError("boolean " + boolean + " not supported!")

    @staticmethod
    def _eval_criterion(rule, properties):
        """A method to evaluate individual rule and see if it appies to a certain inventory row.

        Args:
            rule (str): # e.g. "int no_stories EQ 1",
            properties (dict): dictionary of properties of an invnetory item. e.g. {"guid":xxx, "num_stories":xxx, ...}

        Returns:
            True or False which indicates a match.

        """
        matched = False
        elements = rule.split(" ", 3)
        # the format of a rule is always: rule_type + rule_key + rule_operator + rule_value
        # e.g. "int no_stories EQ 1",
        # e.g. "int year_built GE 1992",
        # e.g. "java.lang.String Soil EQUALS Upland",
        # e.g. "java.lang.String struct_typ EQUALS W2"

        rule_type = elements[0]  # e.g. int, str, double, java.lang.String, etc...
        if rule_type not in known_types.keys():
            raise ValueError(rule_type + " Unknown. Cannot parse the rules of this mapping!")

        rule_key = elements[1]  # e.g. no_storeis, year_built, etc...

        rule_operator = elements[2]  # e.g. EQ, GE, LE, EQUALS
        if rule_operator not in known_operators.keys():
            raise ValueError(rule_operator + " Unknown. Cannot parse the rules of this mapping!")

        rule_value = elements[3].strip('\'').strip('\"')

        if rule_key in properties.keys():
            # validate if the rule is written correctly by comparing variable type, e.g. no_stories properties
            # should be integer
            if isinstance(properties[rule_key], eval(known_types[rule_type])):
                # additional steps to strip "'" for string matches
                if known_types[rule_type] == 'str':
                    if rule_operator == "MATCHES":
                        matched = bool(re.search(rule_value, properties[rule_key]))
                    elif rule_operator == "NMATCHES":
                        matched = not bool(re.search(rule_value, properties[rule_key]))
                    else:
                        matched = eval(
                            '"{0}"'.format(properties[rule_key]) + known_operators[rule_operator] + '"{0}"'.format(
                                rule_value))
                else:
                    matched = eval(str(properties[rule_key]) + known_operators[rule_operator] + rule_value)
            else:
                raise ValueError("Mismatched datatype found in the mapping rule: " + rule +
                                 ". Datatype found in the dataset for " + rule_key + " : "
                                 + str(type(properties[rule_key])) + ". Please review the mapping being used.")

        return matched

    @staticmethod
    def extract_inventory_class_legacy(rules):
        """This method will extract the inventory class name from a mapping rule. E.g. PWT2/PPP1

        Args:
            rules (list): The outer list is applying "OR" rule and the inner list is applying an "AND" rule. e.g. list(["java.lang.String utilfcltyc EQUALS 'PWT2'"],["java.lang.String utilfcltyc EQUALS 'PPP1'"])

        Returns:
            inventory_class (str): extracted inventory class name. "/" stands for or and "+" stands for and

        """
        if rules == [[]] or rules == [] or rules == [None]:
            return "NA"
        else:
            inventory_class = ""
            for i, and_rules in enumerate(rules):
                if i != 0:
                    inventory_class += "/"

                for j, rule in enumerate(and_rules):
                    if j != 0:
                        inventory_class += "+"
                    inventory_class += rule.split(" ")[3].strip('\'').strip('\"')
            return inventory_class

    @staticmethod
    def extract_inventory_class(rules):
        """This method will extract the inventory class name from a mapping rule. E.g. PWT2/PPP1

        Args:
            rules (dict): e.g. { "AND": ["java.lang.String utilfcltyc EQUALS 'PWT2'", "java.lang.String utilfcltyc EQUALS 'PPP1'"]}

        Returns:
            inventory_class (str): extracted inventory class name. "/" stands for or and "+" stands for and

        """
        if rules == {}:
            return "NA"
        else:
            inventory_class = []
            boolean = list(rules.keys())[0]  # AND or OR
            criteria = rules[boolean]
            for criterion in criteria:
                if isinstance(criterion, dict):
                    inventory_class.append(Dfr3Service.extract_inventory_class(criterion))
                elif isinstance(criterion, str):
                    inventory_class.append(criterion.split(" ")[3].strip('\'').strip('\"'))
                else:
                    raise ValueError("Cannot evaluate criterion, unsupported format!")

            if boolean.lower() == "and":
                return "+".join(inventory_class)
            elif boolean.lower() == "or":
                return "/".join(inventory_class)
            else:
                raise ValueError("boolean " + boolean + " not supported!")

    @forbid_offline
    def create_mapping(self, mapping_set: dict, timeout=(30, 600), **kwargs):
        """Create DFR3 mapping on the server. POST API endpoint call.

        Args:
            mapping_set (dict): Mapping set, relationship between inventories (buildings, bridges etc.)
                and DFR3 sets.
            timeout (tuple): Timeout for the request.
            **kwargs: Additional keyword arguments.

        Returns:
            obj: HTTP POST Response. Returned value model of the created mapping set.

        """
        url = self.base_mapping_url
        r = self.client.post(url, json=mapping_set, timeout=timeout, **kwargs)

        return return_http_response(r).json()

    @forbid_offline
    def get_mappings(self, hazard_type: str = None, inventory_type: str = None, mapping_type: str = None,
                     creator: str = None, space: str = None, skip: int = None, limit: int = None,
                     timeout=(30, 600), **kwargs):
        """Get the set of mappings. Mapping is a relationship between inventories (buildings, bridges
            etc.) and DFR3 sets.

        Args:
            hazard_type (str): Hazard type filter, default None.
            inventory_type (str): Inventory type, default None.
            mapping_type (str): mapping type, default None.
            creator (str): creator’s username, default None.
            space (str): Name of space, default None.
            skip (int):  Skip the first n results, default None.
            limit (int): Limit number of results to return, default None.
            timeout (tuple): Timeout for the request, default (30, 600).
            **kwargs: Additional keyword arguments.

        Returns:
            obj: HTTP response with search results.

        """
        url = self.base_mapping_url
        payload = {}

        if hazard_type is not None:
            payload['hazard'] = hazard_type
        if inventory_type is not None:
            payload['inventory'] = inventory_type
        if mapping_type is not None:
            payload['mappingType'] = mapping_type
        if creator is not None:
            payload['creator'] = creator
        if skip is not None:
            payload['skip'] = skip
        if limit is not None:
            payload['limit'] = limit
        if space is not None:
            payload['space'] = space

        r = self.client.get(url, params=payload, timeout=timeout, **kwargs)

        return return_http_response(r).json()

    @forbid_offline
    def get_mapping(self, mapping_id, timeout=(30, 600), **kwargs):
        """Get specific inventory mapping.

        Args:
            mapping_id (str): ID of the Mapping set.
            timeout (tuple): Timeout for the request, default (30, 600).
            **kwargs: Additional keyword arguments.

        Returns:
            obj: HTTP response with search results.

        """
        url = urljoin(self.base_mapping_url, mapping_id)
        r = self.client.get(url, timeout=timeout, **kwargs)

        return return_http_response(r).json()

    @forbid_offline
    def delete_mapping(self, mapping_id, timeout=(30, 600), **kwargs):
        """delete specific inventory mappings.

        Args:
            mapping_id (str): ID of the Mapping set.
            timeout (tuple): Timeout for the request, default (30, 600).
            **kwargs: Additional keyword arguments.

        Returns:
            obj: HTTP response with return results.

        """
        url = urljoin(self.base_mapping_url, mapping_id)
        r = self.client.delete(url, timeout=timeout, **kwargs)

        return return_http_response(r).json()<|MERGE_RESOLUTION|>--- conflicted
+++ resolved
@@ -8,11 +8,8 @@
 import re
 from urllib.parse import urljoin
 from typing import Dict
-<<<<<<< HEAD
 import math
 import scipy
-=======
->>>>>>> d2eb42f0
 
 import pyincore.globals as pyglobals
 from pyincore.decorators import forbid_offline
@@ -61,7 +58,7 @@
 
 
 class MappingResponse(object):
-    def __init__(self, sets: Dict[str, any]=dict(), mapping: Dict[str, str]=dict()):
+    def __init__(self, sets: Dict[str, any] = dict(), mapping: Dict[str, str] = dict()):
         self.sets = sets
         self.mapping = mapping
 
@@ -508,7 +505,8 @@
         """This method will extract the inventory class name from a mapping rule. E.g. PWT2/PPP1
 
         Args:
-            rules (list): The outer list is applying "OR" rule and the inner list is applying an "AND" rule. e.g. list(["java.lang.String utilfcltyc EQUALS 'PWT2'"],["java.lang.String utilfcltyc EQUALS 'PPP1'"])
+            rules (list): The outer list is applying "OR" rule and the inner list is applying an "AND" rule.
+            e.g. list(["java.lang.String utilfcltyc EQUALS 'PWT2'"],["java.lang.String utilfcltyc EQUALS 'PPP1'"])
 
         Returns:
             inventory_class (str): extracted inventory class name. "/" stands for or and "+" stands for and
@@ -533,7 +531,8 @@
         """This method will extract the inventory class name from a mapping rule. E.g. PWT2/PPP1
 
         Args:
-            rules (dict): e.g. { "AND": ["java.lang.String utilfcltyc EQUALS 'PWT2'", "java.lang.String utilfcltyc EQUALS 'PPP1'"]}
+            rules (dict): e.g. { "AND": ["java.lang.String utilfcltyc EQUALS 'PWT2'",
+            "java.lang.String utilfcltyc EQUALS 'PPP1'"]}
 
         Returns:
             inventory_class (str): extracted inventory class name. "/" stands for or and "+" stands for and
