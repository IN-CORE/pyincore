# Copyright (c) 2019 University of Illinois and others. All rights reserved.
#
# This program and the accompanying materials are made available under the
# terms of the Mozilla Public License v2.0 which accompanies this distribution,
# and is available at https://www.mozilla.org/en-US/MPL/2.0/


import re
import urllib
from typing import Dict

from pyincore import IncoreClient
from pyincore.models.fragilitycurveset import FragilityCurveSet
from pyincore.models.repaircurveset import RepairCurveSet
from pyincore.models.restorationcurveset import RestorationCurveSet
from pyincore.models.mappingset import MappingSet

# add more types if needed
known_types = {
    "java.lang.String": "str",
    "double": "float",
    "int": "int",
    "str": "str"
}

# add more operators if needed
known_operators = {
    "EQ": "==",
    "EQUALS": "==",
    "NEQUALS": "!=",
    "GT": ">",
    "GE": ">=",
    "LT": "<",
    "LE": "<=",
    "NMATCHES": "",
    "MATCHES": ""
}


class MappingSubject(object):
    def __init__(self):
        self.schema = str()
        self.inventory = None  # Feature Collection


class MappingRequest(object):
    def __init__(self):
        self.params = dict()
        self.subject = MappingSubject()


class MappingResponse(object):
    def __init__(self, sets: Dict[str, any], mapping: Dict[str, str]):
        self.sets = sets
        self.mapping = mapping

    def __init__(self):
        self.sets = dict()  # dfr3set id to dfr3set
        self.mapping = dict()  # inventory id to dfr3set id


class Dfr3Service:
    """DFR3 service client.

    Args:
        client (IncoreClient): Service authentication.

    """

    def __init__(self, client: IncoreClient):
        self.client = client
        self.base_mapping_url = urllib.parse.urljoin(client.service_url,
                                                     'dfr3/api/mappings/')

    def get_dfr3_set(self, dfr3_id: str):
        """Get specific DFR3 set.

        Args:
            dfr3_id (str): ID of the DFR3 set.

        Returns:
            obj: HTTP response with search results.

        """
        url = urllib.parse.urljoin(self.base_dfr3_url, dfr3_id)
        r = self.client.get(url)

        return r.json()

    def delete_dfr3_set(self, dfr3_id: str):
        """Delete specific DFR3 set.

            Args:
                dfr3_id (str): ID of the DFR3 set.

            Returns:
                obj: HTTP response with return results.

        """
        url = urllib.parse.urljoin(self.base_dfr3_url, dfr3_id)
        r = self.client.delete(url)

        return r.json()

    def batch_get_dfr3_set(self, dfr3_id_lists: list):
        """This method is intended to replace batch_get_dfr3_set in the future. It retrieve dfr3 sets
        from services using id and instantiate DFR3Curveset objects in bulk.

        Args:
            dfr3_id_lists (list): A list of ids.

        Returns:
            list: A list of dfr3curve objects.

        """
        batch_dfr3_sets = {}
        for id in dfr3_id_lists:
            dfr3_set = self.get_dfr3_set(id)
            instance = self.__class__.__name__
            if instance == 'FragilityService':
                batch_dfr3_sets[id] = FragilityCurveSet(dfr3_set)
            elif instance == 'RepairService':
                batch_dfr3_sets[id] = RepairCurveSet(dfr3_set)
            elif instance == 'RestorationService':
                batch_dfr3_sets[id] = RestorationCurveSet(dfr3_set)
            else:
                raise ValueError("Only fragility and repair services are currently supported")

        return batch_dfr3_sets

    def search_dfr3_sets(self, text: str, skip: int = None, limit: int = None):
        """Search DFR3 sets based on a specific text.

        Args:
            text (str): Text to search by.
            skip (int):  Skip the first n results, default None.
            limit (int): Limit number of results to return, default None.

        Returns:
            obj: HTTP response with search results.

        """
        url = urllib.parse.urljoin(self.base_dfr3_url, "search")
        payload = {"text": text}
        if skip is not None:
            payload['skip'] = skip
        if limit is not None:
            payload['limit'] = limit

        r = self.client.get(url, params=payload)
        return r.json()

    def create_dfr3_set(self, dfr3_set: dict):
        """Create DFR3 set on the server. POST API endpoint call.

        Args:
            dfr3_set (dict): Set of DFR3 jsons.

        Returns:
            obj: HTTP POST Response. Returned value model of the created DFR3 set.

        """
        url = self.base_dfr3_url
        r = self.client.post(url, json=dfr3_set)
        return r.json()

    def match_inventory(self, mapping: MappingSet, inventories: list, entry_key: str, add_info: list = None):
        """This method is intended to replace the match_inventory method in the future. The functionality is same as
        match_inventory but instead of dfr3_sets in plain json, dfr3 curves will be represented in
        FragilityCurveSet Object.

        Args:
            mapping (obj): MappingSet Object that has the rules and entries.
            inventories (list): A list of inventories. Each item is a casted fiona object
            entry_key (str): keys such as PGA, pgd, and etc.
            add_info (None, dict): additional information that used to match rules, e.g. retrofit strategy per building.

        Returns:
             dict: A dictionary of {"inventory id": FragilityCurveSet object}.

        """
        dfr3_sets = {}

        # loop through inventory to match the rules
        matched_curve_ids = []
        for inventory in inventories:
            if "occ_type" in inventory["properties"] and \
                    inventory["properties"]["occ_type"] is None:
                inventory["properties"]["occ_type"] = ""
            if "efacility" in inventory["properties"] and \
                    inventory["properties"]["efacility"] is None:
                inventory["properties"]["efacility"] = ""

            # if additional information presented, merge inventory properties with that additional information
            if add_info is not None:
                for add_info_row in add_info:
                    if inventory["properties"].get("guid") is not None and \
                            add_info_row.get("guid") is not None and \
                            inventory["properties"].get("guid") == add_info_row.get("guid"):
                        inventory["properties"].update(add_info_row)
                        break  # assume no duplicated guid

            for m in mapping.mappings:
                # for old format rule matching [[]]
                # [[ and ] or [ and ]]
                if isinstance(m.rules, list):
                    if self._property_match_legacy(rules=m.rules, properties=inventory["properties"]):
                        curve = m.entry[entry_key]
                        dfr3_sets[inventory['id']] = curve

                        # if it's string:id; then need to fetch it from remote and cast to fragility3curve object
                        if isinstance(curve, str) and curve not in matched_curve_ids:
                            matched_curve_ids.append(curve)

                        # use the first match
                        break

                # for new format rule matching {"AND/OR":[]}
                # {"AND": [xx, "OR": [yy, yy], "AND": {"OR":["zz", "zz"]]}
                elif isinstance(m.rules, dict):
                    if self._property_match(rules=m.rules, properties=inventory["properties"]):
                        curve = m.entry[entry_key]
                        dfr3_sets[inventory['id']] = curve

                        # if it's string:id; then need to fetch it from remote and cast to fragility3curve object
                        if isinstance(curve, str) and curve not in matched_curve_ids:
                            matched_curve_ids.append(curve)

                        # use the first match
                        break

        batch_dfr3_sets = self.batch_get_dfr3_set(matched_curve_ids)

        # replace the curve id in dfr3_sets to the dfr3 curve
        for inventory_id, curve_item in dfr3_sets.items():
            if isinstance(curve_item, FragilityCurveSet):
                pass
            elif isinstance(curve_item, str):
                dfr3_sets[inventory_id] = batch_dfr3_sets[curve_item]
            else:
                raise ValueError(
                    "Cannot realize dfr3_set entry. The entry has to be either remote id string; or dfr3curve object!")

        return dfr3_sets

    def match_list_of_dicts(self, mapping: MappingSet, inventories: list, entry_key: str):
        """This method is same as match_inventory, except it takes a simple list of dictionaries that contains the items
        to be mapped in the rules. The match_inventory method takes a list of fiona objects

        Args:
            mapping (obj): MappingSet Object that has the rules and entries.
            inventories (list): A list of inventories. Each item of the list is a simple dictionary
            entry_key (str): keys such as PGA, pgd, and etc.

        Returns:
             dict: A dictionary of {"inventory id": FragilityCurveSet object}.

        """
        dfr3_sets = {}

        # loop through inventory to match the rules
        matched_curve_ids = []
        for inventory in inventories:
            for m in mapping.mappings:
                # for old format rule matching [[]]
                if isinstance(m.rules, list):
                    if self._property_match_legacy(rules=m.rules, properties=inventory):
                        curve = m.entry[entry_key]
                        dfr3_sets[inventory['id']] = curve

                        # if it's string:id; then need to fetch it from remote and cast to fragility3curve object
                        if isinstance(curve, str) and curve not in matched_curve_ids:
                            matched_curve_ids.append(curve)

                        # use the first match
                        break

                # for new format rule matching {"AND/OR":[]}
                elif isinstance(m.rules, dict):
                    if self._property_match(rules=m.rules, properties=inventory):
                        curve = m.entry[entry_key]
                        dfr3_sets[inventory['guid']] = curve

                        # if it's string:id; then need to fetch it from remote and cast to fragility3curve object
                        if isinstance(curve, str) and curve not in matched_curve_ids:
                            matched_curve_ids.append(curve)

                        # use the first match
                        break

        batch_dfr3_sets = self.batch_get_dfr3_set(matched_curve_ids)

        # replace the curve id in dfr3_sets to the dfr3 curve
        for inventory_id, curve_item in dfr3_sets.items():
            if isinstance(curve_item, FragilityCurveSet) or isinstance(curve_item, RepairCurveSet) \
                    or isinstance(curve_item, RestorationCurveSet):
                pass
            elif isinstance(curve_item, str):
                dfr3_sets[inventory_id] = batch_dfr3_sets[curve_item]
            else:
                raise ValueError(
                    "Cannot realize dfr3_set entry. The entry has to be either remote id string; or dfr3curve object!")

        return dfr3_sets

    @staticmethod
    def _property_match_legacy(rules, properties):
        """A method to determine whether current set of rules rules applied to the inventory row (legacy rule format).

        Args:
            rules (obj): [[A and B] or [C and D]]
            properties (dict): A dictionary that contains properties of the inventory row.

        Returns:
            True or False

        """

        # if there's no condition, it indicates a match
        if rules == [[]] or rules == [] or rules == [None]:
            return True

        else:
            # rules = [[A and B], OR [C and D], OR [E and F]]
            or_matched = [False for i in range(len(rules))]  # initiate all false state outer list
            for i, and_rules in enumerate(rules):
                and_matched = [False for j in range(len(and_rules))]  # initialte all false state for inner list
                for j, rule in enumerate(and_rules):
                    # evaluate, return True or False. And place it in the corresponding place
                    and_matched[j] = Dfr3Service._eval_criterion(rule, properties)

                # for inner list, AND boolean applied
                if all(and_matched):
                    or_matched[i] = True

        # for outer list, OR boolean is appied
        return any(or_matched)

    @staticmethod
    def _property_match(rules, properties):
        """A method to determine whether current set of rules applied to the inventory row (legacy rule format).

        Args:
            rules (dict):  e.g. {"AND": ["int archetype EQUALS 1", "int retrofit_level EQUALS 0”,
            {“OR": ["int archetype EQUALS 1", "int archetype EQUALS 1"]}]
            properties (dict): dictionary that contains properties of the inventory row

        Returns:
            True or False

        """
        # if without any condition, consider it as a match
        if rules == {}:
            return True
        else:
            boolean = list(rules.keys())[0]  # AND or OR
            criteria = rules[boolean]

            matches = []
            for criterion in criteria:
                # Recursively parse and evaluate the rules with boolean
                if isinstance(criterion, dict):
                    matches.append(Dfr3Service._property_match(criterion, properties))
                # Base case: evaluate the rule and return match=true/false
                elif isinstance(criterion, str):
                    matches.append(Dfr3Service._eval_criterion(criterion, properties))
                else:
                    raise ValueError("Cannot evaluate criterion, unsupported format!")

            if boolean.lower() == "and":
                return all(matches)
            elif boolean.lower() == "or":
                return any(matches)
            else:
                raise ValueError("boolean " + boolean + " not supported!")

    @staticmethod
    def _eval_criterion(rule, properties):
        """A method to evaluate individual rule and see if it appies to a certain inventory row.

        Args:
            rule (str): # e.g. "int no_stories EQ 1",
            properties (dict): dictionary of properties of an invnetory item. e.g. {"guid":xxx, "num_stories":xxx, ...}

        Returns:
            True or False which indicates a match.

        """
        matched = False
        elements = rule.split(" ", 3)
        # the format of a rule is always: rule_type + rule_key + rule_operator + rule_value
        # e.g. "int no_stories EQ 1",
        # e.g. "int year_built GE 1992",
        # e.g. "java.lang.String Soil EQUALS Upland",
        # e.g. "java.lang.String struct_typ EQUALS W2"

        rule_type = elements[0]  # e.g. int, str, double, java.lang.String, etc...
        if rule_type not in known_types.keys():
            raise ValueError(rule_type + " Unknown. Cannot parse the rules of this mapping!")

        rule_key = elements[1]  # e.g. no_storeis, year_built, etc...

        rule_operator = elements[2]  # e.g. EQ, GE, LE, EQUALS
        if rule_operator not in known_operators.keys():
            raise ValueError(rule_operator + " Unknown. Cannot parse the rules of this mapping!")

        rule_value = elements[3].strip('\'').strip('\"')

        if rule_key in properties.keys():
            # validate if the rule is written correctly by comparing variable type, e.g. no_stories properties
            # should be integer
            if isinstance(properties[rule_key], eval(known_types[rule_type])):
                # additional steps to strip "'" for string matches
                if known_types[rule_type] == 'str':
                    if rule_operator == "MATCHES":
                        matched = bool(re.search(rule_value, properties[rule_key]))
                    elif rule_operator == "NMATCHES":
                        matched = not bool(re.search(rule_value, properties[rule_key]))
                    else:
                        matched = eval(
                            '"{0}"'.format(properties[rule_key]) + known_operators[rule_operator] + '"{0}"'.format(
                                rule_value))
                else:
                    matched = eval(str(properties[rule_key]) + known_operators[rule_operator] + rule_value)
            else:
                raise ValueError("Mismatched datatype found in the mapping rule: " + rule +
                                 ". Datatype found in the dataset for " + rule_key + " : "
                                 + str(type(properties[rule_key])) + ". Please review the mapping being used.")

        return matched

    @staticmethod
    def extract_inventory_class_legacy(rules):
        """
        This method will extract the inventory class name from a mapping rule. E.g. PWT2/PPP1
        Args:
            rules (list): The outer list is applying "OR" rule and the inner list is applying an "AND" rule.
            e.g.[
            ["java.lang.String utilfcltyc EQUALS 'PWT2'"],
            ["java.lang.String utilfcltyc EQUALS 'PPP1'"]
            ]
        Returns:
            inventory_class (str): extracted inventory class name. "/" stands for or and "+" stands for and

        """
        if rules == [[]] or rules == [] or rules == [None]:
            return "NA"
        else:
            inventory_class = ""
            for i, and_rules in enumerate(rules):
<<<<<<< HEAD
=======
                # or
>>>>>>> 59417b89
                if i != 0:
                    inventory_class += "/"

                for j, rule in enumerate(and_rules):
<<<<<<< HEAD
=======
                    # and
>>>>>>> 59417b89
                    if j != 0:
                        inventory_class += "+"
                    inventory_class += rule.split(" ")[3].strip('\'').strip('\"')
            return inventory_class

    @staticmethod
    def extract_inventory_class(rules):
        """
        This method will extract the inventory class name from a mapping rule. E.g. PWT2/PPP1
        Args:
            rules (dict): e.g.
            { "AND": ["java.lang.String utilfcltyc EQUALS 'PWT2'", "java.lang.String utilfcltyc EQUALS 'PPP1'"] }
        Returns:
            inventory_class (str): extracted inventory class name. "/" stands for or and "+" stands for and
        """

        if rules == {}:
            return "NA"
        else:
            inventory_class = []
            boolean = list(rules.keys())[0]  # AND or OR
            criteria = rules[boolean]
            for criterion in criteria:
<<<<<<< HEAD
                if isinstance(criterion, dict):
                    inventory_class.append(Dfr3Service.extract_inventory_class(criterion))
=======
                # Recursively parse and evaluate the rules with boolean
                if isinstance(criterion, dict):
                    inventory_class.append(Dfr3Service.extract_inventory_class(criterion))
                # Base case: get the rule value
>>>>>>> 59417b89
                elif isinstance(criterion, str):
                    inventory_class.append(criterion.split(" ")[3].strip('\'').strip('\"'))
                else:
                    raise ValueError("Cannot evaluate criterion, unsupported format!")

            if boolean.lower() == "and":
                return "+".join(inventory_class)
            elif boolean.lower() == "or":
                return "/".join(inventory_class)
            else:
                raise ValueError("boolean " + boolean + " not supported!")

    def create_mapping(self, mapping_set: dict):
        """Create DFR3 mapping on the server. POST API endpoint call.

        Args:
            mapping_set (dict): Mapping set, relationship between inventories (buildings, bridges etc.)
                and DFR3 sets.

        Returns:
            obj: HTTP POST Response. Returned value model of the created mapping set.

        """
        url = self.base_mapping_url
        r = self.client.post(url, json=mapping_set)

        return r.json()

    def get_mappings(self, hazard_type: str = None, inventory_type: str = None, mapping_type: str = None,
                     creator: str = None, space: str = None, skip: int = None, limit: int = None):
        """Get the set of mappings. Mapping is a relationship between inventories (buildings, bridges
            etc.) and DFR3 sets.

        Args:
            hazard_type (str): Hazard type filter, default None.
            inventory_type (str): Inventory type, default None.
            mapping_type (str): mapping type, default None.
            creator (str): creator’s username, default None.
            space (str): Name of space, default None.
            skip (int):  Skip the first n results, default None.
            limit (int): Limit number of results to return, default None.

        Returns:
            obj: HTTP response with search results.

        """
        url = self.base_mapping_url
        payload = {}

        if hazard_type is not None:
            payload['hazard'] = hazard_type
        if inventory_type is not None:
            payload['inventory'] = inventory_type
        if mapping_type is not None:
            payload['mappingType'] = mapping_type
        if creator is not None:
            payload['creator'] = creator
        if skip is not None:
            payload['skip'] = skip
        if limit is not None:
            payload['limit'] = limit
        if space is not None:
            payload['space'] = space

        r = self.client.get(url, params=payload)

        return r.json()

    def get_mapping(self, mapping_id):
        """Get specific inventory mapping.

        Args:
            mapping_id (str): ID of the Mapping set.

        Returns:
            obj: HTTP response with search results.

        """
        url = urllib.parse.urljoin(self.base_mapping_url, mapping_id)
        r = self.client.get(url)

        return r.json()

    def delete_mapping(self, mapping_id):
        """delete specific inventory mappings.

        Args:
            mapping_id (str): ID of the Mapping set.

        Returns:
            obj: HTTP response with return results.

        """
        url = urllib.parse.urljoin(self.base_mapping_url, mapping_id)
        r = self.client.delete(url)

        return r.json()<|MERGE_RESOLUTION|>--- conflicted
+++ resolved
@@ -448,18 +448,10 @@
         else:
             inventory_class = ""
             for i, and_rules in enumerate(rules):
-<<<<<<< HEAD
-=======
-                # or
->>>>>>> 59417b89
                 if i != 0:
                     inventory_class += "/"
 
                 for j, rule in enumerate(and_rules):
-<<<<<<< HEAD
-=======
-                    # and
->>>>>>> 59417b89
                     if j != 0:
                         inventory_class += "+"
                     inventory_class += rule.split(" ")[3].strip('\'').strip('\"')
@@ -483,15 +475,8 @@
             boolean = list(rules.keys())[0]  # AND or OR
             criteria = rules[boolean]
             for criterion in criteria:
-<<<<<<< HEAD
                 if isinstance(criterion, dict):
                     inventory_class.append(Dfr3Service.extract_inventory_class(criterion))
-=======
-                # Recursively parse and evaluate the rules with boolean
-                if isinstance(criterion, dict):
-                    inventory_class.append(Dfr3Service.extract_inventory_class(criterion))
-                # Base case: get the rule value
->>>>>>> 59417b89
                 elif isinstance(criterion, str):
                     inventory_class.append(criterion.split(" ")[3].strip('\'').strip('\"'))
                 else:
