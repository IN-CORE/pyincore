"""pyincore.analyses.bridgedamage.bridgedamage

Copyright (c) 2017 University of Illinois and others.  All rights reserved.
This program and the accompanying materials are made available under the
terms of the BSD-3-Clause which accompanies this distribution,
and is available at https://opensource.org/licenses/BSD-3-Clause

"""
import collections
import concurrent.futures
from pyincore import BaseAnalysis, HazardService, FragilityService
from pyincore import AnalysisUtil, GeoUtil
from pyincore.analyses.bridgedamage.bridgeutil import BridgeUtil
from itertools import repeat


class BridgeDamage(BaseAnalysis):
    """Computes bridge structural damage for an earthquake hazard

    """

    def __init__(self, incore_client):
        self.hazardsvc = HazardService(incore_client)
        self.fragilitysvc = FragilityService(incore_client)

        super(BridgeDamage, self).__init__(incore_client)

    def run(self):
        """
        Executes bridge damage analysis
        """

        # Bridge dataset
        bridge_set = self.get_input_dataset("bridges").get_inventory_reader()

        dmg_ratio_csv = self.get_input_dataset("dmg_ratios").get_csv_reader()
        dmg_ratio_tbl = BridgeUtil.get_damage_ratio_rows(dmg_ratio_csv)

        # Get Fragility key
        fragility_key = self.get_parameter("fragility_key")
        if fragility_key is None:
            fragility_key = BridgeUtil.DEFAULT_FRAGILITY_KEY

        # Get hazard input
        hazard_dataset_id = self.get_parameter("hazard_id")

        # Hazard type, note this is here for future use if additional hazards are supported by this analysis
        hazard_type = self.get_parameter("hazard_type")

        # Hazard Uncertainty
        use_hazard_uncertainty = False
        if self.get_parameter("use_hazard_uncertainty") is not None:
            use_hazard_uncertainty = self.get_parameter("use_hazard_uncertainty")

        # Liquefaction
        use_liquefaction = False
        if self.get_parameter("use_liquefaction") is not None:
            use_liquefaction = self.get_parameter("use_liquefaction")

        results = []
        user_defined_cpu = 1

        if not self.get_parameter("num_cpu") is None and self.get_parameter("num_cpu") > 0:
            user_defined_cpu = self.get_parameter("num_cpu")

        num_workers = AnalysisUtil.determine_parallelism_locally(self, len(bridge_set), user_defined_cpu)

        avg_bulk_input_size = int(len(bridge_set) / num_workers)
        inventory_args = []
        count = 0
        inventory_list = list(bridge_set)
        while count < len(inventory_list):
            inventory_args.append(inventory_list[count:count + avg_bulk_input_size])
            count += avg_bulk_input_size

        results = self.bridge_damage_concurrent_future(self.bridge_damage_analysis_bulk_input, num_workers,
                                                       inventory_args, repeat(hazard_dataset_id), repeat(dmg_ratio_tbl),
                                                       repeat(fragility_key), repeat(use_hazard_uncertainty),
                                                       repeat(use_liquefaction))

        self.set_result_csv_data("result", results, name=self.get_parameter("result_name"))

        return True

    def bridge_damage_concurrent_future(self, function_name, num_workers, *args):
        """
        Utilizes concurrent.future module

        :param function_name: the function to be parallelized
        :param num_workers: number of max workers in parallelization
        :param args: all the arguments in order to pass into parameter function_name
        :return: output: list of OrderedDict
        """
        output = []
        with concurrent.futures.ProcessPoolExecutor(max_workers=num_workers) as executor:
            for ret in executor.map(function_name, *args):
                output.extend(ret)

        return output

    def bridge_damage_analysis_bulk_input(self, bridges, hazard_dataset_id, dmg_ratio_tbl, fragility_key,
                                          use_hazard_uncertainty, use_liquefaction):
        """
        Run analysis for multiple bridges

        :param bridges: multiple buildings from input inventory set
        :param hazard_dataset_id: id of the hazard exposure
        :param dmg_ratio_tbl: damage ratios table
        :param fragility_key: fragility key to use for mapping bridges to fragilities
        :param use_hazard_uncertainty: use hazard uncertainty when computing damage
        :param use_liquefaction: if bridge contains liquefaction information use it to modify the damage
        :return: results: a list of OrderedDict
        """
        result = []
        fragility_sets = self.fragilitysvc.map_fragilities(self.get_parameter("mapping_id"), bridges, fragility_key)
        for bridge in bridges:
            fragility_set = None
            if bridge["id"] in fragility_sets:
                fragility_set = fragility_sets[bridge["id"]]

            result.append(self.bridge_damage_analysis(bridge, fragility_set, hazard_dataset_id, dmg_ratio_tbl,
                                                      fragility_key, use_hazard_uncertainty, use_liquefaction))

        return result

    def bridge_damage_analysis(self, bridge, fragility_set, hazard_dataset_id, dmg_ratio_tbl, fragility_key,
                               use_hazard_uncertainty, use_liquefaction):
        """
        Calculates bridge damage results for a single bridge.

        :param bridge: current bridge
        :param fragility_set: fragility assigned to the bridge
        :param hazard_dataset_id: hazard dataset to use
        :param dmg_ratio_tbl: table of damage ratios for mean damage
        :param fragility_key: fragility key to use for mapping bridges to fragilities
        :param use_hazard_uncertainty: include hazard uncertainty in damage analysis
        :param use_liquefaction: use liquefaction data, if available to modify damage

        :return: an ordered dictionary with bridge damage and other data/metadata
        """
        bridge_results = collections.OrderedDict()

<<<<<<< HEAD
        center_point = GeoUtil.get_location(cur_bridge)
        hazard_val_set = self.hazardsvc.get_earthquake_hazard_values(self.hazard_dataset_id,
                                                                cur_fragility['demandType'].lower(),
                                                                cur_fragility['demandUnits'],
                                                                points=[center_point.y, center_point.x])
        hazard_val = hazard_val_set[0]['hazardValue']

        hazard_type = cur_fragility['demandType']
        hazard_std_dev = BridgeUtil.get_hazard_std_dev() if use_hazard_uncertainty else 0.0
        exceedence_probability = BridgeUtil.get_probability_of_exceedence(cur_fragility, hazard_val, hazard_std_dev,
                                                                          use_liquefaction)
        dmg_intervals = BridgeUtil.get_damage_state_intervals(exceedence_probability)
        mean_damage = BridgeUtil.get_mean_damage(dmg_intervals, 1, cur_bridge, self.dmg_weights)
        expected_damage = BridgeUtil.get_expected_damage(mean_damage, self.dmg_ratios)
        retrofit_cost = BridgeUtil.get_retrofit_cost(self.fragility_key)
        retrofit_type = BridgeUtil.get_retrofit_type(self.fragility_key)

        bridge_results["guid"] = cur_bridge['properties']['guid']
=======
        hazard_val = 0.0
        demand_type = "Unknown"
        exceedence_probability = [0.0, 0.0, 0.0, 0.0]
        dmg_intervals = [0.0, 0.0, 0.0, 0.0, 0.0]
        mean_damage = 0.0
        expected_damage = "Unknown"
        retrofit_type = "Non-Retrofit"
        retrofit_cost = 0.0

        if fragility_set is not None:
            location = GeoUtil.get_location(bridge)
            demand_type = fragility_set['demandType']
            demand_units = fragility_set['demandUnits']
            # Start here, need to add the hazard dataset id to the analysis parameter list
            hazard_resp = self.hazardsvc.get_earthquake_hazard_values(hazard_dataset_id, demand_type, demand_units,
                                                                     [location.y, location.x])
            hazard_val = hazard_resp[0]['hazardValue']
            hazard_std_dev = 0.0

            # if use_hazard_uncertainty:
            # TODO this value needs to come from the hazard service
            # hazard_std_dev = ...

            exceedence_probability = BridgeUtil.get_probability_of_exceedence(bridge, fragility_set, hazard_val,
                                                                              hazard_std_dev, use_liquefaction)

            dmg_intervals = BridgeUtil.get_damage_state_intervals(exceedence_probability)
            mean_damage = BridgeUtil.get_mean_damage(dmg_intervals, 1, bridge, dmg_ratio_tbl)
            expected_damage = BridgeUtil.get_expected_damage(mean_damage, dmg_ratio_tbl)
            retrofit_cost = BridgeUtil.get_retrofit_cost(fragility_key)
            retrofit_type = BridgeUtil.get_retrofit_type(fragility_key)

        bridge_results['guid'] = bridge['properties']['guid']
>>>>>>> 15407cab
        bridge_results["ls-slight"] = exceedence_probability[0]
        bridge_results["ls-moderat"] = exceedence_probability[1]
        bridge_results["ls-extensi"] = exceedence_probability[2]
        bridge_results["ls-complet"] = exceedence_probability[3]
        bridge_results["none"] = dmg_intervals[0]
        bridge_results["slight-mod"] = dmg_intervals[1]
        bridge_results["mod-extens"] = dmg_intervals[2]
        bridge_results["ext-comple"] = dmg_intervals[3]
        bridge_results["complete"] = dmg_intervals[4]
        bridge_results["meandamage"] = mean_damage
        bridge_results["expectval"] = expected_damage
        bridge_results["retrofit"] = retrofit_type
        bridge_results["retro_cost"] = retrofit_cost
        bridge_results["hazardtype"] = demand_type
        bridge_results["hazardval"] = hazard_val

        return bridge_results
<<<<<<< HEAD
=======

    def get_spec(self):
        return {
            'name': 'bridge-damage',
            'description': 'bridge damage analysis',
            'input_parameters': [
                {
                    'id': 'result_name',
                    'required': True,
                    'description': 'result dataset name',
                    'type': str
                },
                {
                    'id': 'mapping_id',
                    'required': True,
                    'description': 'Fragility mapping dataset',
                    'type': str
                },
                {
                    'id': 'hazard_type',
                    'required': True,
                    'description': 'Hazard Type (e.g. earthquake)',
                    'type': str
                },
                {
                    'id': 'hazard_id',
                    'required': True,
                    'description': 'Hazard ID',
                    'type': str
                },
                {
                    'id': 'fragility_key',
                    'required': False,
                    'description': 'Fragility key to use in mapping dataset',
                    'type': str
                },
                {
                    'id': 'use_liquefaction',
                    'required': False,
                    'description': 'Use liquefaction',
                    'type': bool
                },
                {
                    'id': 'use_hazard_uncertainty',
                    'required': False,
                    'description': 'Use hazard uncertainty',
                    'type': bool
                },
                {
                    'id': 'num_cpu',
                    'required': False,
                    'description': 'If using parallel execution, the number of cpus to request',
                    'type': int
                },
            ],
            'input_datasets': [
                {
                    'id': 'bridges',
                    'required': True,
                    'description': 'Bridge Inventory',
                    'type': ['ergo:bridges'],
                },
                {
                    'id': 'dmg_ratios',
                    'required': True,
                    'description': 'Bridge Damage Ratios',
                    'type': ['ergo:bridgeDamageRatios'],
                },

            ],
            'output_datasets': [
                {
                    'id': 'result',
                    'parent_type': 'bridges',
                    'type': 'bridge-damage'
                }
            ]
        }
>>>>>>> 15407cab
<|MERGE_RESOLUTION|>--- conflicted
+++ resolved
@@ -140,26 +140,7 @@
         """
         bridge_results = collections.OrderedDict()
 
-<<<<<<< HEAD
-        center_point = GeoUtil.get_location(cur_bridge)
-        hazard_val_set = self.hazardsvc.get_earthquake_hazard_values(self.hazard_dataset_id,
-                                                                cur_fragility['demandType'].lower(),
-                                                                cur_fragility['demandUnits'],
-                                                                points=[center_point.y, center_point.x])
-        hazard_val = hazard_val_set[0]['hazardValue']
-
-        hazard_type = cur_fragility['demandType']
-        hazard_std_dev = BridgeUtil.get_hazard_std_dev() if use_hazard_uncertainty else 0.0
-        exceedence_probability = BridgeUtil.get_probability_of_exceedence(cur_fragility, hazard_val, hazard_std_dev,
-                                                                          use_liquefaction)
-        dmg_intervals = BridgeUtil.get_damage_state_intervals(exceedence_probability)
-        mean_damage = BridgeUtil.get_mean_damage(dmg_intervals, 1, cur_bridge, self.dmg_weights)
-        expected_damage = BridgeUtil.get_expected_damage(mean_damage, self.dmg_ratios)
-        retrofit_cost = BridgeUtil.get_retrofit_cost(self.fragility_key)
-        retrofit_type = BridgeUtil.get_retrofit_type(self.fragility_key)
-
-        bridge_results["guid"] = cur_bridge['properties']['guid']
-=======
+
         hazard_val = 0.0
         demand_type = "Unknown"
         exceedence_probability = [0.0, 0.0, 0.0, 0.0]
@@ -193,7 +174,6 @@
             retrofit_type = BridgeUtil.get_retrofit_type(fragility_key)
 
         bridge_results['guid'] = bridge['properties']['guid']
->>>>>>> 15407cab
         bridge_results["ls-slight"] = exceedence_probability[0]
         bridge_results["ls-moderat"] = exceedence_probability[1]
         bridge_results["ls-extensi"] = exceedence_probability[2]
@@ -211,8 +191,6 @@
         bridge_results["hazardval"] = hazard_val
 
         return bridge_results
-<<<<<<< HEAD
-=======
 
     def get_spec(self):
         return {
@@ -290,5 +268,4 @@
                     'type': 'bridge-damage'
                 }
             ]
-        }
->>>>>>> 15407cab
+        }