--- conflicted
+++ resolved
@@ -7,7 +7,6 @@
 
 import collections
 import concurrent.futures
-import random
 from itertools import repeat
 import copy
 
@@ -123,7 +122,6 @@
         fragility_set = dict()
         fragility_set = self.fragilitysvc.match_inventory(
             self.get_parameter("mapping_id"), bridges, fragility_key)
-<<<<<<< HEAD
 
         bridge_results = []
         list_bridges = bridges
@@ -182,14 +180,13 @@
                     hazard_std_dev = 0.0
                     if use_hazard_uncertainty:
                         # TODO Get this from API once implemented
-                        hazard_std_dev = random.random()
-
-                    adjusted_fragility_set = selected_fragility_set
+                        raise ValueError("Uncertainty Not Implemented!")
+
+                    adjusted_fragility_set = copy.deepcopy(fragility_set)
                     if use_liquefaction and 'liq' in bridge['properties']:
-                        for fragility in fragility_set["fragilityCurves"]:
-                            adjusted_fragility_set.append(
-                                AnalysisUtil.adjust_fragility_for_liquefaction(
-                                    fragility, bridge['properties']['liq']))
+                        for fragility in adjusted_fragility_set["fragilityCurves"]:
+                            AnalysisUtil.adjust_fragility_for_liquefaction(
+                                fragility, bridge['properties']['liq'])
 
                     dmg_probability = AnalysisUtil.calculate_limit_state(adjusted_fragility_set, hazard_val,
                                                                          std_dev=hazard_std_dev)
@@ -238,118 +235,6 @@
                 unmapped_br_result["hazardtype"] = "None"
                 unmapped_br_result['hazardval'] = 0.0
                 bridge_results.append(unmapped_br_result)
-=======
-        for bridge in bridges:
-            fragility_set = None
-            if bridge["id"] in fragility_sets:
-                fragility_set = fragility_sets[bridge["id"]]
-            result.append(self.bridge_damage_analysis(bridge, fragility_set,
-                                                      hazard_type,
-                                                      hazard_dataset_id,
-                                                      fragility_key,
-                                                      use_hazard_uncertainty,
-                                                      use_liquefaction))
-
-        return result
-
-    def bridge_damage_analysis(self, bridge, fragility_set, hazard_type,
-                               hazard_dataset_id, fragility_key,
-                               use_hazard_uncertainty, use_liquefaction):
-        """Calculates bridge damage results for a single bridge.
-
-        Args:
-            bridge (obj): A JSON mapping of a geometric object from the inventory: current bridge.
-            fragility_set (obj): A JSON description of fragility assigned to the bridge.
-            hazard_type (str): Hazard type earthquake, tsunami, tornado and hurricane
-            hazard_dataset_id (str): A hazard dataset to use.
-            fragility_key (str): A fragility key to use for mapping bridges to fragilities.
-            use_hazard_uncertainty (bool):  Hazard uncertainty. True for using uncertainty in damage analysis,
-                False otherwise.
-            use_liquefaction (bool): Liquefaction. True for using liquefaction information to modify the damage,
-                False otherwise.
-
-        Returns:
-            OrderedDict: A dictionary with bridge damage values and other data/metadata.
-
-        """
-        bridge_results = collections.OrderedDict()
-
-        hazard_val = 0.0
-        demand_type = "Unknown"
-
-        # default
-        dmg_probability = {"ls-slight": 0.0, "ls-moderat": 0.0,
-                           "ls-extensi": 0.0, "ls-complet": 0.0}
-        retrofit_type = "Non-Retrofit"
-        retrofit_cost = 0.0
-
-        if fragility_set is not None:
-            location = GeoUtil.get_location(bridge)
-            demand_type = fragility_set['demandType']
-            demand_units = fragility_set['demandUnits']
-            point = str(location.y) + "," + str(location.x)
-
-            if hazard_type == "earthquake":
-                hazard_resp = \
-                    self.hazardsvc.get_earthquake_hazard_values(
-                        hazard_dataset_id,
-                        demand_type,
-                        demand_units,
-                        [point])
-            elif hazard_type == "tsunami":
-                hazard_resp = self.hazardsvc.get_tsunami_hazard_values(
-                    hazard_dataset_id, demand_type, demand_units, [point])
-            elif hazard_type == "tornado":
-                hazard_resp = self.hazardsvc.get_tornado_hazard_values(
-                    hazard_dataset_id, demand_units, [point])
-            elif hazard_type == "hurricane":
-                hazard_resp = self.hazardsvc.get_hurricanewf_values(
-                    hazard_dataset_id, demand_type, demand_units, [point])
-            else:
-                raise ValueError(
-                    "We only support Earthquake, Tornado, Tsunami, and Hurricane at the moment!")
-
-            hazard_val = hazard_resp[0]['hazardValue']
-            hazard_std_dev = 0.0
-            adjusted_fragility_set = copy.deepcopy(fragility_set)
-
-            # TODO Get this from API once implemented
-            if use_hazard_uncertainty:
-                hazard_std_dev = random.random()
-
-            if use_liquefaction and 'liq' in bridge['properties']:
-                for fragility in adjusted_fragility_set["fragilityCurves"]:
-                    AnalysisUtil.adjust_fragility_for_liquefaction(
-                            fragility, bridge['properties']['liq'])
-
-            dmg_probability = AnalysisUtil.calculate_limit_state(adjusted_fragility_set,
-                                                                 hazard_val,
-                                                                 std_dev=hazard_std_dev)
-
-            retrofit_cost = BridgeUtil.get_retrofit_cost(fragility_key)
-            retrofit_type = BridgeUtil.get_retrofit_type(fragility_key)
-
-        dmg_intervals = AnalysisUtil.calculate_damage_interval(dmg_probability)
-
-        bridge_results['guid'] = bridge['properties']['guid']
-        bridge_results.update(dmg_probability)
-        bridge_results.update(dmg_intervals)
-        bridge_results["retrofit"] = retrofit_type
-        bridge_results["retro_cost"] = retrofit_cost
-        bridge_results["demand_type"] = demand_type
-        bridge_results["hazardtype"] = hazard_type
-        bridge_results["hazardval"] = hazard_val
-
-        # add spans to bridge output so mean damage calculation can use that info
-        if "spans" in bridge["properties"] and bridge["properties"]["spans"] \
-                is not None and bridge["properties"]["spans"].isdigit():
-            bridge_results['spans'] = int(bridge["properties"]["spans"])
-        elif "SPANS" in bridge["properties"] and bridge["properties"]["SPANS"] \
-                is not None and bridge["properties"]["SPANS"].isdigit():
-            bridge_results['spans'] = int(bridge["properties"]["SPANS"])
-        else:
-            bridge_results['spans'] = 1
->>>>>>> 3dee250c
 
         return bridge_results
 
