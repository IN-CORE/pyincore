--- conflicted
+++ resolved
@@ -187,25 +187,15 @@
                     hval_dict[d] = hazard_val[j]
                     j += 1
 
-<<<<<<< HEAD
-                bridge_args = selected_fragility_set.construct_expression_args_from_inventory(bridge)
-                dmg_probability = \
-                    selected_fragility_set.calculate_limit_state_refactored_w_conversion(hval_dict,
-                                                                                         inventory_type="bridge",
-                                                                                         **bridge_args)
-                dmg_intervals = selected_fragility_set.calculate_damage_interval(dmg_probability,
-                                                                                 hazard_type=hazard_type,
-                                                                                 inventory_type="bridge")
-=======
                 if not AnalysisUtil.do_hazard_values_have_errors(hazard_vals[i]["hazardValues"]):
                     bridge_args = selected_fragility_set.construct_expression_args_from_inventory(bridge)
-                    dmg_probability = selected_fragility_set.calculate_limit_state_refactored_w_conversion(hval_dict,
+                    dmg_probability = \
+                        selected_fragility_set.calculate_limit_state_refactored_w_conversion(hval_dict,
                                                                                              inventory_type="bridge",
                                                                                              **bridge_args)
                     dmg_intervals = selected_fragility_set.calculate_damage_interval(dmg_probability,
                                                                                      hazard_type=hazard_type,
                                                                                      inventory_type="bridge")
->>>>>>> 25f3f170
             else:
                 raise ValueError("One of the fragilities is in deprecated format. This should not happen. If you are "
                                  "seeing this please report the issue.")
