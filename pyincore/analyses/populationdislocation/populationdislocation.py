--- conflicted
+++ resolved
@@ -6,122 +6,12 @@
 and is available at https://opensource.org/licenses/BSD-3-Clause
 
 """
-<<<<<<< HEAD
-
-=======
->>>>>>> c2bfd7b6
 import numpy as np
 import pandas as pd
 import warnings
 from pyincore import BaseAnalysis
 from pyincore.analyses.populationdislocation.populationdislocationutil import PopulationDislocationUtil
 
-<<<<<<< HEAD
-class PopulationDislocation(BaseAnalysis):
-    """Main Population dislocation class.
-    """
-
-    def __init__(self, incore_client):
-        """Constructor.
-
-            Args:
-                client:                     Used for Service (such as Hazard) Authentication.
-                output_file_path (str):     Path to the output file.
-
-            Returns:
-        """
-        # coefficients for the Logistic Regression Method
-        self.coefficient = {"beta0": -0.42523,  # contstant
-                            "beta1": 0.02480,   # percent
-                            "beta2": -0.50166,  # single Family
-                            "beta3": -0.01826,  # percent black block group
-                            "beta4": -0.01198   # percent hispanic block group
-                            }
-
-        super(PopulationDislocation, self).__init__(incore_client)
-
-    def get_spec(self):
-        return {
-            'name': 'population-dislocation',
-            'description': 'Population Dislocation Analysis',
-            'input_parameters': [
-                {
-                    'id': 'result_name',
-                    'required': False,
-                    'description': 'Result CSV dataset name',
-                    'type': str
-                },
-                {
-                    'id': 'seed',
-                    'required': True,
-                    'description': 'Seed from the Stochastic Population Allocation',
-                    'type': int
-                }
-            ],
-            'input_datasets': [
-                {
-                    'id': 'building_dmg',
-                    'required': True,
-                    'description': 'Building damage results CSV file from hazard service',
-                    'type': ['ergo:buildingDamageVer4']
-                },
-                {
-                    'id': 'population_allocation',
-                    'required': True,
-                    'description': 'Stochastic Population Allocation CSV data',
-                    'type': ['ergo:PopAllocation']
-                },
-                {
-                    'id': 'block_group_data',
-                    'required': True,
-                    'description': 'Block group racial distribution census CSV data',
-                    'type': ['ergo:blockGroupData']
-                }
-            ],
-            'output_datasets': [
-                {
-                    'id': 'result',
-                    'parent_type': 'population_block',
-                    'description': 'A csv file with population dislocation result '
-                                   'aggregated to the block group level',
-                    'type': 'csv'
-                }
-            ]
-        }
-
-    def run(self):
-        """Computes the approximate dislocation for each residential structure based on the direct
-        economic damage. The results of this analysis are aggregated to the block group level
-
-        Returns:
-            bool: True if successful, False otherwise
-        """
-        # Get seed
-        seed_i = self.get_parameter("seed")
-
-        # Get desired result name
-        result_name = self.get_parameter("result_name")
-
-        #Building Damage Dataset
-        building_dmg = self.get_input_dataset("building_dmg").get_file_path('csv')
-
-        #Population Allocation Dataset
-        sto_pop_alloc = self.get_input_dataset("population_allocation").get_file_path('csv')
-
-        #Block Group data
-        bg_data = self.get_input_dataset("block_group_data").get_file_path('csv')
-
-        merged_block_inv = PopulationDislocationUtil.merge_damage_population_block(
-            building_dmg, sto_pop_alloc, bg_data
-        )
-
-        #Returns dataframe
-        merged_final_inv = self.get_dislocation(seed_i, merged_block_inv)
-
-        csv_source = "dataframe"
-        self.set_result_csv_data("result", merged_final_inv, result_name, csv_source)
-
-=======
 
 class PopulationDislocation(BaseAnalysis):
     """Population Dislocation Analysis computes dislocation for each residential structure based on the direct
@@ -233,7 +123,6 @@
         csv_source = "dataframe"
         self.set_result_csv_data("result", merged_final_inv, result_name, csv_source)
 
->>>>>>> c2bfd7b6
         return True
 
     def get_dislocation(self, seed_i: int, inventory: pd.DataFrame):
@@ -323,8 +212,4 @@
             print()
             # raise e
 
-<<<<<<< HEAD
-        return disl_prob
-=======
-        return disl_prob
->>>>>>> c2bfd7b6
+        return disl_prob