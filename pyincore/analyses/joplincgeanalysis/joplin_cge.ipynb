--- conflicted
+++ resolved
@@ -3,24 +3,7 @@
   {
    "cell_type": "code",
    "execution_count": null,
-<<<<<<< HEAD
-   "metadata": {},
-   "outputs": [
-    {
-     "ename": "ValueError",
-     "evalue": "list.remove(x): x not in list",
-     "traceback": [
-      "\u001B[0;31m---------------------------------------------------------------------------\u001B[0m",
-      "\u001B[0;31mValueError\u001B[0m                                Traceback (most recent call last)",
-      "\u001B[0;32m<ipython-input-6-992add374fcf>\u001B[0m in \u001B[0;36m<module>\u001B[0;34m\u001B[0m\n\u001B[1;32m      1\u001B[0m \u001B[0;32mimport\u001B[0m \u001B[0msys\u001B[0m\u001B[0;34m\u001B[0m\u001B[0;34m\u001B[0m\u001B[0m\n\u001B[0;32m----> 2\u001B[0;31m \u001B[0msys\u001B[0m\u001B[0;34m.\u001B[0m\u001B[0mpath\u001B[0m\u001B[0;34m.\u001B[0m\u001B[0mremove\u001B[0m\u001B[0;34m(\u001B[0m\u001B[0;34m'/usr/local/opt/python/bin/python3.7'\u001B[0m\u001B[0;34m)\u001B[0m\u001B[0;34m\u001B[0m\u001B[0;34m\u001B[0m\u001B[0m\n\u001B[0m\u001B[1;32m      3\u001B[0m \u001B[0msys\u001B[0m\u001B[0;34m.\u001B[0m\u001B[0mpath\u001B[0m\u001B[0;34m.\u001B[0m\u001B[0mappend\u001B[0m\u001B[0;34m(\u001B[0m\u001B[0;34m'/miniconda3/envs/cge/bin/python'\u001B[0m\u001B[0;34m)\u001B[0m\u001B[0;34m\u001B[0m\u001B[0;34m\u001B[0m\u001B[0m\n\u001B[1;32m      4\u001B[0m \u001B[0;32mfrom\u001B[0m \u001B[0mpyincore\u001B[0m \u001B[0;32mimport\u001B[0m \u001B[0mInsecureIncoreClient\u001B[0m\u001B[0;34m\u001B[0m\u001B[0;34m\u001B[0m\u001B[0m\n\u001B[1;32m      5\u001B[0m \u001B[0;32mfrom\u001B[0m \u001B[0mjoplinsmallcalibrated\u001B[0m \u001B[0;32mimport\u001B[0m \u001B[0mJoplinCGEModel\u001B[0m\u001B[0;34m\u001B[0m\u001B[0;34m\u001B[0m\u001B[0m\n",
-      "\u001B[0;31mValueError\u001B[0m: list.remove(x): x not in list"
-     ],
-     "output_type": "error"
-    }
-   ],
-=======
-   "outputs": [],
->>>>>>> 392702df
+   "outputs": [],
    "source": [
     "from pyincore import IncoreClient\n",
     "from pyincore.analyses.joplincgeanalysis import JoplinCGEModel\n"
