# Copyright (c) 2019 University of Illinois and others. All rights reserved.
#
# This program and the accompanying materials are made available under the
# terms of the Mozilla Public License v2.0 which accompanies this distribution,
# and is available at https://www.mozilla.org/en-US/MPL/2.0/


"""Buried Pipeline Damage Analysis with Repair Rate Calculation

"""

import collections
import concurrent.futures
import math
from itertools import repeat

from pyincore import BaseAnalysis, HazardService, FragilityService, \
    AnalysisUtil, GeoUtil
from pyincore.analyses.pipelinedamagerepairrate.pipelineutil import \
    PipelineUtil


class PipelineDamageRepairRate(BaseAnalysis):
    """Computes pipeline damage for a hazard.

    Args:
        incore_client: Service client with authentication info

    """

    def __init__(self, incore_client):
        self.hazardsvc = HazardService(incore_client)
        self.fragilitysvc = FragilityService(incore_client)

        super(PipelineDamageRepairRate, self).__init__(incore_client)

    def run(self):
        """Execute pipeline damage analysis """
        # Pipeline dataset
        pipeline_dataset = self.get_input_dataset(
            "pipeline").get_inventory_reader()

        # Get hazard type
        hazard_type = self.get_parameter("hazard_type")

        # Get hazard input
        hazard_dataset_id = self.get_parameter("hazard_id")
        user_defined_cpu = 1

        if not self.get_parameter("num_cpu") is None and self.get_parameter(
                "num_cpu") > 0:
            user_defined_cpu = self.get_parameter("num_cpu")

        dataset_size = len(pipeline_dataset)
        num_workers = AnalysisUtil.determine_parallelism_locally(self,
                                                                 dataset_size,
                                                                 user_defined_cpu)

        avg_bulk_input_size = int(dataset_size / num_workers)
        inventory_args = []
        count = 0
        inventory_list = list(pipeline_dataset)
        while count < len(inventory_list):
            inventory_args.append(
                inventory_list[count:count + avg_bulk_input_size])
            count += avg_bulk_input_size

        (ds_results, damage_results) = self.pipeline_damage_concurrent_future(
            self.pipeline_damage_analysis_bulk_input, num_workers,
            inventory_args, repeat(hazard_type), repeat(hazard_dataset_id))

        self.set_result_csv_data("result", ds_results, name=self.get_parameter("result_name"))
        self.set_result_json_data("metadata",
                                  damage_results,
                                  name=self.get_parameter("result_name") + "_additional_info")

        return True

    def pipeline_damage_concurrent_future(self, function_name, num_workers,
                                          *args):
        """Utilizes concurrent.future module.

        Args:
            function_name (function): The function to be parallelized.
            num_workers (int): Maximum number workers in parallelization.
            *args: All the arguments in order to pass into parameter function_name.

        Returns:
            list: A list of ordered dictionaries with building damage values and other data/metadata.

        """
        output_ds = []
        output_dmg = []
        with concurrent.futures.ProcessPoolExecutor(max_workers=num_workers) as executor:
            for ret1, ret2 in executor.map(function_name, *args):
                output_ds.extend(ret1)
                output_dmg.extend(ret2)

        return output_ds, output_dmg

    def pipeline_damage_analysis_bulk_input(self, pipelines, hazard_type,
                                            hazard_dataset_id):
        """Run pipeline damage analysis for multiple pipelines.

        Args:
            pipelines (list): multiple pipelines from pieline dataset.
            hazard_type (str): Hazard type
            hazard_dataset_id (str): An id of the hazard exposure.

        Returns:
            ds_results (list): A list of ordered dictionaries with pipeline damage values and other data/metadata.
            damage_results (list): A list of ordered dictionaries with pipeline damage metadata.
        """
        # Get Fragility key
        fragility_key = self.get_parameter("fragility_key")
        if fragility_key is None:
            fragility_key = PipelineUtil.DEFAULT_TSU_FRAGILITY_KEY if hazard_type == 'tsunami' else \
                PipelineUtil.DEFAULT_EQ_FRAGILITY_KEY
            self.set_parameter("fragility_key", fragility_key)

        # get fragility set
        fragility_sets = self.fragilitysvc.match_inventory(
            self.get_input_dataset("dfr3_mapping_set"), pipelines, fragility_key)

        # Get Liquefaction Fragility Key
        liquefaction_fragility_key = self.get_parameter(
            "liquefaction_fragility_key")
        if hazard_type == "earthquake" and liquefaction_fragility_key is None:
            liquefaction_fragility_key = PipelineUtil.LIQ_FRAGILITY_KEY

        # Liquefaction
        use_liquefaction = False
        if hazard_type == "earthquake" and self.get_parameter(
                "use_liquefaction") is not None:
            use_liquefaction = self.get_parameter("use_liquefaction")

        # Get geology dataset id
        geology_dataset_id = self.get_parameter(
            "liquefaction_geology_dataset_id")
        fragility_sets_liq = None
        if geology_dataset_id is not None:
            fragility_sets_liq = self.fragilitysvc.match_inventory(
                self.get_input_dataset("dfr3_mapping_set"), pipelines,
                liquefaction_fragility_key)

        values_payload = []
        values_payload_liq = []  # for liquefaction if used
        unmapped_pipelines = []
        mapped_pipelines = []
        for pipeline in pipelines:
            # if find a match fragility for that pipeline
            if pipeline["id"] in fragility_sets.keys():
                fragility_set = fragility_sets[pipeline["id"]]
                location = GeoUtil.get_location(pipeline)
                loc = str(location.y) + "," + str(location.x)
                demands = fragility_set.demand_types
                units = fragility_set.demand_units
                value = {
                    "demands": demands,
                    "units": units,
                    "loc": loc
                }
                values_payload.append(value)
                mapped_pipelines.append(pipeline)

                # Check if liquefaction is applicable
                if use_liquefaction and \
                        geology_dataset_id is not None and \
                        fragility_sets_liq is not None and \
                        pipeline["id"] in fragility_sets_liq:
                    fragility_set_liq = fragility_sets_liq[pipeline["id"]]
                    demands_liq = fragility_set_liq.demand_types
                    units_liq = fragility_set_liq.demand_units
                    value_liq = {
                        "demands": demands_liq,
                        "units": units_liq,
                        "loc": loc
                    }
                    values_payload_liq.append(value_liq)
            else:
                unmapped_pipelines.append(pipeline)
        del pipelines

        if hazard_type == 'earthquake':
            hazard_resp = self.hazardsvc.post_earthquake_hazard_values(hazard_dataset_id, values_payload)
        elif hazard_type == 'tsunami':
            hazard_resp = self.hazardsvc.post_tsunami_hazard_values(hazard_dataset_id, values_payload)
        else:
            raise ValueError("The provided hazard type is not supported yet by this analysis")

        # Check if liquefaction is applicable
        if use_liquefaction is True and \
                fragility_sets_liq is not None and \
                geology_dataset_id is not None:
            liquefaction_resp = self.hazardsvc.post_liquefaction_values(hazard_dataset_id, geology_dataset_id,
                                                                        values_payload_liq)

        # calculate LS and DS
        ds_results = []
        damage_results = []
        for i, pipeline in enumerate(mapped_pipelines):
            # default
            pgv_repairs = None
            pgd_repairs = 0.0
            total_repair_rate = None
            break_rate = None
            leak_rate = None
            failure_probability = None
            num_pgv_repairs = None
            num_pgd_repairs = 0.0
            num_repairs = None

            liq_hazard_vals = None
            liq_demand_types = None
            liq_demand_units = None
            liquefaction_prob = None

            ds_result = dict()
            damage_result = dict()
            ds_result['guid'] = pipeline['properties']['guid']
            damage_result['guid'] = pipeline['properties']['guid']

            fragility_set = fragility_sets[pipeline["id"]]
            # TODO assume there is only one curve
            fragility_curve = fragility_set.fragility_curves[0]

<<<<<<< HEAD
            hazard_vals = AnalysisUtil.update_precision_of_lists(hazard_resp[i]["hazardValues"])
            demand_types = hazard_resp[i]["demands"]
            demand_units = hazard_resp[i]["units"]
=======
            # TODO: Once all fragilities are migrated to new format, we can remove this condition
            if isinstance(fragility_set.fragility_curves[0], DFR3Curve):
                hazard_vals = AnalysisUtil.update_precision_of_lists(hazard_resp[i]["hazardValues"])
                demand_types = hazard_resp[i]["demands"]
                demand_units = hazard_resp[i]["units"]

                hval_dict = dict()
                for j, d in enumerate(fragility_set.demand_types):
                    hval_dict[d] = hazard_vals[j]

                if not AnalysisUtil.do_hazard_values_have_errors(hazard_resp[i]["hazardValues"]):
                    pipeline_args = fragility_set.construct_expression_args_from_inventory(pipeline)
                    pgv_repairs = \
                        fragility_curve.solve_curve_expression(
                            hval_dict, fragility_set.curve_parameters, **pipeline_args)
                    # Convert PGV repairs to SI units
                    pgv_repairs = PipelineUtil.convert_result_unit(fragility_curve.return_type["unit"], pgv_repairs)

                    # Check if liquefaction is applicable
                    if use_liquefaction is True \
                            and fragility_sets_liq is not None \
                            and geology_dataset_id is not None \
                            and liquefaction_resp is not None:
                        fragility_set_liq = fragility_sets_liq[pipeline["id"]]

                        # TODO assume there is only one curve
                        liq_fragility_curve = fragility_set_liq.fragility_curves[0]

                        # TODO: Once all fragilities are migrated to new format, we can remove this condition
                        if isinstance(fragility_set_liq.fragility_curves[0], DFR3Curve):
                            liq_hazard_vals = AnalysisUtil.update_precision_of_lists(liquefaction_resp[i]["pgdValues"])
                            liq_demand_types = liquefaction_resp[i]["demands"]
                            liq_demand_units = liquefaction_resp[i]["units"]
                            liquefaction_prob = liquefaction_resp[i]['liqProbability']
                            liq_hval_dict = dict()
                            for j, d in enumerate(liquefaction_resp[i]["demands"]):
                                liq_hval_dict[d] = liq_hazard_vals[j]

                            # !important! removing the liqProbability and passing in the "diameter"
                            # no fragility is actually using liqProbability
                            pipeline_args = fragility_set_liq.construct_expression_args_from_inventory(pipeline)
                            pgd_repairs = \
                                liq_fragility_curve.solve_curve_expression(
                                    liq_hval_dict, fragility_set_liq.curve_parameters, **pipeline_args)
                            # Convert PGD repairs to SI units
                            pgd_repairs = PipelineUtil.convert_result_unit(liq_fragility_curve.return_type["unit"],
                                                                           pgd_repairs)
                            total_repair_rate = pgd_repairs + pgv_repairs
                            break_rate = 0.2 * pgv_repairs + 0.8 * pgd_repairs
                            leak_rate = 0.8 * pgv_repairs + 0.2 * pgd_repairs

                            length = PipelineUtil.get_pipe_length(pipeline)

                            failure_probability = 1 - math.exp(-1.0 * break_rate * length)
                            num_pgd_repairs = pgd_repairs * length
                            num_pgv_repairs = pgv_repairs * length
                            num_repairs = num_pgd_repairs + num_pgv_repairs

                            # record results
                            if 'pipetype' in pipeline['properties']:
                                damage_result['pipeclass'] = pipeline['properties']['pipetype']
                            elif 'pipelinesc' in pipeline['properties']:
                                damage_result['pipeclass'] = pipeline['properties']['pipelinesc']
                            else:
                                damage_result['pipeclass'] = ""
                        else:
                            raise ValueError("One of the fragilities is in deprecated format. This should not happen. "
                                             "If you are seeing this please report the issue.")
>>>>>>> a5a6e374

            hval_dict = dict()
            for j, d in enumerate(fragility_set.demand_types):
                hval_dict[d] = hazard_vals[j]

            if not AnalysisUtil.do_hazard_values_have_errors(hazard_resp[i]["hazardValues"]):
                pipeline_args = fragility_set.construct_expression_args_from_inventory(pipeline)
                pgv_repairs = \
                    fragility_curve.calculate_limit_state_probability(
                        hval_dict, fragility_set.curve_parameters, **pipeline_args)
                # Convert PGV repairs to SI units
                pgv_repairs = PipelineUtil.convert_result_unit(fragility_curve.return_type["unit"], pgv_repairs)

                length = PipelineUtil.get_pipe_length(pipeline)

                # Number of PGV repairs
                num_pgv_repairs = pgv_repairs * length

                # Check if liquefaction is applicable
                if use_liquefaction is True \
                        and fragility_sets_liq is not None \
                        and geology_dataset_id is not None \
                        and liquefaction_resp is not None:
                    fragility_set_liq = fragility_sets_liq[pipeline["id"]]

                    # TODO assume there is only one curve
                    liq_fragility_curve = fragility_set_liq.fragility_curves[0]

                    liq_hazard_vals = AnalysisUtil.update_precision_of_lists(liquefaction_resp[i]["pgdValues"])
                    liq_demand_types = liquefaction_resp[i]["demands"]
                    liq_demand_units = liquefaction_resp[i]["units"]
                    liquefaction_prob = liquefaction_resp[i]['liqProbability']
                    liq_hval_dict = dict()
                    for j, d in enumerate(liquefaction_resp[i]["demands"]):
                        liq_hval_dict[d] = liq_hazard_vals[j]

                    # !important! removing the liqProbability and passing in the "diameter"
                    # no fragility is actually using liqProbability
                    pipeline_args = fragility_set_liq.construct_expression_args_from_inventory(pipeline)
                    pgd_repairs = \
                        liq_fragility_curve.calculate_limit_state_probability(
                            liq_hval_dict, fragility_set_liq.curve_parameters, **pipeline_args)
                    # Convert PGD repairs to SI units
                    pgd_repairs = PipelineUtil.convert_result_unit(liq_fragility_curve.return_type["unit"], pgd_repairs)
                    num_pgd_repairs = pgd_repairs * length

                    # record results
                    if 'pipetype' in pipeline['properties']:
                        damage_result['pipeclass'] = pipeline['properties']['pipetype']
                    elif 'pipelinesc' in pipeline['properties']:
                        damage_result['pipeclass'] = pipeline['properties']['pipelinesc']
                    else:
                        damage_result['pipeclass'] = ""

                break_rate = 0.2 * pgv_repairs + 0.8 * pgd_repairs
                leak_rate = 0.8 * pgv_repairs + 0.2 * pgd_repairs
                total_repair_rate = pgd_repairs + pgv_repairs
                failure_probability = 1 - math.exp(-1.0 * break_rate * length)
                num_repairs = num_pgd_repairs + num_pgv_repairs

            ds_result['pgvrepairs'] = pgv_repairs
            ds_result['pgdrepairs'] = pgd_repairs
            ds_result['repairspkm'] = total_repair_rate
            ds_result['breakrate'] = break_rate
            ds_result['leakrate'] = leak_rate
            ds_result['failprob'] = failure_probability
            ds_result['numpgvrpr'] = num_pgv_repairs
            ds_result['numpgdrpr'] = num_pgd_repairs
            ds_result['numrepairs'] = num_repairs
            ds_result['haz_expose'] = AnalysisUtil.get_exposure_from_hazard_values(hazard_vals, hazard_type)

            damage_result['fragility_id'] = fragility_set.id
            damage_result['demandtypes'] = demand_types
            damage_result['demandunits'] = demand_units
            damage_result['hazardtype'] = hazard_type
            damage_result['hazardval'] = hazard_vals

            # Check if liquefaction is applicable
            if use_liquefaction is True \
                    and fragility_sets_liq is not None \
                    and geology_dataset_id is not None:
                damage_result['liq_fragility_id'] = fragility_sets_liq[pipeline["id"]].id
                damage_result['liqdemandtypes'] = liq_demand_types
                damage_result['liqdemandunits'] = liq_demand_units
                damage_result['liqhazval'] = liq_hazard_vals
                damage_result['liqprobability'] = liquefaction_prob
            else:
                damage_result['liq_fragility_id'] = None
                damage_result['liqdemandtypes'] = None
                damage_result['liqdemandunits'] = None
                damage_result['liqhazval'] = None
                damage_result['liqprobability'] = None

            ds_results.append(ds_result)
            damage_results.append(damage_result)

        # pipelines do not have matched mappings
        for pipeline in unmapped_pipelines:
            ds_result = dict()
            ds_result['guid'] = pipeline['properties']['guid']

            damage_result = dict()
            damage_result['guid'] = pipeline['properties']['guid']
            if 'pipetype' in pipeline['properties']:
                damage_result['pipeclass'] = pipeline['properties']['pipetype']
            elif 'pipelinesc' in pipeline['properties']:
                damage_result['pipeclass'] = pipeline['properties']['pipelinesc']
            else:
                damage_result['pipeclass'] = ""

            damage_result['fragility_id'] = None
            damage_result['demandtypes'] = None
            damage_result['demandunits'] = None
            damage_result['hazardtype'] = None
            damage_result['hazardval'] = None
            damage_result['liq_fragility_id'] = None
            damage_result['liqdemandtypes'] = None
            damage_result['liqdemandunits'] = None
            damage_result['liqhazval'] = None
            damage_result['liqhazval'] = None

            ds_results.append(ds_result)
            damage_results.append(damage_result)

        return ds_results, damage_results

    def get_spec(self):
        """Get specifications of the pipeline damage analysis.

        Returns:
            obj: A JSON object of specifications of the pipeline damage analysis.

        """
        return {
            'name': 'pipeline-damage',
            'description': 'buried pipeline damage analysis',
            'input_parameters': [
                {
                    'id': 'result_name',
                    'required': True,
                    'description': 'result dataset name',
                    'type': str
                },
                {
                    'id': 'hazard_type',
                    'required': True,
                    'description': 'Hazard Type (e.g. earthquake)',
                    'type': str
                },
                {
                    'id': 'hazard_id',
                    'required': True,
                    'description': 'Hazard ID',
                    'type': str
                },
                {
                    'id': 'fragility_key',
                    'required': False,
                    'description': 'Fragility key to use in mapping dataset',
                    'type': str
                },
                {
                    'id': 'use_liquefaction',
                    'required': False,
                    'description': 'Use liquefaction',
                    'type': bool
                },
                {
                    'id': 'liquefaction_fragility_key',
                    'required': False,
                    'description': 'Fragility key to use in liquefaction mapping dataset',
                    'type': str
                },
                {
                    'id': 'num_cpu',
                    'required': False,
                    'description': 'If using parallel execution, the number of cpus to request',
                    'type': int
                },
                {
                    'id': 'liquefaction_geology_dataset_id',
                    'required': False,
                    'description': 'Geology dataset id',
                    'type': str,
                }
            ],
            'input_datasets': [
                {
                    'id': 'pipeline',
                    'required': True,
                    'description': 'Pipeline Inventory',
                    'type': ['ergo:buriedPipelineTopology', 'ergo:pipeline'],
                },
                {
                    'id': 'dfr3_mapping_set',
                    'required': True,
                    'description': 'DFR3 Mapping Set Object',
                    'type': ['incore:dfr3MappingSet'],
                }
            ],
            'output_datasets': [
                {
                    'id': 'result',
                    'parent_type': 'pipeline',
                    'type': 'ergo:pipelineDamageVer3'
                },
                {
                    'id': 'metadata',
                    'parent_type': 'pipeline',
                    'description': 'additional metadata in json file about applied hazard value and '
                                   'fragility',
                    'type': 'incore:pipelineDamageSupplement'
                }
            ]
        }<|MERGE_RESOLUTION|>--- conflicted
+++ resolved
@@ -224,80 +224,9 @@
             # TODO assume there is only one curve
             fragility_curve = fragility_set.fragility_curves[0]
 
-<<<<<<< HEAD
             hazard_vals = AnalysisUtil.update_precision_of_lists(hazard_resp[i]["hazardValues"])
             demand_types = hazard_resp[i]["demands"]
             demand_units = hazard_resp[i]["units"]
-=======
-            # TODO: Once all fragilities are migrated to new format, we can remove this condition
-            if isinstance(fragility_set.fragility_curves[0], DFR3Curve):
-                hazard_vals = AnalysisUtil.update_precision_of_lists(hazard_resp[i]["hazardValues"])
-                demand_types = hazard_resp[i]["demands"]
-                demand_units = hazard_resp[i]["units"]
-
-                hval_dict = dict()
-                for j, d in enumerate(fragility_set.demand_types):
-                    hval_dict[d] = hazard_vals[j]
-
-                if not AnalysisUtil.do_hazard_values_have_errors(hazard_resp[i]["hazardValues"]):
-                    pipeline_args = fragility_set.construct_expression_args_from_inventory(pipeline)
-                    pgv_repairs = \
-                        fragility_curve.solve_curve_expression(
-                            hval_dict, fragility_set.curve_parameters, **pipeline_args)
-                    # Convert PGV repairs to SI units
-                    pgv_repairs = PipelineUtil.convert_result_unit(fragility_curve.return_type["unit"], pgv_repairs)
-
-                    # Check if liquefaction is applicable
-                    if use_liquefaction is True \
-                            and fragility_sets_liq is not None \
-                            and geology_dataset_id is not None \
-                            and liquefaction_resp is not None:
-                        fragility_set_liq = fragility_sets_liq[pipeline["id"]]
-
-                        # TODO assume there is only one curve
-                        liq_fragility_curve = fragility_set_liq.fragility_curves[0]
-
-                        # TODO: Once all fragilities are migrated to new format, we can remove this condition
-                        if isinstance(fragility_set_liq.fragility_curves[0], DFR3Curve):
-                            liq_hazard_vals = AnalysisUtil.update_precision_of_lists(liquefaction_resp[i]["pgdValues"])
-                            liq_demand_types = liquefaction_resp[i]["demands"]
-                            liq_demand_units = liquefaction_resp[i]["units"]
-                            liquefaction_prob = liquefaction_resp[i]['liqProbability']
-                            liq_hval_dict = dict()
-                            for j, d in enumerate(liquefaction_resp[i]["demands"]):
-                                liq_hval_dict[d] = liq_hazard_vals[j]
-
-                            # !important! removing the liqProbability and passing in the "diameter"
-                            # no fragility is actually using liqProbability
-                            pipeline_args = fragility_set_liq.construct_expression_args_from_inventory(pipeline)
-                            pgd_repairs = \
-                                liq_fragility_curve.solve_curve_expression(
-                                    liq_hval_dict, fragility_set_liq.curve_parameters, **pipeline_args)
-                            # Convert PGD repairs to SI units
-                            pgd_repairs = PipelineUtil.convert_result_unit(liq_fragility_curve.return_type["unit"],
-                                                                           pgd_repairs)
-                            total_repair_rate = pgd_repairs + pgv_repairs
-                            break_rate = 0.2 * pgv_repairs + 0.8 * pgd_repairs
-                            leak_rate = 0.8 * pgv_repairs + 0.2 * pgd_repairs
-
-                            length = PipelineUtil.get_pipe_length(pipeline)
-
-                            failure_probability = 1 - math.exp(-1.0 * break_rate * length)
-                            num_pgd_repairs = pgd_repairs * length
-                            num_pgv_repairs = pgv_repairs * length
-                            num_repairs = num_pgd_repairs + num_pgv_repairs
-
-                            # record results
-                            if 'pipetype' in pipeline['properties']:
-                                damage_result['pipeclass'] = pipeline['properties']['pipetype']
-                            elif 'pipelinesc' in pipeline['properties']:
-                                damage_result['pipeclass'] = pipeline['properties']['pipelinesc']
-                            else:
-                                damage_result['pipeclass'] = ""
-                        else:
-                            raise ValueError("One of the fragilities is in deprecated format. This should not happen. "
-                                             "If you are seeing this please report the issue.")
->>>>>>> a5a6e374
 
             hval_dict = dict()
             for j, d in enumerate(fragility_set.demand_types):
@@ -306,7 +235,7 @@
             if not AnalysisUtil.do_hazard_values_have_errors(hazard_resp[i]["hazardValues"]):
                 pipeline_args = fragility_set.construct_expression_args_from_inventory(pipeline)
                 pgv_repairs = \
-                    fragility_curve.calculate_limit_state_probability(
+                    fragility_curve.solve_curve_expression(
                         hval_dict, fragility_set.curve_parameters, **pipeline_args)
                 # Convert PGV repairs to SI units
                 pgv_repairs = PipelineUtil.convert_result_unit(fragility_curve.return_type["unit"], pgv_repairs)
@@ -338,7 +267,7 @@
                     # no fragility is actually using liqProbability
                     pipeline_args = fragility_set_liq.construct_expression_args_from_inventory(pipeline)
                     pgd_repairs = \
-                        liq_fragility_curve.calculate_limit_state_probability(
+                        liq_fragility_curve.solve_curve_expression(
                             liq_hval_dict, fragility_set_liq.curve_parameters, **pipeline_args)
                     # Convert PGD repairs to SI units
                     pgd_repairs = PipelineUtil.convert_result_unit(liq_fragility_curve.return_type["unit"], pgd_repairs)
