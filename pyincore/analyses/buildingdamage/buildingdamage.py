#!/usr/bin/env python3

"""Building Damage Analysis

Usage:
    building_damage.py INVENTORY HAZARD MAPPING DMGRATIO BASEDATASETID EXECUTION
    building_damage.py INVENTORY HAZARD MAPPING DMGRATIO BASEDATASETID EXECUTION PARALLELISM

Options:
    INVENTORY     inventory file in ESRI shapefile
    HAZARD        type/id (e.g. earthquake/59f3315ec7d30d4d6741b0bb)
    MAPPING       fragility mapping id
    DMGRATIO      damage ratio file in CSV
    BASEDATASETID parent of the output file, needed for result ingestion
    EXECUTION     0 - process pool, 1 - thread pool, 2 - multiprocessing, other - sequential
    PARALLELISM   Number of concurrent threads/processes to use


"""
import collections
from pyincore import InsecureIncoreClient, InventoryDataset, DamageRatioDataset, HazardService, FragilityService
from pyincore import GeoUtil, AnalysisUtil
from pyincore.analyses.buildingdamage.buildingutil import BuildingUtil
from docopt import docopt
import os
import csv
import concurrent.futures
import socket
import multiprocessing
import sys
import traceback


class BuildingDamage:
    def __init__(self, client, hazard_service: str, mapping_id: str, dmg_ratios: str):
        # TODO Should we move this outside of the building damage class?
        # Handle the case where Ergo data has an .mvz
        # In the case of multiple files, DataWolf creates a folder and passes that to the tool
        dmg_ratio = None
        if (os.path.isfile(dmg_ratios)):
            dmg_ratio = DamageRatioDataset(dmg_ratios)
        else:
            dmg_ratio_file = None
            for file in os.listdir(dmg_ratios):
                if file.endswith(".csv"):
                    dmg_ratio_file = os.path.join(dmg_ratios, file)
                    dmg_ratio = DamageRatioDataset(os.path.abspath(dmg_ratio_file))

        damage_ratios = dmg_ratio.damage_ratio

        # Find hazard type and id
        hazard_service_split = hazard_service.split("/")
        self.hazard_type = hazard_service_split[0]
        self.hazard_dataset_id = hazard_service_split[1]

        # Create Hazard and Fragility service
        self.hazardsvc = HazardService(client)
        self.fragilitysvc = FragilityService(client)

        # damage weights for buildings
        self.dmg_weights = [
            float(damage_ratios[1]['Mean Damage Factor']),
            float(damage_ratios[2]['Mean Damage Factor']),
            float(damage_ratios[3]['Mean Damage Factor']),
            float(damage_ratios[4]['Mean Damage Factor'])]
        self.dmg_weights_std_dev = [float(damage_ratios[1]['Deviation Damage Factor']),
                                    float(damage_ratios[2]['Deviation Damage Factor']),
                                    float(damage_ratios[3]['Deviation Damage Factor']),
                                    float(damage_ratios[4]['Deviation Damage Factor'])]

<<<<<<< HEAD
    def get_damage(self, inventory_set: dict, exec_type: int, base_datast_id: str = None, num_threads: int = 0):
=======
    @staticmethod
    def get_output_metadata():
        output = {}
        output["dataType"] = "ergo:buildingDamageVer4"
        output["format"] = "table"

        return output

    def get_damage(self, inventory_set: dict, exec_type: int, base_datast_id: str=None, num_threads: int=0):
>>>>>>> c9906551
        output = []

        # Get the fragility sets
        fragility_sets = self.fragilitysvc.map_fragilities(mapping_id, inventory_set, "Non-Retrofit Fragility ID Code")
        # Determine which type of building damage analysis to run
        if exec_type == 0:
            buildings = range(0, len(inventory_set))
            parallelism = AnalysisUtil.determine_parallelism_locally(len(inventory_set), num_threads)
            output = self.building_damage_process_pool(parallelism, buildings, inventory_set, self.dmg_weights,
                                                       self.dmg_weights_std_dev, fragility_sets, self.hazardsvc,
                                                       self.hazard_dataset_id, self.hazard_type)
        elif exec_type == 1:
            buildings = range(0, len(inventory_set))
            parallelism = AnalysisUtil.determine_parallelism_locally(len(inventory_set), num_threads)
            output = self.building_damage_thread_pool(parallelism, buildings, inventory_set, self.dmg_weights,
                                                      self.dmg_weights_std_dev, fragility_sets, self.hazardsvc,
                                                      self.hazard_dataset_id, self.hazard_type)
        elif exec_type == 2:
            buildings = range(0, len(inventory_set))
            zipped_arg = []
            for id in buildings:
                zipped_arg.append((inventory_set[id], self.dmg_weights, self.dmg_weights_std_dev,
                                   fragility_sets[inventory_set[id]["id"]],
                                   self.hazardsvc, self.hazard_dataset_id, self.hazard_type))
            parallelism = AnalysisUtil.determine_parallelism_locally(len(inventory_set), num_threads)
            output = self.building_damage_multiprocessing(self.building_damage_analysis, zipped_arg, parallelism)
        else:
            output = self.building_damage_sequential(inventory_set, self.dmg_weights, self.dmg_weights_std_dev,
                                                     fragility_sets, self.hazardsvc, self.hazard_dataset_id,
                                                     self.hazard_type)

        output_file_name = "dmg-results.csv"

        # Write Output to csv
        with open(output_file_name, 'w') as csv_file:
            # Write the parent ID at the top of the result data, if it is given
            if base_dataset_id is not None:
                csv_file.write(base_dataset_id + '\n')

            writer = csv.DictWriter(csv_file, dialect="unix",
                                    fieldnames=['guid', 'immocc', 'lifesfty', 'collprev', 'insignific', 'moderate',
                                                'heavy', 'complete', 'meandamage', 'mdamagedev', 'hazardtype',
                                                'hazardval'])
            writer.writeheader()
            writer.writerows(output)

        return output_file_name

    def building_damage_sequential(self, inventory_set, dmg_weights, dmg_weights_std_dev, fragility_sets, hazardsvc,
                                   hazard_dataset_id, hazard_type):
        output = []
        for building in inventory_set:
            bldg_output = self.building_damage_analysis(building, dmg_weights, dmg_weights_std_dev,
                                                        fragility_sets[building["id"]], hazardsvc, hazard_dataset_id,
                                                        hazard_type)
            output.append(bldg_output)

        return output

    def building_damage_thread_pool(self, parallelism, buildings, inventory_set, dmg_weights, dmg_weights_std_dev,
                                    fragility_sets, hazardsvc, hazard_dataset_id, hazard_type):
        output = []
        with concurrent.futures.ThreadPoolExecutor(max_workers=parallelism) as executor:
            for id in buildings:
                if building_set.inventory_set[id]["id"] in fragility_sets:
                    future = executor.submit(self.building_damage_analysis, inventory_set[id], dmg_weights,
                                             dmg_weights_std_dev,
                                             fragility_sets[inventory_set[id]["id"]],
                                             hazardsvc, hazard_dataset_id, hazard_type)
                    output.append(future.result())
        return output

    def building_damage_process_pool(self, parallelism, buildings, inventory_set, dmg_weights, dmg_weights_std_dev,
                                     fragility_sets, hazardsvc, hazard_dataset_id, hazard_type):
        output = []
        with concurrent.futures.ProcessPoolExecutor(max_workers=parallelism) as executor:
            for id in buildings:
                future = executor.submit(self.building_damage_analysis, inventory_set[id], dmg_weights,
                                         dmg_weights_std_dev,
                                         fragility_sets[inventory_set[id]["id"]],
                                         hazardsvc, hazard_dataset_id, hazard_type)
                output.append(future.result())
        return output

    def building_damage_multiprocessing(self, function_name, zipped_arg_list, parallelism):
        p = multiprocessing.Pool(processes=parallelism)
        output = p.starmap(function_name, zipped_arg_list)
        p.close()
        p.join()
        return output

    def building_damage_analysis(self, building, dmg_weights, dmg_weights_std_dev, fragility_set, hazardsvc,
                                 hazard_dataset_id, hazard_type):
        try:
            # print(building)
            bldg_results = collections.OrderedDict()

            hazard_val = 0.0
            demand_type = "Unknown"
    
            dmg_probability = collections.OrderedDict()

            # TODO what would be returned if no match found?
            if fragility_set is not None:

                hazard_demand_type = BuildingUtil.get_hazard_demand_type(building, fragility_set, hazard_type)
                demand_units = fragility_set['demandUnits']
                location = GeoUtil.get_location(building)

                # Update this once hazard service supports tornado
                if hazard_type == 'earthquake':
                    hazard_val = hazardsvc.get_hazard_value(hazard_dataset_id, hazard_demand_type, demand_units, location.y,
                                                            location.x)
                elif hazard_type == 'tornado':
                    hazard_val = hazardsvc.get_tornado_hazard_value(hazard_dataset_id, demand_units, location.y, location.x,
                                                                    0)

                dmg_probability = AnalysisUtil.calculate_damage_json(fragility_set, hazard_val)
                demand_type = fragility_set['demandType']
            else:
                dmg_probability['immocc'] = 0.0
                dmg_probability['lifesfty'] = 0.0
                dmg_probability['collprev'] = 0.0

            dmg_interval = AnalysisUtil.calculate_damage_interval(dmg_probability)
            mean_damage = AnalysisUtil.calculate_mean_damage(dmg_weights, dmg_interval)
            mean_damage_dev = AnalysisUtil.calculate_mean_damage_std_deviation(dmg_weights, dmg_weights_std_dev,
                                                                               dmg_interval, mean_damage['meandamage'])

            bldg_results['guid'] = building['properties']['guid']
            bldg_results.update(dmg_probability)
            bldg_results.update(dmg_interval)
            bldg_results.update(mean_damage)
            bldg_results.update(mean_damage_dev)

            bldg_results['hazardtype'] = demand_type
            bldg_results['hazardval'] = hazard_val

            return bldg_results

        except Exception as e:
            # This prints the type, value and stacktrace of error being handled.
            traceback.print_exc()
            print()
            raise e

if __name__ == '__main__':
    arguments = docopt(__doc__)

    building_path = arguments['INVENTORY']
    hazard_service = arguments['HAZARD']
    mapping_id = arguments['MAPPING']
    dmg_ratios = arguments['DMGRATIO']
    base_dataset_id = arguments['BASEDATASETID']
    exec_type = int(arguments['EXECUTION'])

    # TODO determine the file name
    shp_file = None

    for file in os.listdir(building_path):
        if file.endswith(".shp"):
            shp_file = os.path.join(building_path, file)

    building_shp = os.path.abspath(shp_file)
    building_set = InventoryDataset(building_shp)

    num_threads = 0
    # Get number of cpus or threads, if specified
    if arguments['PARALLELISM'] is not None:
        num_threads = int(arguments['PARALLELISM'])

    cred = None
    try:
        with open(".incorepw", 'r') as f:
            cred = f.read().splitlines()

        client = InsecureIncoreClient("http://incore2-services.ncsa.illinois.edu:8888", cred[0])
        bldg_dmg = BuildingDamage(client, hazard_service, mapping_id, dmg_ratios)
        bldg_dmg.get_damage(building_set.inventory_set, exec_type, base_dataset_id, num_threads)

    except Exception as e:
        print(str(e))<|MERGE_RESOLUTION|>--- conflicted
+++ resolved
@@ -68,9 +68,6 @@
                                     float(damage_ratios[3]['Deviation Damage Factor']),
                                     float(damage_ratios[4]['Deviation Damage Factor'])]
 
-<<<<<<< HEAD
-    def get_damage(self, inventory_set: dict, exec_type: int, base_datast_id: str = None, num_threads: int = 0):
-=======
     @staticmethod
     def get_output_metadata():
         output = {}
@@ -80,7 +77,6 @@
         return output
 
     def get_damage(self, inventory_set: dict, exec_type: int, base_datast_id: str=None, num_threads: int=0):
->>>>>>> c9906551
         output = []
 
         # Get the fragility sets
@@ -180,7 +176,7 @@
 
             hazard_val = 0.0
             demand_type = "Unknown"
-    
+
             dmg_probability = collections.OrderedDict()
 
             # TODO what would be returned if no match found?
