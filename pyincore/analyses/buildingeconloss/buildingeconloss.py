# Copyright (c) 2019 University of Illinois and others. All rights reserved.
#
# This program and the accompanying materials are made available under the
# terms of the Mozilla Public License v2.0 which accompanies this distribution,
# and is available at https://www.mozilla.org/en-US/MPL/2.0/

import pandas as pd
import traceback

from pyincore import BaseAnalysis


class BuildingEconLoss(BaseAnalysis):
    """Direct Building Economic Loss analysis calculates the building loss based on
    building appraisal value, mean damage and an inflation multiplier from user's input.
    We are not implementing any inflation calculation based on consumer price indices
    at the moment. A user must supply the inflation percentage between a building appraisal
    year and year of interest (current, date of hazard etc.)

    Args:
        incore_client (IncoreClient): Service authentication.

    """

    def __init__(self, incore_client):
        # percentage
        self.infl_factor = 0.0

        super(BuildingEconLoss, self).__init__(incore_client)

    def run(self):
        """Executes building economic damage analysis."""

        # Get inflation input in %
        self.infl_factor = self.get_parameter("inflation_factor")
        if self.infl_factor is None:
            self.infl_factor = 0.0

        # Building dataset
        bldg_set = self.get_input_dataset("buildings").get_inventory_reader()

        # Occupancy type of the exposure
<<<<<<< HEAD
        occ_multiplier = self.get_input_dataset("occupancy_multiplier").get_csv_dict_reader()
        occ_mult_df = pd.DataFrame(occ_multiplier)
=======
        occ_multiplier = self.get_input_dataset("occupancy_multiplier")
        if occ_multiplier is not None:
            occ_multiplier = occ_multiplier.get_csv_reader()
            occ_mult_df = pd.DataFrame(occ_multiplier)
        else:
            occ_mult_df = None
>>>>>>> ff683cdb

        try:
            prop_select = []
            for bldg_item in list(bldg_set):
                guid = bldg_item["properties"]["guid"]
                appr_bldg = bldg_item["properties"]["appr_bldg"]
                year_built = bldg_item["properties"]["year_built"]
                occ_type = bldg_item["properties"]["occ_type"]
                prop_select.append([guid, year_built, occ_type, appr_bldg])

            bldg_set_df = pd.DataFrame(prop_select, columns=["guid", "year_built", "occ_type", "appr_bldg"])
            bldg_dmg_set = self.get_input_dataset("building_mean_dmg").get_csv_dict_reader()
            bldg_dmg_df = pd.DataFrame(list(bldg_dmg_set))

            dmg_set_df = pd.merge(bldg_set_df, bldg_dmg_df, how="outer", left_on="guid", right_on="guid",
                                  sort=True, copy=True)
            infl_mult = self.get_inflation_mult()

            dmg_set_df = self.add_multipliers(dmg_set_df, occ_mult_df)

            bldg_results = dmg_set_df[["guid"]].copy()
            loss = 0.0
            lossdev = 0.0

            if "appr_bldg" in dmg_set_df:
                loss = dmg_set_df["appr_bldg"].astype(float) * dmg_set_df["meandamage"].astype(float) * dmg_set_df[
                    "Multiplier"].astype(float) * infl_mult
                lossdev = dmg_set_df["appr_bldg"].astype(float) * dmg_set_df["mdamagedev"].astype(float) * dmg_set_df[
                    "Multiplier"].astype(float) * infl_mult

            bldg_results["loss"] = loss.round(2)
            bldg_results["loss_dev"] = lossdev.round(2)

            result_name = self.get_parameter("result_name")

            self.set_result_csv_data("result", bldg_results, result_name, "dataframe")
            return True
        except Exception as e:
            # This prints the type, value and stacktrace of error being handled.
            traceback.print_exc()
            raise e

    def get_inflation_mult(self):
        """Get inflation multiplier from user's input.

        Returns:
            float: Inflation multiplier.

        """
        return (self.infl_factor / 100.0) + 1.0

    def add_multipliers(self, dmg_set_df, occ_mult_df):
        """Add occupancy multipliers to damage dataset.

        Args:
            dmg_set_df (pd.DataFrame): Building inventory dataset with guid and mean damages.
            occ_mult_df (pd.DataFrame): Occupation multiplier set.

        Returns:
            pd.DataFrame: Merged inventory.

        """
        if occ_mult_df is not None:
            # Occupancy multipliers are in percentages, convert to multiplication factors
            occ_mult_df["Multiplier"] = (occ_mult_df["Multiplier"].astype(float) / 100.0) + 1.0

            occ_mult_df = occ_mult_df.rename(columns={"Occupancy": "occ_type"})
            dmg_set_df = pd.merge(dmg_set_df, occ_mult_df, how="left", left_on="occ_type",
                                  right_on="occ_type", sort=True, copy=True)
        else:
            dmg_set_df["Multiplier"] = 1.0

        return dmg_set_df

    def get_spec(self):
        """Get specifications of the building damage analysis.

        Returns:
            obj: A JSON object of specifications of the building damage analysis.

        """
        return {
            'name': 'building-economy-damage',
            'description': 'building economy damage analysis',
            'input_parameters': [
                {
                    'id': 'result_name',
                    'required': True,
                    'description': 'result dataset name',
                    'type': str
                },
                {
                    'id': 'inflation_factor',
                    'required': False,
                    'description': 'Inflation factor to adjust the appraisal values of buildings. Default 0.0',
                    'type': float
                },
            ],
            'input_datasets': [
                {
                    'id': 'buildings',
                    'required': True,
                    'description': 'Building Inventory',
                    'type': ['ergo:buildingInventory', 'ergo:buildingInventoryVer4',
                             'ergo:buildingInventoryVer5', 'ergo:buildingInventoryVer6',
                             'ergo:buildingInventoryVer7']
                },
                {
                    'id': 'building_mean_dmg',
                    'required': True,
                    'description': 'A CSV file with building mean damage results for either Structural, '
                                   'Drift-Sensitive Nonstructural, Acceleration-Sensitive Nonstructural '
                                   'or Contents Damage component.',
                    'type': ['ergo:meanDamage']
                },
                {
                    'id': 'occupancy_multiplier',
                    'required': False,
                    'description': 'Building occupancy damage multipliers. These percentage multipliers account '
                                   'for the value associated with different types of components (structural, '
                                   'acceleration-sensitive nonstructural, '
                                   'drift-sensitive nonstructural, contents).',
                    'type': ['incore:buildingOccupancyMultiplier']
                }
            ],
            'output_datasets': [
                {
                    'id': 'result',
                    'parent_type': 'buildings',
                    'description': 'CSV file of building economy damages',
                    'type': 'incore:buildingEconomicLoss'
                }
            ]
        }<|MERGE_RESOLUTION|>--- conflicted
+++ resolved
@@ -40,17 +40,12 @@
         bldg_set = self.get_input_dataset("buildings").get_inventory_reader()
 
         # Occupancy type of the exposure
-<<<<<<< HEAD
-        occ_multiplier = self.get_input_dataset("occupancy_multiplier").get_csv_dict_reader()
-        occ_mult_df = pd.DataFrame(occ_multiplier)
-=======
         occ_multiplier = self.get_input_dataset("occupancy_multiplier")
         if occ_multiplier is not None:
             occ_multiplier = occ_multiplier.get_csv_reader()
             occ_mult_df = pd.DataFrame(occ_multiplier)
         else:
             occ_mult_df = None
->>>>>>> ff683cdb
 
         try:
             prop_select = []
