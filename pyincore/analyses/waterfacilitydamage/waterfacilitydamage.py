# This program and the accompanying materials are made available under the
# terms of the Mozilla Public License v2.0 which accompanies this distribution,
# and is available at https://www.mozilla.org/en-US/MPL/2.0/


"""
Water Facility Damage
"""

import collections
import concurrent.futures
import random
from itertools import repeat

from pyincore import BaseAnalysis, HazardService, FragilityService, GeoUtil, \
    AnalysisUtil
from pyincore.models.fragilitycurve import FragilityCurve


class WaterFacilityDamage(BaseAnalysis):
    """Computes water facility damage for an earthquake tsunami, tornado, or hurricane exposure.

    """

    DEFAULT_EQ_FRAGILITY_KEY = "pga"
    DEFAULT_TSU_FRAGILITY_KEY = "Non-Retrofit inundationDepth Fragility ID Code"
    DEFAULT_LIQ_FRAGILITY_KEY = "pgd"

    def __init__(self, incore_client):
        # Create Hazard and Fragility service
        self.hazardsvc = HazardService(incore_client)
        self.fragilitysvc = FragilityService(incore_client)

        super(WaterFacilityDamage, self).__init__(incore_client)

    def run(self):
        """Performs Water facility damage analysis by using the parameters from the spec
        and creates an output dataset in csv format

        Returns:
            bool: True if successful, False otherwise
        """
        # Facility dataset
        inventory_set = self.get_input_dataset(
            "water_facilities").get_inventory_reader()

        # Get hazard input
        hazard_dataset_id = self.get_parameter("hazard_id")

        # Hazard type of the exposure
        hazard_type = self.get_parameter("hazard_type")

        user_defined_cpu = 1

        if not self.get_parameter("num_cpu") is None and self.get_parameter(
                "num_cpu") > 0:
            user_defined_cpu = self.get_parameter("num_cpu")

        num_workers = AnalysisUtil.determine_parallelism_locally(self,
                                                                 len(inventory_set),
                                                                 user_defined_cpu)

        avg_bulk_input_size = int(len(inventory_set) / num_workers)
        inventory_args = []
        count = 0
        inventory_list = list(inventory_set)
        while count < len(inventory_list):
            inventory_args.append(
                inventory_list[count:count + avg_bulk_input_size])
            count += avg_bulk_input_size

        (ds_results, damage_results) = self.waterfacility_damage_concurrent_futures(
            self.waterfacilityset_damage_analysis_bulk_input, num_workers,
            inventory_args, repeat(hazard_type), repeat(hazard_dataset_id))

        self.set_result_csv_data("result", ds_results, name=self.get_parameter("result_name"))
        self.set_result_json_data("metadata",
                                  damage_results,
                                  name=self.get_parameter("result_name") + "_additional_info")

        return True

    def waterfacility_damage_concurrent_futures(self, function_name,
                                                parallel_processes,
                                                *args):
        """Utilizes concurrent.future module.

            Args:
                function_name (function): The function to be parallelized.
                parallel_processes (int): Number of workers in parallelization.
                *args: All the arguments in order to pass into parameter function_name.

            Returns:
                list: A list of ordered dictionaries with water facility damage values
                list: A list of ordered dictionaries with other water facility data/metadata


        """
        output_ds = []
        output_dmg = []

        with concurrent.futures.ProcessPoolExecutor(max_workers=parallel_processes) as executor:
            for ret1, ret2 in executor.map(function_name, *args):
                output_ds.extend(ret1)
                output_dmg.extend(ret2)

        return output_ds, output_dmg

    def waterfacilityset_damage_analysis_bulk_input(self, facilities, hazard_type,
                                                    hazard_dataset_id):
        """Gets applicable fragilities and calculates damage

        Args:
            facilities (list): Multiple water facilities from input inventory set.
            hazard_type (str): A hazard type of the hazard exposure (earthquake, tsunami, tornado, or hurricane).
            hazard_dataset_id (str): An id of the hazard exposure.

        Returns:
            list: A list of ordered dictionaries with water facility damage values
            list: A list of ordered dictionaries with other water facility data/metadata
        """

        # Liquefaction related variables
        use_liquefaction = False
        liquefaction_available = False
        fragility_sets_liq = None
        liquefaction_resp = None
        geology_dataset_id = None
        liq_hazard_vals = None
        liq_demand_types = None
        liq_demand_units = None
        liquefaction_prob = None
        loc = None

        # Obtain the fragility key
        fragility_key = self.get_parameter("fragility_key")

        if fragility_key is None:
            if hazard_type == 'tsunami':
                fragility_key = self.DEFAULT_TSU_FRAGILITY_KEY
            elif hazard_type == 'earthquake':
                fragility_key = self.DEFAULT_EQ_FRAGILITY_KEY
            else:
                raise ValueError(
                    "Hazard type other than Earthquake and Tsunami are not currently supported.")

            self.set_parameter("fragility_key", fragility_key)

        # Obtain the fragility set
        fragility_sets = self.fragilitysvc.match_inventory(
            self.get_input_dataset("dfr3_mapping_set"), facilities, fragility_key)

        # Obtain the liquefaction fragility Key
        liquefaction_fragility_key = self.get_parameter(
            "liquefaction_fragility_key")

        if hazard_type == "earthquake":
            if self.get_parameter("use_liquefaction") is True:
                if liquefaction_fragility_key is None:
                    liquefaction_fragility_key = self.DEFAULT_LIQ_FRAGILITY_KEY

                use_liquefaction = self.get_parameter("use_liquefaction")

                # Obtain the geology dataset
                geology_dataset_id = self.get_parameter("liquefaction_geology_dataset_id")

                if geology_dataset_id is not None:
                    fragility_sets_liq = self.fragilitysvc.match_inventory(
                        self.get_input_dataset("dfr3_mapping_set"), facilities,
                        liquefaction_fragility_key)

                    if fragility_sets_liq is not None:
                        liquefaction_available = True

        # Determine whether to use hazard uncertainty
        uncertainty = self.get_parameter("use_hazard_uncertainty")

        # Setup fragility translation structures
        values_payload = []
        values_payload_liq = []
        unmapped_waterfacilities = []
        mapped_waterfacilities = []

        for facility in facilities:
            if facility["id"] in fragility_sets.keys():
                # Fill in generic details
                fragility_set = fragility_sets[facility["id"]]
                location = GeoUtil.get_location(facility)
                loc = str(location.y) + "," + str(location.x)
                demands = fragility_set.demand_types
                units = fragility_set.demand_units
                value = {
                    "demands": demands,
                    "units": units,
                    "loc": loc
                }
                values_payload.append(value)
                mapped_waterfacilities.append(facility)

                # Fill in liquefaction parameters
                if liquefaction_available and facility["id"] in fragility_sets_liq:
                    fragility_set_liq = fragility_sets_liq[facility["id"]]
                    demands_liq = fragility_set_liq.demand_types
                    units_liq = fragility_set_liq.demand_units
                    value_liq = {
                        "demands": demands_liq,
                        "units": units_liq,
                        "loc": loc
                    }
                    values_payload_liq.append(value_liq)
            else:
                unmapped_waterfacilities.append(facility)

        del facilities

        if hazard_type == 'earthquake':
            hazard_resp = self.hazardsvc.post_earthquake_hazard_values(hazard_dataset_id, values_payload)
        elif hazard_type == 'tsunami':
            hazard_resp = self.hazardsvc.post_tsunami_hazard_values(hazard_dataset_id, values_payload)
        else:
            raise ValueError("The provided hazard type is not supported yet by this analysis")

        # Check if liquefaction is applicable
        if liquefaction_available:
            liquefaction_resp = self.hazardsvc.post_liquefaction_values(hazard_dataset_id,
                                                                        geology_dataset_id,
                                                                        values_payload_liq)

        # Calculate LS and DS
        facility_results = []
        damage_results = []

        for i, facility in enumerate(mapped_waterfacilities):
            fragility_set = fragility_sets[facility["id"]]
            limit_states = dict()
            dmg_intervals = dict()

            # Setup conditions for the analysis
            hazard_std_dev = 0

            if uncertainty:
                hazard_std_dev = random.random()

            if isinstance(fragility_set.fragility_curves[0], FragilityCurve):
                hazard_vals = AnalysisUtil.update_precision_of_lists(hazard_resp[i]["hazardValues"])
                demand_types = hazard_resp[i]["demands"]
                demand_units = hazard_resp[i]["units"]

                hval_dict = dict()

                for j, d in enumerate(fragility_set.demand_types):
                    hval_dict[d] = hazard_vals[j]

                if not AnalysisUtil.do_hazard_values_have_errors(hazard_resp[i]["hazardValues"]):
                    facility_args = fragility_set.construct_expression_args_from_inventory(facility)
                    limit_states = \
                        fragility_set.calculate_limit_state(hval_dict,
                                                            std_dev=hazard_std_dev,
                                                            inventory_type='water_facility',
                                                            **facility_args)
                    # Evaluate liquefaction: if it is not none, then liquefaction is available
                    if liquefaction_resp is not None:
                        fragility_set_liq = fragility_sets_liq[facility["id"]]

                        if isinstance(fragility_set_liq.fragility_curves[0], FragilityCurve):
                            liq_hazard_vals = AnalysisUtil.update_precision_of_lists(liquefaction_resp[i]["pgdValues"])
                            liq_demand_types = liquefaction_resp[i]["demands"]
                            liq_demand_units = liquefaction_resp[i]["units"]
                            liquefaction_prob = liquefaction_resp[i]['liqProbability']

                            hval_dict_liq = dict()

                            for j, d in enumerate(fragility_set_liq.demand_types):
                                hval_dict_liq[d] = liq_hazard_vals[j]

                            facility_liq_args = fragility_set_liq.construct_expression_args_from_inventory(facility)
                            pgd_limit_states = \
<<<<<<< HEAD
                                fragility_set_liq.calculate_limit_state_refactored_w_conversion(
                                    hval_dict_liq, std_dev=hazard_std_dev, inventory_type="water_facility",
=======
                                fragility_set_liq.calculate_limit_state(
                                    hval_dict_liq,std_dev=hazard_std_dev,inventory_type="water_facility",
>>>>>>> d5e46e00
                                    **facility_liq_args)
                        else:
                            raise ValueError("One of the fragilities is in deprecated format. This should not happen. "
                                             "If you are seeing this please report the issue.")

                        limit_states = AnalysisUtil.adjust_limit_states_for_pgd(limit_states, pgd_limit_states)

                    dmg_intervals = fragility_set.calculate_damage_interval(limit_states,
                                                                            hazard_type=hazard_type,
                                                                            inventory_type='water_facility')
            else:
                raise ValueError("One of the fragilities is in deprecated format. This should not happen. If you are "
                                 "seeing this please report the issue.")

            # TODO: ideally, this goes into a single variable declaration section

            facility_result = {'guid': facility['properties']['guid'], **limit_states, **dmg_intervals}
            facility_result['haz_expose'] = AnalysisUtil.get_exposure_from_hazard_values(hazard_vals, hazard_type)
            damage_result = dict()
            damage_result['guid'] = facility['properties']['guid']
            damage_result['fragility_id'] = fragility_set.id
            damage_result['demandtypes'] = demand_types
            damage_result['demandunits'] = demand_units
            damage_result['hazardtype'] = hazard_type
            damage_result['hazardvals'] = hazard_vals

            if use_liquefaction and fragility_sets_liq and geology_dataset_id:
                damage_result['liq_fragility_id'] = fragility_sets_liq[facility["id"]].id
                damage_result['liqdemandtypes'] = liq_demand_types
                damage_result['liqdemandunits'] = liq_demand_units
                damage_result['liqhazval'] = liq_hazard_vals
                damage_result['liqprobability'] = liquefaction_prob
            else:
                damage_result['liq_fragility_id'] = None
                damage_result['liqdemandtypes'] = None
                damage_result['liqdemandunits'] = None
                damage_result['liqhazval'] = None
                damage_result['liqprobability'] = None

            facility_results.append(facility_result)
            damage_results.append(damage_result)

        for facility in unmapped_waterfacilities:
            facility_result = dict()
            damage_result = dict()
            facility_result['guid'] = facility['properties']['guid']
            damage_result['guid'] = facility['properties']['guid']
            damage_result['fragility_id'] = None
            damage_result['demandtypes'] = None
            damage_result['demandunits'] = None
            damage_result['hazardtype'] = None
            damage_result['hazardvals'] = None
            damage_result['liq_fragility_id'] = None
            damage_result['liqdemandtypes'] = None
            damage_result['liqdemandunits'] = None
            damage_result['liqhazval'] = None
            damage_result['liqprobability'] = None

            facility_results.append(facility_result)
            damage_results.append(damage_result)

        return facility_results, damage_results

    def get_spec(self):
        return {
            'name': 'water-facility-damage',
            'description': 'water facility damage analysis',
            'input_parameters': [
                {
                    'id': 'result_name',
                    'required': False,
                    'description': 'result dataset name',
                    'type': str
                },
                {
                    'id': 'hazard_type',
                    'required': True,
                    'description': 'Hazard Type (e.g. earthquake)',
                    'type': str
                },
                {
                    'id': 'hazard_id',
                    'required': True,
                    'description': 'Hazard ID',
                    'type': str
                },
                {
                    'id': 'fragility_key',
                    'required': False,
                    'description': 'Fragility key to use in mapping dataset',
                    'type': str
                },
                {
                    'id': 'use_liquefaction',
                    'required': False,
                    'description': 'Use liquefaction',
                    'type': bool
                },

                {
                    'id': 'liquefaction_geology_dataset_id',
                    'required': False,
                    'description': 'Liquefaction geology/susceptibility dataset id. '
                                   'If not provided, liquefaction will be ignored',
                    'type': str
                },
                {
                    'id': 'liquefaction_fragility_key',
                    'required': False,
                    'description': 'Fragility key to use in liquefaction mapping dataset',
                    'type': str
                },
                {
                    'id': 'use_hazard_uncertainty',
                    'required': False,
                    'description': 'Use hazard uncertainty',
                    'type': bool
                },
                {
                    'id': 'num_cpu',
                    'required': False,
                    'description': 'If using parallel execution, the number of cpus to request',
                    'type': int
                },
            ],
            'input_datasets': [
                {
                    'id': 'water_facilities',
                    'required': True,
                    'description': 'Water Facility Inventory',
                    'type': ['ergo:waterFacilityTopo'],
                },
                {
                    'id': 'dfr3_mapping_set',
                    'required': True,
                    'description': 'DFR3 Mapping Set Object',
                    'type': ['incore:dfr3MappingSet'],
                }
            ],
            'output_datasets': [
                {
                    'id': 'result',
                    'parent_type': 'water_facilities',
                    'description': 'A csv file with limit state probabilities and damage states '
                                   'for each water facility',
                    'type': 'ergo:waterFacilityDamageVer6'
                },
                {
                    'id': 'metadata',
                    'parent_type': 'water_facilities',
                    'description': 'additional metadata in json file about applied hazard value and '
                                   'fragility',
                    'type': 'incore:waterFacilityDamageSupplement'
                }
            ]
        }<|MERGE_RESOLUTION|>--- conflicted
+++ resolved
@@ -275,23 +275,17 @@
 
                             facility_liq_args = fragility_set_liq.construct_expression_args_from_inventory(facility)
                             pgd_limit_states = \
-<<<<<<< HEAD
-                                fragility_set_liq.calculate_limit_state_refactored_w_conversion(
-                                    hval_dict_liq, std_dev=hazard_std_dev, inventory_type="water_facility",
-=======
                                 fragility_set_liq.calculate_limit_state(
                                     hval_dict_liq,std_dev=hazard_std_dev,inventory_type="water_facility",
->>>>>>> d5e46e00
                                     **facility_liq_args)
                         else:
                             raise ValueError("One of the fragilities is in deprecated format. This should not happen. "
-                                             "If you are seeing this please report the issue.")
+                                         "If you are seeing this please report the issue.")
 
                         limit_states = AnalysisUtil.adjust_limit_states_for_pgd(limit_states, pgd_limit_states)
 
-                    dmg_intervals = fragility_set.calculate_damage_interval(limit_states,
-                                                                            hazard_type=hazard_type,
-                                                                            inventory_type='water_facility')
+                    dmg_intervals = fragility_set.calculate_damage_interval(limit_states, hazard_type=hazard_type,
+                                                                        inventory_type='water_facility')
             else:
                 raise ValueError("One of the fragilities is in deprecated format. This should not happen. If you are "
                                  "seeing this please report the issue.")
