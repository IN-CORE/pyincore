# This program and the accompanying materials are made available under the
# terms of the Mozilla Public License v2.0 which accompanies this distribution,
# and is available at https://www.mozilla.org/en-US/MPL/2.0/


"""
Water Facility Damage
"""

import collections
<<<<<<< HEAD
=======

from itertools import repeat
from pyincore import BaseAnalysis, HazardService, FragilityService, GeoUtil, \
    AnalysisUtil
>>>>>>> 37523fa5
import concurrent.futures
import random
from itertools import repeat

from pyincore import BaseAnalysis, HazardService, FragilityService, GeoUtil, \
    AnalysisUtil


class WaterFacilityDamage(BaseAnalysis):
    """Computes water facility damage for an earthquake exposure

    """

    DEFAULT_EQ_FRAGILITY_KEY = "pga"
    DEFAULT_TSU_FRAGILITY_KEY = "Non-Retrofit inundationDepth Fragility ID Code"
    DEFAULT_LIQ_FRAGILITY_KEY = "pgd"

    def __init__(self, incore_client):
        # Create Hazard and Fragility service
        self.hazardsvc = HazardService(incore_client)
        self.fragilitysvc = FragilityService(incore_client)

        super(WaterFacilityDamage, self).__init__(incore_client)

    def get_spec(self):
        return {
            'name': 'water-facility-damage',
            'description': 'water facility damage analysis',
            'input_parameters': [
                {
                    'id': 'result_name',
                    'required': False,
                    'description': 'result dataset name',
                    'type': str
                },
                {
                    'id': 'mapping_id',
                    'required': True,
                    'description': 'Fragility mapping dataset',
                    'type': str
                },
                {
                    'id': 'hazard_type',
                    'required': True,
                    'description': 'Hazard Type (e.g. earthquake)',
                    'type': str
                },
                {
                    'id': 'hazard_id',
                    'required': True,
                    'description': 'Hazard ID',
                    'type': str
                },
                {
                    'id': 'fragility_key',
                    'required': False,
                    'description': 'Fragility key to use in mapping dataset',
                    'type': str
                },
                {
                    'id': 'use_liquefaction',
                    'required': False,
                    'description': 'Use liquefaction',
                    'type': bool
                },

                {
                    'id': 'liquefaction_geology_dataset_id',
                    'required': False,
                    'description': 'Liquefaction geology/susceptibility dataset id. '
                                   'If not provided, liquefaction will be ignored',
                    'type': str
                },
                {
                    'id': 'liquefaction_fragility_key',
                    'required': False,
                    'description': 'Fragility key to use in liquefaction mapping dataset',
                    'type': str
                },
                {
                    'id': 'use_hazard_uncertainty',
                    'required': False,
                    'description': 'Use hazard uncertainty',
                    'type': bool
                },
                {
                    'id': 'num_cpu',
                    'required': False,
                    'description': 'If using parallel execution, the number of cpus to request',
                    'type': int
                },
            ],
            'input_datasets': [
                {
                    'id': 'water_facilities',
                    'required': True,
                    'description': 'Water Facility Inventory',
                    'type': ['ergo:waterFacilityTopo'],
                },
            ],
            'output_datasets': [
                {
                    'id': 'result',
                    'parent_type': 'water_facilities',
                    'description': 'A csv file with limit state probabilities and damage states '
                                   'for each water facility',
                    'type': 'ergo:waterFacilityDamageVer4'
                }
            ]
        }

    def run(self):
        """Performs Water facility damage analysis by using the parameters from the spec
        and creates an output dataset in csv format

        Returns:
            bool: True if successful, False otherwise
        """
        # Facility dataset
        inventory_set = self.get_input_dataset(
            "water_facilities").get_inventory_reader()

        # Get hazard input
        hazard_dataset_id = self.get_parameter("hazard_id")

        # Hazard type of the exposure
        hazard_type = self.get_parameter("hazard_type")

        user_defined_cpu = 1

        if not self.get_parameter("num_cpu") is None and self.get_parameter(
                "num_cpu") > 0:
            user_defined_cpu = self.get_parameter("num_cpu")

        num_workers = AnalysisUtil.determine_parallelism_locally(self,
                                                                 len(
                                                                     inventory_set),
                                                                 user_defined_cpu)

        avg_bulk_input_size = int(len(inventory_set) / num_workers)
        inventory_args = []
        count = 0
        inventory_list = list(inventory_set)
        while count < len(inventory_list):
            inventory_args.append(
                inventory_list[count:count + avg_bulk_input_size])
            count += avg_bulk_input_size

        results = self.waterfacility_damage_concurrent_execution(
            self.waterfacilityset_damage_analysis, num_workers,
            inventory_args, repeat(hazard_type), repeat(hazard_dataset_id))

        self.set_result_csv_data("result", results,
                                 name=self.get_parameter("result_name"))

        return True

    def waterfacility_damage_concurrent_execution(self, function_name,
                                                  parallel_processes,
                                                  *args):
        """Utilizes concurrent.future module.

            Args:
                function_name (function): The function to be parallelized.
                parallelism (int): Number of workers in parallelization.
                *args: All the arguments in order to pass into parameter function_name.

            Returns:
                list: A list of ordered dictionaries with damage results and other data/metadata.

        """
        output = []
        with concurrent.futures.ProcessPoolExecutor(
                max_workers=parallel_processes) as executor:
            for ret in executor.map(function_name, *args):
                output.extend(ret)

        return output

    def waterfacilityset_damage_analysis(self, facilities, hazard_type,
                                         hazard_dataset_id):
        """Gets applicable fragilities and calculates damage

        Args:
            facilities(list): Multiple water facilities from input inventory set.
            hazard_type(str): A hazard type of the hazard exposure.
            hazard_dataset_id (str): An id of the hazard exposure.

        Returns:
             list: A list of ordered dictionaries with water facility damage values and metadata.
        """
        result = []
        liq_fragility = None
        mapping_id = self.get_parameter("mapping_id")
        use_liquefaction = self.get_parameter("use_liquefaction")
        liq_geology_dataset_id = self.get_parameter(
            "liquefaction_geology_dataset_id")
        uncertainty = self.get_parameter("use_hazard_uncertainty")
        fragility_key = self.get_parameter("fragility_key")

        if hazard_type == 'earthquake':
            if fragility_key is None:
                fragility_key = self.DEFAULT_EQ_FRAGILITY_KEY

            pga_fragility_set = self.fragilitysvc.map_inventory(mapping_id,
                                                                  facilities,
                                                                  fragility_key)

            liq_fragility_set = []
            if use_liquefaction and liq_geology_dataset_id is not None:
                liq_fragility_key = self.get_parameter(
                    "liquefaction_fragility_key")
                if liq_fragility_key is None:
                    liq_fragility_key = self.DEFAULT_LIQ_FRAGILITY_KEY
                liq_fragility_set = self.fragilitysvc.map_inventory(
                    mapping_id, facilities, liq_fragility_key)

            for facility in facilities:
                fragility = pga_fragility_set[facility["id"]]
                if facility["id"] in liq_fragility_set:
                    liq_fragility = liq_fragility_set[facility["id"]]

                result.append(
                    self.waterfacility_damage_analysis(facility, fragility,
                                                       liq_fragility,
                                                       hazard_type,
                                                       hazard_dataset_id,
                                                       liq_geology_dataset_id,
                                                       uncertainty))

        elif hazard_type == 'tsunami':
            if fragility_key is None:
                fragility_key = self.DEFAULT_TSU_FRAGILITY_KEY

            inundation_fragility_set = self.fragilitysvc.map_inventory(
                mapping_id, facilities, fragility_key)

            for facility in facilities:
                fragility = inundation_fragility_set[facility["id"]]
                result.append(
                    self.waterfacility_damage_analysis(facility, fragility, [],
                                                       hazard_type,
                                                       hazard_dataset_id, "",
                                                       False))
        else:
            raise ValueError(
                "Hazard type other than Earthquake and Tsunami are not currently supported.")

        return result

    def waterfacility_damage_analysis(self, facility, fragility, liq_fragility,
                                      hazard_type, hazard_dataset_id,
                                      liq_geology_dataset_id, uncertainty):
        """Computes damage analysis for a single facility

        Args:
            facility(obj): A JSON mapping of a facility based on mapping attributes
            fragility(obj): A JSON description of fragility mapped to the building.
            liq_fragility(obj): A JSON description of liquefaction fragility mapped to the building.
            hazard_dataset_id(str): Hazard id from the hazard service
            liq_geology_dataset_id(str): Geology dataset id from data service to use for liquefaction calculation, if applicable
            uncertainty(bool): Whether to use hazard standard deviation values for uncertainity

        Returns:
            OrderedDict: A dictionary with water facility damage values and other data/metadata.
        """
        std_dev = 0
        if uncertainty:
            std_dev = random.random()

        hazard_demand_type = fragility['demandType']
        demand_units = fragility['demandUnits']
        liq_hazard_type = ""
        liq_hazard_val = 0.0
        liquefaction_prob = 0.0
        location = GeoUtil.get_location(facility)

        point = str(location.y) + "," + str(location.x)

        if hazard_type == "earthquake":
            hazard_val_set = self.hazardsvc.get_earthquake_hazard_values(
                hazard_dataset_id, hazard_demand_type,
                demand_units, [point])
        elif hazard_type == "tsunami":
            hazard_val_set = self.hazardsvc.get_tsunami_hazard_values(
                hazard_dataset_id, hazard_demand_type, demand_units, [point])
        else:
            raise ValueError(
                "Hazard type other than Earthquake and Tsunami are not currently supported.")
        hazard_val = hazard_val_set[0]['hazardValue']
        if hazard_val < 0:
            hazard_val = 0

<<<<<<< HEAD
        limit_states = AnalysisUtil.calculate_limit_state(fragility,
                                                          hazard_val, std_dev)
=======
        limit_states = AnalysisUtil.compute_limit_state_probability(
            fragility['fragilityCurves'],
            hazard_val, fragility_yvalue, std_dev)
>>>>>>> 37523fa5

        if liq_fragility is not None and liq_geology_dataset_id:
            liq_hazard_type = liq_fragility['demandType']
            pgd_demand_units = liq_fragility['demandUnits']
            point = str(location.y) + "," + str(location.x)

            liquefaction = self.hazardsvc.get_liquefaction_values(
                hazard_dataset_id, liq_geology_dataset_id,
                pgd_demand_units, [point])
            liq_hazard_val = liquefaction[0][liq_hazard_type]
            liquefaction_prob = liquefaction[0]['liqProbability']
<<<<<<< HEAD
            pgd_limit_states = AnalysisUtil.calculate_limit_state(
                liq_fragility, liq_hazard_val, std_dev)
=======
            pgd_limit_states = AnalysisUtil.compute_limit_state_probability(
                liq_fragility['fragilityCurves'],
                liq_hazard_val, fragility_yvalue, std_dev)
>>>>>>> 37523fa5

            limit_states = AnalysisUtil.adjust_limit_states_for_pgd(
                limit_states, pgd_limit_states)

        dmg_intervals = AnalysisUtil.calculate_damage_interval(limit_states)

        result = collections.OrderedDict()
        result = {**limit_states, **dmg_intervals}  # Needs py 3.5+
        metadata = collections.OrderedDict()
        metadata['guid'] = facility['properties']['guid']
        metadata['hazardtype'] = hazard_type
        metadata['demandtype'] = hazard_demand_type
        metadata['hazardval'] = hazard_val
        metadata['liqhaztype'] = liq_hazard_type
        metadata['liqhazval'] = liq_hazard_val
        metadata['liqprobability'] = liquefaction_prob

        result = {**metadata, **result}
        return result

if __name__ == "__main__":
    from pyincore.client import IncoreClient, InsecureIncoreClient

    # # # test tsunami seaside
    # client = IncoreClient()
    # wf_dmg = WaterFacilityDamage(client)
    # wf_dmg.load_remote_input_dataset("water_facilities",
    #                                  "5d266507b9219c3c5595270c")
    # wf_dmg.set_parameter("result_name", "seaside_tsu_waterfacility_damage")
    # wf_dmg.set_parameter("hazard_type", "tsunami")
    # wf_dmg.set_parameter("hazard_id", "5bc9eaf7f7b08533c7e610e1")
    # wf_dmg.set_parameter("mapping_id", "5d31f737b9219c6d66398521")
    # wf_dmg.set_parameter("fragility_key",
    #                      "Non-Retrofit inundationDepth Fragility ID Code")
    # wf_dmg.set_parameter("use_liquefaction", False)
    # wf_dmg.set_parameter("use_hazard_uncertainty", False)
    # wf_dmg.set_parameter("num_cpu", 4)
    #
    # wf_dmg.run_analysis()

    client = InsecureIncoreClient("http://incore2-services-dev.ncsa.illinois.edu:8888", "incrtest")
    hazard_type = "earthquake"
    hazard_id = "5b902cb273c3371e1236b36b"
    facility_datasetid = "5a284f2ac7d30d13bc081e52"

    mapping_id = "5b47c3b1337d4a387e85564b"  # Hazus Potable Water Facility Fragility Mapping - Only PGA

    liq_geology_dataset_id = "5a284f53c7d30d13bc08249c"

    uncertainty = False
    liquefaction = False
    liq_fragility_key = "pgd"

    wf_dmg = WaterFacilityDamage(client)
    wf_dmg.load_remote_input_dataset("water_facilities", facility_datasetid)

    result_name = "wf-dmg-results.csv"
    wf_dmg.set_parameter("result_name", result_name)
    print(wf_dmg.spec)

    wf_dmg.set_parameter("hazard_type", hazard_type)
    wf_dmg.set_parameter("hazard_id", hazard_id)
    wf_dmg.set_parameter("mapping_id", mapping_id)
    wf_dmg.set_parameter("fragility_key", "pga")
    wf_dmg.set_parameter("use_liquefaction", liquefaction)
    wf_dmg.set_parameter("liquefaction_geology_dataset_id", liq_geology_dataset_id)
    wf_dmg.set_parameter("liquefaction_fragility_key", liq_fragility_key)
    wf_dmg.set_parameter("use_hazard_uncertainty", uncertainty)
    wf_dmg.set_parameter("num_cpu", 4)
    wf_dmg.run_analysis()<|MERGE_RESOLUTION|>--- conflicted
+++ resolved
@@ -8,13 +8,6 @@
 """
 
 import collections
-<<<<<<< HEAD
-=======
-
-from itertools import repeat
-from pyincore import BaseAnalysis, HazardService, FragilityService, GeoUtil, \
-    AnalysisUtil
->>>>>>> 37523fa5
 import concurrent.futures
 import random
 from itertools import repeat
@@ -308,14 +301,8 @@
         if hazard_val < 0:
             hazard_val = 0
 
-<<<<<<< HEAD
         limit_states = AnalysisUtil.calculate_limit_state(fragility,
                                                           hazard_val, std_dev)
-=======
-        limit_states = AnalysisUtil.compute_limit_state_probability(
-            fragility['fragilityCurves'],
-            hazard_val, fragility_yvalue, std_dev)
->>>>>>> 37523fa5
 
         if liq_fragility is not None and liq_geology_dataset_id:
             liq_hazard_type = liq_fragility['demandType']
@@ -327,14 +314,8 @@
                 pgd_demand_units, [point])
             liq_hazard_val = liquefaction[0][liq_hazard_type]
             liquefaction_prob = liquefaction[0]['liqProbability']
-<<<<<<< HEAD
             pgd_limit_states = AnalysisUtil.calculate_limit_state(
                 liq_fragility, liq_hazard_val, std_dev)
-=======
-            pgd_limit_states = AnalysisUtil.compute_limit_state_probability(
-                liq_fragility['fragilityCurves'],
-                liq_hazard_val, fragility_yvalue, std_dev)
->>>>>>> 37523fa5
 
             limit_states = AnalysisUtil.adjust_limit_states_for_pgd(
                 limit_states, pgd_limit_states)
@@ -353,55 +334,4 @@
         metadata['liqprobability'] = liquefaction_prob
 
         result = {**metadata, **result}
-        return result
-
-if __name__ == "__main__":
-    from pyincore.client import IncoreClient, InsecureIncoreClient
-
-    # # # test tsunami seaside
-    # client = IncoreClient()
-    # wf_dmg = WaterFacilityDamage(client)
-    # wf_dmg.load_remote_input_dataset("water_facilities",
-    #                                  "5d266507b9219c3c5595270c")
-    # wf_dmg.set_parameter("result_name", "seaside_tsu_waterfacility_damage")
-    # wf_dmg.set_parameter("hazard_type", "tsunami")
-    # wf_dmg.set_parameter("hazard_id", "5bc9eaf7f7b08533c7e610e1")
-    # wf_dmg.set_parameter("mapping_id", "5d31f737b9219c6d66398521")
-    # wf_dmg.set_parameter("fragility_key",
-    #                      "Non-Retrofit inundationDepth Fragility ID Code")
-    # wf_dmg.set_parameter("use_liquefaction", False)
-    # wf_dmg.set_parameter("use_hazard_uncertainty", False)
-    # wf_dmg.set_parameter("num_cpu", 4)
-    #
-    # wf_dmg.run_analysis()
-
-    client = InsecureIncoreClient("http://incore2-services-dev.ncsa.illinois.edu:8888", "incrtest")
-    hazard_type = "earthquake"
-    hazard_id = "5b902cb273c3371e1236b36b"
-    facility_datasetid = "5a284f2ac7d30d13bc081e52"
-
-    mapping_id = "5b47c3b1337d4a387e85564b"  # Hazus Potable Water Facility Fragility Mapping - Only PGA
-
-    liq_geology_dataset_id = "5a284f53c7d30d13bc08249c"
-
-    uncertainty = False
-    liquefaction = False
-    liq_fragility_key = "pgd"
-
-    wf_dmg = WaterFacilityDamage(client)
-    wf_dmg.load_remote_input_dataset("water_facilities", facility_datasetid)
-
-    result_name = "wf-dmg-results.csv"
-    wf_dmg.set_parameter("result_name", result_name)
-    print(wf_dmg.spec)
-
-    wf_dmg.set_parameter("hazard_type", hazard_type)
-    wf_dmg.set_parameter("hazard_id", hazard_id)
-    wf_dmg.set_parameter("mapping_id", mapping_id)
-    wf_dmg.set_parameter("fragility_key", "pga")
-    wf_dmg.set_parameter("use_liquefaction", liquefaction)
-    wf_dmg.set_parameter("liquefaction_geology_dataset_id", liq_geology_dataset_id)
-    wf_dmg.set_parameter("liquefaction_fragility_key", liq_fragility_key)
-    wf_dmg.set_parameter("use_hazard_uncertainty", uncertainty)
-    wf_dmg.set_parameter("num_cpu", 4)
-    wf_dmg.run_analysis()+        return result