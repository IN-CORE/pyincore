# Copyright (c) 2019 University of Illinois and others. All rights reserved.
#
# This program and the accompanying materials are made available under the
# terms of the Mozilla Public License v2.0 which accompanies this distribution,
# and is available at https://www.mozilla.org/en-US/MPL/2.0/


""" Buried Pipeline Damage Analysis with limit state calculation """

import concurrent.futures
from itertools import repeat

from pyincore import BaseAnalysis, HazardService, FragilityService, \
    FragilityCurveSet, AnalysisUtil, GeoUtil
from pyincore.models.fragilitycurve import FragilityCurve


class PipelineDamage(BaseAnalysis):
    """Computes pipeline damage for an earthquake or a tsunami).

    Args:
        incore_client: Service client with authentication info.

    """

    def __init__(self, incore_client):
        self.hazardsvc = HazardService(incore_client)
        self.fragilitysvc = FragilityService(incore_client)

        super(PipelineDamage, self).__init__(incore_client)

    def run(self):
        """Execute pipeline damage analysis """

        pipeline_dataset = self.get_input_dataset("pipeline").get_inventory_reader()

        # Get hazard input
        hazard_type = self.get_parameter("hazard_type")
        hazard_dataset_id = self.get_parameter("hazard_id")
        user_defined_cpu = 1

        if not self.get_parameter("num_cpu") is None and self.get_parameter(
                "num_cpu") > 0:
            user_defined_cpu = self.get_parameter("num_cpu")

        dataset_size = len(pipeline_dataset)
        num_workers = AnalysisUtil.determine_parallelism_locally(self,
                                                                 dataset_size,
                                                                 user_defined_cpu)
        avg_bulk_input_size = int(dataset_size / num_workers)
        inventory_args = []
        count = 0
        inventory_list = list(pipeline_dataset)
        while count < len(inventory_list):
            inventory_args.append(
                inventory_list[count:count + avg_bulk_input_size])
            count += avg_bulk_input_size

        (results, damage_results) = self.pipeline_damage_concurrent_future(
            self.pipeline_damage_analysis_bulk_input, num_workers,
            inventory_args, repeat(hazard_type), repeat(hazard_dataset_id))

        self.set_result_csv_data("result", results, name=self.get_parameter("result_name"))
        self.set_result_json_data("metadata",
                                  damage_results,
                                  name=self.get_parameter("result_name") + "_additional_info")
        return True

    def pipeline_damage_concurrent_future(self, function_name, num_workers,
                                          *args):
        """Utilizes concurrent.future module.

        Args:
            function_name (function): The function to be parallelized.
            num_workers (int): Maximum number workers in parallelization.
            *args: All the arguments in order to pass into parameter function_name.

        Returns:
            dict: An ordered dictionaries with pipeline damage values.
            dict: An ordered dictionaries with other pipeline data/metadata.

        """
        output_ds = []
        output_dmg = []
        with concurrent.futures.ProcessPoolExecutor(
                max_workers=num_workers) as executor:
            for ret1, ret2 in executor.map(function_name, *args):
                output_ds.extend(ret1)
                output_dmg.extend(ret2)

        return output_ds, output_dmg

    def pipeline_damage_analysis_bulk_input(self, pipelines, hazard_type,
                                            hazard_dataset_id):
        """Run pipeline damage analysis for multiple pipelines.

        Args:
            pipelines (list): Multiple pipelines from pipeline dataset.
            hazard_type (str): Hazard type (earthquake or tsunami).
            hazard_dataset_id (str): An id of the hazard exposure.

        Returns:
            dict: An ordered dictionaries with pipeline damage values.
            dict: An ordered dictionaries with other pipeline data/metadata.

        """

        # Get Fragility key
        fragility_key = self.get_parameter("fragility_key")
        if fragility_key is None:
            fragility_key = "Non-Retrofit inundationDepth Fragility ID Code" if hazard_type == 'tsunami' else "pgv"
            self.set_parameter("fragility_key", fragility_key)

        # get fragility set
        fragility_sets = self.fragilitysvc.match_inventory(
            self.get_input_dataset("dfr3_mapping_set"), pipelines, fragility_key)

        values_payload = []
        unmapped_pipelines = []
        mapped_pipelines = []
        for pipeline in pipelines:
            # if find a match fragility for that pipeline
            if pipeline["id"] in fragility_sets.keys():
                fragility_set = fragility_sets[pipeline["id"]]
                location = GeoUtil.get_location(pipeline)
                loc = str(location.y) + "," + str(location.x)
                demands = AnalysisUtil.get_hazard_demand_types(pipeline, fragility_set, hazard_type)
                units = fragility_sets[pipeline["id"]].demand_units
                value = {
                    "demands": demands,
                    "units": units,
                    "loc": loc
                }
                values_payload.append(value)
                mapped_pipelines.append(pipeline)

            else:
                unmapped_pipelines.append(pipeline)

        # not needed anymore as they are already split into mapped and unmapped
        del pipelines

        if hazard_type == 'earthquake':
            hazard_vals = self.hazardsvc.post_earthquake_hazard_values(hazard_dataset_id, values_payload)
        elif hazard_type == 'tornado':
            raise ValueError("The provided hazard type is not supported yet by this analysis")
        elif hazard_type == 'tsunami':
            hazard_vals = self.hazardsvc.post_tsunami_hazard_values(hazard_dataset_id, values_payload)
        elif hazard_type == 'hurricane':
            raise ValueError("The provided hazard type is not supported yet by this analysis")
        elif hazard_type == 'flood':
            raise ValueError("The provided hazard type is not supported yet by this analysis")
        else:
            raise ValueError("The provided hazard type is not supported yet by this analysis")

        pipeline_results = []
        damage_results = []
        for i, pipeline in enumerate(mapped_pipelines):
            limit_states = dict()
            dmg_intervals = dict()
            pipeline_result = dict()
            fragility_set = fragility_sets[pipeline["id"]]

            # TODO: Once all fragilities are migrated to new format, we can remove this condition
            if isinstance(fragility_set.fragility_curves[0], FragilityCurve):
                # Supports multiple demand types in same fragility
                haz_vals = AnalysisUtil.update_precision_of_lists(hazard_vals[i]["hazardValues"])
                demand_types = hazard_vals[i]["demands"]
                demand_units = hazard_vals[i]["units"]

                # construct hazard_value dictionary {"demand_type":"hazard_value", ...}
                hval_dict = dict()
                for j, d in enumerate(fragility_set.demand_types):
                    hval_dict[d] = haz_vals[j]

                if not AnalysisUtil.do_hazard_values_have_errors(hazard_vals[i]["hazardValues"]):
                    pipeline_args = fragility_set.construct_expression_args_from_inventory(pipeline)
<<<<<<< HEAD
                    limit_states = \
                        fragility_set.calculate_limit_state_refactored_w_conversion(hval_dict,
                                                                                    inventory_type="pipeline",
                                                                                    **pipeline_args)
=======
                    limit_states = fragility_set.calculate_limit_state(hval_dict,
                                                                       inventory_type="pipeline",
                                                                       **pipeline_args)
>>>>>>> d5e46e00
                    dmg_intervals = fragility_set.calculate_damage_interval(limit_states, hazard_type=hazard_type,
                                                                            inventory_type="pipeline")

            else:
                raise ValueError("One of the fragilities is in deprecated format. This should not happen. If you are "
                                 "seeing this please report the issue.")

            pipeline_result['guid'] = pipeline['properties']['guid']
            pipeline_result.update(limit_states)
            pipeline_result.update(dmg_intervals)
            pipeline_result['haz_expose'] = AnalysisUtil.get_exposure_from_hazard_values(haz_vals, hazard_type)
            damage_result = dict()
            damage_result['guid'] = pipeline['properties']['guid']
            damage_result['fragility_id'] = fragility_set.id
            damage_result['demandtypes'] = demand_types
            damage_result['demandunits'] = demand_units
            damage_result['hazardtype'] = hazard_type
            damage_result['hazardval'] = haz_vals

            pipeline_results.append(pipeline_result)
            damage_results.append(damage_result)

        # for pipeline does not have matching fragility curves, default to None
        for pipeline in unmapped_pipelines:
            pipeline_result = dict()
            damage_result = dict()
            pipeline_result['guid'] = pipeline['properties']['guid']
            damage_result['guid'] = pipeline['properties']['guid']
            damage_result['fragility_id'] = None
            damage_result['demandtypes'] = None
            damage_result['demandunits'] = None
            damage_result['hazardtype'] = None
            damage_result['hazardvals'] = None

            pipeline_results.append(pipeline_result)
            damage_results.append(damage_result)

        return pipeline_results, damage_results

    def get_spec(self):
        """Get specifications of the pipeline damage analysis.

        Returns:
            obj: A JSON object of specifications of the pipeline damage analysis.

        """
        return {
            'name': 'pipeline-damage',
            'description': 'Buried pipeline damage analysis',
            'input_parameters': [
                {
                    'id': 'result_name',
                    'required': True,
                    'description': 'Result dataset name',
                    'type': str
                },
                {
                    'id': 'hazard_type',
                    'required': True,
                    'description': 'Hazard Type',
                    'type': str
                },
                {
                    'id': 'hazard_id',
                    'required': True,
                    'description': 'Hazard ID',
                    'type': str
                },
                {
                    'id': 'fragility_key',
                    'required': False,
                    'description': 'Fragility key to use in mapping dataset',
                    'type': str
                },
                {
                    'id': 'num_cpu',
                    'required': False,
                    'description': 'If using parallel execution, the number of cpus to request',
                    'type': int
                },
                {
                    'id': 'liquefaction_geology_dataset_id',
                    'required': False,
                    'description': 'Geology dataset id',
                    'type': str,
                }
            ],
            'input_datasets': [
                {
                    'id': 'pipeline',
                    'required': True,
                    'description': 'Pipeline Inventory',
                    'type': ['ergo:buriedPipelineTopology', 'ergo:pipeline'],
                },
                {
                    'id': 'dfr3_mapping_set',
                    'required': True,
                    'description': 'DFR3 Mapping Set Object',
                    'type': ['incore:dfr3MappingSet'],
                }
            ],
            'output_datasets': [
                {
                    'id': 'result',
                    'parent_type': 'pipeline',
                    'description': 'CSV file of damage states for pipeline damage',
                    'type': 'incore:pipelineDamageVer3'
                },
                {
                    'id': 'metadata',
                    'parent_type': 'pipeline',
                    'description': 'Json file with information about applied hazard value and fragility',
                    'type': 'incore:pipelineDamageSupplement'
                }
            ]
        }<|MERGE_RESOLUTION|>--- conflicted
+++ resolved
@@ -175,16 +175,9 @@
 
                 if not AnalysisUtil.do_hazard_values_have_errors(hazard_vals[i]["hazardValues"]):
                     pipeline_args = fragility_set.construct_expression_args_from_inventory(pipeline)
-<<<<<<< HEAD
-                    limit_states = \
-                        fragility_set.calculate_limit_state_refactored_w_conversion(hval_dict,
-                                                                                    inventory_type="pipeline",
-                                                                                    **pipeline_args)
-=======
                     limit_states = fragility_set.calculate_limit_state(hval_dict,
                                                                        inventory_type="pipeline",
                                                                        **pipeline_args)
->>>>>>> d5e46e00
                     dmg_intervals = fragility_set.calculate_damage_interval(limit_states, hazard_type=hazard_type,
                                                                             inventory_type="pipeline")
 
