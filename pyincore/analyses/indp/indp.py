# Copyright (c) 2023 University of Illinois and others. All rights reserved.
#
# This program and the accompanying materials are made available under the
# terms of the Mozilla Public License v2.0 which accompanies this distribution,
# and is available at https://www.mozilla.org/en-US/MPL/2.0/


import copy
import os
import sys
import time

import pandas as pd
import pyomo.environ as pyo
from pyomo.opt import SolverFactory, TerminationCondition
from pyomo.util.infeasible import log_infeasible_constraints

from pyincore import BaseAnalysis, NetworkDataset
from pyincore.analyses.indp.dislocationutils import DislocationUtil
from pyincore.analyses.indp.indpresults import INDPResults
from pyincore.analyses.indp.indputil import INDPUtil
from pyincore.analyses.indp.infrastructureutil import InfrastructureUtil

from pyincore import globals as pyglobals


class INDP(BaseAnalysis):
    """
    This class executes INDP or TD-INDP for a specified number of time steps using given input parameters.
    The analysis employs a decentralized approach to solving the Interdependent Network Design Problem (INDP),
    a family of centralized Mixed-Integer Programming (MIP) models. These models determine the optimal restoration
    strategy for disrupted networked systems while considering budget and operational constraints.

    Contributors
        | Science: Hesam Talebiyan
        | Implementation: Chen Wang and NCSA IN-CORE Dev Team

    Args:
        incore_client (IncoreClient): Service authentication.
    """

    def __init__(self, incore_client):
        super(INDP, self).__init__(incore_client)

    def run(self):
        # input parameters
        network_type = self.get_parameter("network_type")
        sample_range = self.get_parameter("sample_range")
        MAGS = self.get_parameter("MAGS")
        filter_sce = None
        fail_sce_param = {
            "TYPE": network_type,
            "SAMPLE_RANGE": sample_range,
            "MAGS": MAGS,
            "FILTER_SCE": filter_sce,
        }

        RC = self.get_parameter("RC")
        layers = self.get_parameter("layers")
        method = self.get_parameter("method")

        t_steps = self.get_parameter("t_steps")
        if t_steps is None:
            t_steps = 10

        dynamic_params = None
        dislocation_data_type = self.get_parameter("dislocation_data_type")
        return_model = self.get_parameter("return_model")
        testbed_name = self.get_parameter("testbed_name")

        # more advanced; can hide from user for the first implementation
        # this is for dynamically updating the demands
        bldgs2elec_dataset = self.get_input_dataset("bldgs2elec")
        bldgs2wter_dataset = self.get_input_dataset("bldgs2wter")

        if (
            dislocation_data_type is not None
            and return_model is not None
            and testbed_name is not None
            and bldgs2elec_dataset is not None
            and bldgs2wter_dataset is not None
        ):
            dynamic_params = {
                "TYPE": dislocation_data_type,
                "RETURN": return_model,
                "TESTBED": testbed_name,
                "MAPPING": {
                    "POWER": bldgs2elec_dataset.get_dataframe_from_csv(
                        low_memory=False
                    ),
                    "WATER": bldgs2wter_dataset.get_dataframe_from_csv(
                        low_memory=False
                    ),
                },
            }

        extra_commodity = self.get_parameter("extra_commodity")
        time_resource = self.get_parameter("time_resource")
        if time_resource is None:
            time_resource = True

        # save model or not; default to False
        save_model = self.get_parameter("save_model")
        if save_model is None:
            save_model = False

        action_result, cost_result, runtime_result = self.run_method(
            fail_sce_param,
            RC,
            layers,
            method=method,
            t_steps=t_steps,
            misc={
                "DYNAMIC_PARAMS": dynamic_params,
                "EXTRA_COMMODITY": extra_commodity,
                "TIME_RESOURCE": time_resource,
            },
            save_model=save_model,
        )

        self.set_result_csv_data("action", action_result, name="actions.csv")
        self.set_result_csv_data("cost", cost_result, name="costs.csv")
        self.set_result_csv_data("runtime", runtime_result, name="run_time.csv")

    def run_method(
        self,
        fail_sce_param,
        v_r,
        layers,
        method,
        t_steps=10,
        misc=None,
        save_model=False,
    ):
        """
        This function runs restoration analysis based on INDP or td-INDP for different numbers of resources.

        Args:
            fail_sce_param (dict): information about damage scenarios.
            v_r (list): number of resources, if this is a list of floats, each float is interpreted as a different
            total number of resources, and INDP
            is run given the total number of resources. If this is a list of lists of floats, each list is interpreted
            as fixed upper bounds on the number of resources each layer can use (same for all time steps).
            layers (list): List of layers.
            method (str): Algorithm type.
            t_steps (int): Number of time steps of the analysis.
            misc (dict): A dictionary that contains miscellaneous data needed for the analysis.
            save_model (bool): Flag indicates if the model should be saved or not.
        Returns:

        """

        # input files
        wf_repair_cost = self.get_input_dataset(
            "wf_repair_cost"
        ).get_dataframe_from_csv(low_memory=False)
        wf_repair_cost["budget"] = wf_repair_cost["budget"].str.split(",")
        wf_repair_cost["repaircost"] = wf_repair_cost["repaircost"].str.split(",")
        epf_repair_cost = self.get_input_dataset(
            "epf_repair_cost"
        ).get_dataframe_from_csv(low_memory=False)
        epf_repair_cost["budget"] = epf_repair_cost["budget"].str.split(",")
        epf_repair_cost["repaircost"] = epf_repair_cost["repaircost"].str.split(",")

        pipeline_restoration_time = self.get_input_dataset(
            "pipeline_restoration_time"
        ).get_dataframe_from_csv(low_memory=False)
        pipeline_repair_cost = self.get_input_dataset(
            "pipeline_repair_cost"
        ).get_dataframe_from_csv(low_memory=False)

        powerline_supply_demand_info = self.get_input_dataset(
            "powerline_supply_demand_info"
        ).get_dataframe_from_csv(low_memory=False)
        epf_supply_demand_info = self.get_input_dataset(
            "epf_supply_demand_info"
        ).get_dataframe_from_csv(low_memory=False)
        power_network = NetworkDataset.from_dataset(
            self.get_input_dataset("power_network")
        )
        power_arcs = power_network.links.get_dataframe_from_shapefile().merge(
            powerline_supply_demand_info, on="guid"
        )
        power_nodes = power_network.nodes.get_dataframe_from_shapefile().merge(
            epf_supply_demand_info, on="guid"
        )

        pipeline_supply_demand_info = self.get_input_dataset(
            "pipeline_supply_demand_info"
        ).get_dataframe_from_csv(low_memory=False)
        wf_supply_demand_info = self.get_input_dataset(
            "wf_supply_demand_info"
        ).get_dataframe_from_csv(low_memory=False)
        water_network = NetworkDataset.from_dataset(
            self.get_input_dataset("water_network")
        )
        water_arcs = water_network.links.get_dataframe_from_shapefile().merge(
            pipeline_supply_demand_info, on="guid"
        )
        water_nodes = water_network.nodes.get_dataframe_from_shapefile()
        water_nodes = water_nodes.merge(wf_supply_demand_info, on="guid")

        interdep = self.get_input_dataset("interdep").get_dataframe_from_csv(
            low_memory=False
        )

        # get rid of distribution nodes
        wf_failure_state_df = (
            self.get_input_dataset("wf_failure_state")
            .get_dataframe_from_csv(low_memory=False)
            .dropna()
        )
        wf_damage_state_df = (
            self.get_input_dataset("wf_damage_state")
            .get_dataframe_from_csv(low_memory=False)
            .dropna()
        )
        pipeline_failure_state_df = (
            self.get_input_dataset("pipeline_failure_state")
            .get_dataframe_from_csv(low_memory=False)
            .dropna()
        )
        epf_failure_state_df = (
            self.get_input_dataset("epf_failure_state")
            .get_dataframe_from_csv(low_memory=False)
            .dropna()
        )
        epf_damage_state_df = (
            self.get_input_dataset("epf_damage_state")
            .get_dataframe_from_csv(low_memory=False)
            .dropna()
        )

        sample_range = self.get_parameter("sample_range")
        initial_node = INDPUtil.generate_intial_node_failure_state(
            wf_failure_state_df,
            epf_failure_state_df,
            water_nodes,
            power_nodes,
            sample_range,
        )
        initial_link = INDPUtil.generate_intial_link_failure_state(
            pipeline_failure_state_df, water_arcs, power_arcs, sample_range
        )

        pop_dislocation = self.get_input_dataset(
            "pop_dislocation"
        ).get_dataframe_from_csv(low_memory=False)

        wf_restoration_time = self.get_input_dataset(
            "wf_restoration_time"
        ).get_dataframe_from_csv(low_memory=False)
        wf_restoration_time = wf_restoration_time.merge(wf_damage_state_df, on="guid")

        epf_restoration_time = self.get_input_dataset(
            "epf_restoration_time"
        ).get_dataframe_from_csv(low_memory=False)
        epf_restoration_time = epf_restoration_time.merge(
            epf_damage_state_df, on="guid"
        )

        dt_params_dataset = self.get_input_dataset("dt_params")
        if dt_params_dataset is not None:
            dt_params = dt_params_dataset.get_json_reader()
        else:
            dt_params = {
                "DS0": 1.00,
                "DS1": 2.33,
                "DS2": 2.49,
                "DS3": 3.62,
                "white": 0.78,
                "black": 0.88,
                "hispanic": 0.83,
                "income": -0.00,
                "insurance": 1.06,
            }

        # results
        action_result = []
        cost_result = []
        runtime_result = []
        for v_i, v in enumerate(v_r):
            if method == "INDP":
                params = {
                    "NUM_ITERATIONS": t_steps,
                    "OUTPUT_DIR": "indp_results",
                    "V": v,
                    "T": 1,
                    "L": layers,
                    "ALGORITHM": "INDP",
                }
            elif method == "TDINDP":
                params = {
                    "NUM_ITERATIONS": t_steps,
                    "OUTPUT_DIR": "tdindp_results",
                    "V": v,
                    "T": t_steps,
                    "L": layers,
                    "ALGORITHM": "INDP",
                }
                if "WINDOW_LENGTH" in misc.keys():
                    params["WINDOW_LENGTH"] = misc["WINDOW_LENGTH"]
            else:
                raise ValueError(
                    "Wrong method name: "
                    + method
                    + ". We currently only support INDP and TDINDP as  "
                    "method name"
                )

            params["EXTRA_COMMODITY"] = misc["EXTRA_COMMODITY"]
            params["TIME_RESOURCE"] = misc["TIME_RESOURCE"]
            params["DYNAMIC_PARAMS"] = misc["DYNAMIC_PARAMS"]
            if misc["DYNAMIC_PARAMS"]:
                params["OUTPUT_DIR"] = "dp_" + params["OUTPUT_DIR"]

            print("----Running for resources: " + str(params["V"]))
            for m in fail_sce_param["MAGS"]:
                for i in fail_sce_param["SAMPLE_RANGE"]:
                    params["SIM_NUMBER"] = i
                    params["MAGNITUDE"] = m

                    print(
                        "---Running Magnitude " + str(m) + " sample " + str(i) + "..."
                    )
                    if params["TIME_RESOURCE"]:
                        print("Computing repair times...")

                        wf_repair_cost_sample = wf_repair_cost.copy()
                        wf_repair_cost_sample["budget"] = wf_repair_cost_sample[
                            "budget"
                        ].apply(lambda x: float(x[i]))
                        wf_repair_cost_sample["repaircost"] = wf_repair_cost_sample[
                            "repaircost"
                        ].apply(lambda x: float(x[i]))

                        epf_repair_cost_sample = epf_repair_cost.copy()
                        epf_repair_cost_sample["budget"] = epf_repair_cost_sample[
                            "budget"
                        ].apply(lambda x: float(x[i]))
                        epf_repair_cost_sample["repaircost"] = epf_repair_cost_sample[
                            "repaircost"
                        ].apply(lambda x: float(x[i]))

                        # logic to read repair time
                        wf_restoration_time_sample = pd.DataFrame()
                        for index, row in wf_restoration_time.iterrows():
                            failure_state = int(
                                row["sample_damage_states"].split(",")[i].split("_")[1]
                            )  # DS_0,1,2,3,4
                            if failure_state == 0:
                                repairtime = 0
                            else:
                                repairtime = row["PF_" + str(failure_state - 1)]
                            wf_restoration_time_sample = pd.concat(
                                [
                                    wf_restoration_time_sample,
                                    pd.DataFrame(
                                        [
                                            {
                                                "guid": row["guid"],
                                                "repairtime": repairtime,
                                            }
                                        ]
                                    ),
                                ],
                                ignore_index=True,
                            )
                        epf_restoration_time_sample = pd.DataFrame()
                        for index, row in epf_restoration_time.iterrows():
                            failure_state = int(
                                row["sample_damage_states"].split(",")[i].split("_")[1]
                            )  # DS_0,1,2,3,4
                            if failure_state == 0:
                                repairtime = 0
                            else:
                                repairtime = row["PF_" + str(failure_state - 1)]
                            epf_restoration_time_sample = pd.concat(
                                [
                                    epf_restoration_time_sample,
                                    pd.DataFrame(
                                        [
                                            {
                                                "guid": row["guid"],
                                                "repairtime": repairtime,
                                            }
                                        ]
                                    ),
                                ],
                                ignore_index=True,
                            )

                        (
                            water_nodes,
                            water_arcs,
                            power_nodes,
                            power_arcs,
                        ) = INDPUtil.time_resource_usage_curves(
                            power_arcs,
                            power_nodes,
                            water_arcs,
                            water_nodes,
                            wf_restoration_time_sample,
                            wf_repair_cost_sample,
                            pipeline_restoration_time,
                            pipeline_repair_cost,
                            epf_restoration_time_sample,
                            epf_repair_cost_sample,
                        )

                    print("Initializing network...")
                    params["N"] = INDPUtil.initialize_network(
                        power_nodes,
                        power_arcs,
                        water_nodes,
                        water_arcs,
                        interdep,
                        extra_commodity=params["EXTRA_COMMODITY"],
                    )

                    if params["DYNAMIC_PARAMS"]:
                        print("Computing dynamic demand based on dislocation data...")
                        dyn_dmnd = DislocationUtil.create_dynamic_param(
                            params,
                            pop_dislocation,
                            dt_params,
                            N=params["N"],
                            T=params["NUM_ITERATIONS"],
                        )
                        params["DYNAMIC_PARAMS"]["DEMAND_DATA"] = dyn_dmnd

                    if fail_sce_param["TYPE"] == "from_csv":
                        InfrastructureUtil.add_from_csv_failure_scenario(
                            params["N"],
                            sample=i,
                            initial_node=initial_node,
                            initial_link=initial_link,
                        )
                    else:
                        raise ValueError("Wrong failure scenario data type.")

                    if params["ALGORITHM"] == "INDP":
                        indp_results = self.run_indp(
                            params,
                            layers=params["L"],
                            controlled_layers=params["L"],
                            T=params["T"],
                            save_model=save_model,
                            print_cmd_line=False,
                            co_location=False,
                        )
                        for t in indp_results.results:
                            actions = indp_results[t]["actions"]
                            costs = indp_results[t]["costs"]
                            runtimes = indp_results[t]["run_time"]
                            for a in actions:
                                action_result.append(
                                    {
                                        "RC": str(v_i),
                                        "layers": "L" + str(len(layers)),
                                        "magnitude": "m" + str(m),
                                        "sample_num": str(i),
                                        "t": str(t),
                                        "action": a,
                                    }
                                )

                            runtime_result.append(
                                {
                                    "RC": str(v_i),
                                    "layers": "L" + str(len(layers)),
                                    "magnitude": "m" + str(m),
                                    "sample_num": str(i),
                                    "t": str(t),
                                    "runtime": runtimes,
                                }
                            )

                            cost_result.append(
                                {
                                    "RC": str(v_i),
                                    "layers": "L" + str(len(layers)),
                                    "magnitude": "m" + str(m),
                                    "sample_num": str(i),
                                    "t": str(t),
                                    "Space Prep": str(costs["Space Prep"]),
                                    "Arc": str(costs["Arc"]),
                                    "Node": str(costs["Node"]),
                                    "Over Supply": str(costs["Over Supply"]),
                                    "Under Supply": str(costs["Under Supply"]),
                                    "Flow": str(costs["Flow"]),
                                    "Total": str(costs["Total"]),
                                    "Under Supply Perc": str(
                                        costs["Under Supply Perc"]
                                    ),
                                }
                            )
                    else:
                        raise ValueError("Wrong algorithm type.")

        return action_result, cost_result, runtime_result

    def run_indp(
        self,
        params,
        layers=None,
        controlled_layers=None,
        functionality=None,
        T=1,
        save=True,
        suffix="",
        forced_actions=False,
        save_model=False,
        print_cmd_line=True,
        co_location=True,
    ):
        """
        This function executes iINDP (T=1) or TD-INDP for a specified number of time steps using the
        provided input parameters.

        Args:
            params (dict): Parameters that are needed to run the INDP optimization.
            layers (list): List of layers in the interdependent network. The default is 'None', which sets the list
            to [1, 2, 3].
            controlled_layers (list): List of layers that are included in the analysis. The default is 'None',
            which  sets the list equal to layers.
            functionality (dict): This dictionary is used to assign functionality values elements in the network
            before  the analysis starts. The
            default is 'None'.
            T (int): Number of time steps to optimize over. T=1 shows an iINDP analysis, and T>1 shows a td-INDP.
            The default is 1.
            TODO save & suffice aare not exposed to outside should remove it
            save (bool): If the results should be saved to file. The default is True.
            suffix (str): The suffix that should be added to the output files when saved. The default is ''.

            forced_actions (bool): If True, the optimizer is forced to repair at least one element in each time step.
            The default is False.
            TODO expose this parameter
            save_model (bool): If the optimization model should be saved to file. The default is False.
            TODO expose this parameter
            print_cmd_line (bool): If full information about the analysis should be written to the console. The default
            is True.
            TODO expose this parameter
            co_location (bool): If co-location and geographical interdependency should be considered in the analysis.
            The default is True.

        Returns:
             indp_results (INDPResults): `~indputils.INDPResults` object containing the optimal restoration decisions.

        """
        # Initialize failure scenario.
        global original_N
        if functionality is None:
            functionality = {}
        if layers is None:
            layers = [1, 2, 3]
        if controlled_layers is None:
            controlled_layers = layers

        interdependent_net = params["N"]
        if "NUM_ITERATIONS" not in params:
            params["NUM_ITERATIONS"] = 1

        out_dir_suffix_res = INDPUtil.get_resource_suffix(params)
        indp_results = INDPResults(params["L"])
        if T == 1:
            print("--Running INDP (T=1) or iterative INDP.")
            if print_cmd_line:
                print("Num iters=", params["NUM_ITERATIONS"])

            # Run INDP for 1 time step (original INDP).
            output_dir = (
                params["OUTPUT_DIR"]
                + "_L"
                + str(len(layers))
                + "_m"
                + str(params["MAGNITUDE"])
                + "_v"
                + out_dir_suffix_res
            )
            # Initial calculations.
            if params["DYNAMIC_PARAMS"]:
                original_N = copy.deepcopy(interdependent_net)  # !!! deepcopy
                DislocationUtil.dynamic_parameters(
                    interdependent_net,
                    original_N,
                    0,
                    params["DYNAMIC_PARAMS"]["DEMAND_DATA"],
                )
            v_0 = {x: 0 for x in params["V"].keys()}
            results = self.indp(
                interdependent_net,
                v_0,
                1,
                layers,
                controlled_layers=controlled_layers,
                functionality=functionality,
                co_location=co_location,
            )
            indp_results = results[1]
            if save_model:
                INDPUtil.save_indp_model_to_file(results[0], output_dir + "/Model", 0)
            for i in range(params["NUM_ITERATIONS"]):
                print("-Time Step (iINDP)", i + 1, "/", params["NUM_ITERATIONS"])
                if params["DYNAMIC_PARAMS"]:
                    DislocationUtil.dynamic_parameters(
                        interdependent_net,
                        original_N,
                        i + 1,
                        params["DYNAMIC_PARAMS"]["DEMAND_DATA"],
                    )
                results = self.indp(
                    interdependent_net,
                    params["V"],
                    T,
                    layers,
                    controlled_layers=controlled_layers,
                    co_location=co_location,
                    functionality=functionality,
                )
                indp_results.extend(results[1], t_offset=i + 1)
                if save_model:
                    INDPUtil.save_indp_model_to_file(
                        results[0], output_dir + "/Model", i + 1
                    )
                # Modify network to account for recovery and calculate components.
                INDPUtil.apply_recovery(interdependent_net, indp_results, i + 1)
        else:
            # td-INDP formulations. Includes "DELTA_T" parameter for sliding windows to increase efficiency.
            # Edit 2/8/16: "Sliding window" now overlaps.
            num_time_windows = 1
            time_window_length = T
            if "WINDOW_LENGTH" in params:
                time_window_length = params["WINDOW_LENGTH"]
                num_time_windows = T
            output_dir = (
                params["OUTPUT_DIR"]
                + "_L"
                + str(len(layers))
                + "_m"
                + str(params["MAGNITUDE"])
                + "_v"
                + out_dir_suffix_res
            )

            print(
                "Running td-INDP (T="
                + str(T)
                + ", Window size="
                + str(time_window_length)
                + ")"
            )
            # Initial percolation calculations.
            v_0 = {x: 0 for x in params["V"].keys()}
            results = self.indp(
                interdependent_net,
                v_0,
                1,
                layers,
                controlled_layers=controlled_layers,
                functionality=functionality,
                co_location=co_location,
            )
            indp_results = results[1]
            if save_model:
                INDPUtil.save_indp_model_to_file(results[0], output_dir + "/Model", 0)
            for n in range(num_time_windows):
                print("-Time window (td-INDP)", n + 1, "/", num_time_windows)
                functionality_t = {}
                # Slide functionality matrix according to sliding time window.
                if functionality:
                    for t in functionality:
                        if t in range(n, time_window_length + n + 1):
                            functionality_t[t - n] = functionality[t]
                    if len(functionality_t) < time_window_length + 1:
                        diff = time_window_length + 1 - len(functionality_t)
                        max_t = max(functionality_t.keys())
                        for d in range(diff):
                            functionality_t[max_t + d + 1] = functionality_t[max_t]
                # Run td-INDP.
                results = self.indp(
                    interdependent_net,
                    params["V"],
                    time_window_length + 1,
                    layers,
                    controlled_layers=controlled_layers,
                    functionality=functionality_t,
                    co_location=co_location,
                )
                if save_model:
                    INDPUtil.save_indp_model_to_file(
                        results[0], output_dir + "/Model", n + 1
                    )
                if "WINDOW_LENGTH" in params:
                    indp_results.extend(results[1], t_offset=n + 1, t_start=1, t_end=2)
                    # Modify network for recovery actions and calculate components.
                    INDPUtil.apply_recovery(interdependent_net, results[1], 1)
                else:
                    indp_results.extend(results[1], t_offset=0)
                    for t in range(1, T):
                        # Modify network to account for recovery actions.
                        INDPUtil.apply_recovery(interdependent_net, indp_results, t)
        # Save results of current simulation.
        if save:
            if not os.path.exists(output_dir + "/agents"):
                os.makedirs(output_dir + "/agents")
            indp_results.to_csv_layer(
                output_dir + "/agents", params["SIM_NUMBER"], suffix=suffix
            )

        return indp_results

    def indp(
        self,
        N,
        v_r,
        T=1,
        layers=None,
        controlled_layers=None,
        functionality=None,
        fixed_nodes=None,
        print_cmd=True,
        co_location=True,
    ):
        """
        INDP optimization problem in Pyomo. It also solves td-INDP if T > 1.

        Parameters
        ----------
        N : :class:`~infrastructure.InfrastructureNetwork`
            An InfrastructureNetwork instance.
        v_r : dict
            A dictionary specifying the number of resources of different types used in the analysis.
            If a type's value is a scalar, it represents the total number of resources of that type across all layers.
            If the value is a list, it indicates the allocation of resources of that type to each individual layer.
        T : int, optional
            Number of time steps to optimize over. T=1 shows an iINDP analysis, and T>1 shows a td-INDP. The default is
            1.
        layers : list, optional
            Layer IDs in N included in the optimization.
        controlled_layers : list, optional
            Layer IDs that can be recovered in this optimization. Used for decentralized optimization. The default is
            None.
        functionality : dict, optional
            Dictionary of nodes to functionality values for non-controlled nodes.
            Used for decentralized optimization. The default is None.
        fixed_nodes : dict, optional
            It fixes the functionality of given elements to a given value. The default is None.
        print_cmd : bool, optional
            If true, analysis information is written to the console. The default is True.
        co_location : bool, optional
            If false, exclude geographical interdependency from the optimization. The default is True.
        Returns
        -------
        : list
        A list of the form ``[m, results]`` for a successful optimization where m represents the optimization model and
            results is a :class:`~indputils.INDPResults` object generated using  :func:`collect_results`.
            If :envvar:`solution_pool` is set to a number, the function returns ``[m, results,  sol_pool_results]``
            where `sol_pool_results` is a dictionary of solutions retrieved from the optimizer alongside the
            optimal solution, using :func:`collect_solution_pool`.

        """
        if functionality is None:
            functionality = {}
        if layers is None:
            layers = [1, 2, 3]
        if controlled_layers is None:
            controlled_layers = layers

        start_time = time.time()

        m = pyo.ConcreteModel()
        m.T = T
        m.N = N
        m.v_r = v_r
        m.functionality = functionality

        """Sets and Dictionaries"""
        g_prime_nodes = [
            n[0]
            for n in N.G.nodes(data=True)
            if n[1]["data"]["inf_data"].net_id in layers
        ]
        g_prime = N.G.subgraph(g_prime_nodes)
        # Nodes in controlled network.
        m.n_hat_nodes = pyo.Set(
            initialize=[
                n[0]
                for n in g_prime.nodes(data=True)
                if n[1]["data"]["inf_data"].net_id in controlled_layers
            ]
        )
        m.n_hat = g_prime.subgraph(m.n_hat_nodes.ordered_data())
        # Damaged nodes in controlled network.
        m.n_hat_prime_nodes = pyo.Set(
            initialize=[
                n[0]
                for n in m.n_hat.nodes(data=True)
                if n[1]["data"]["inf_data"].repaired == 0.0
            ]
        )
        n_hat_prime = [
            n
            for n in m.n_hat.nodes(data=True)
            if n[1]["data"]["inf_data"].repaired == 0.0
        ]
        # Arcs in controlled network.
        m.a_hat = pyo.Set(
            initialize=[
                (u, v)
                for u, v, a in g_prime.edges(data=True)
                if a["data"]["inf_data"].layer in controlled_layers
            ]
        )
        # Damaged arcs in whole network
        m.a_prime = pyo.Set(
            initialize=[
                (u, v)
                for u, v, a in g_prime.edges(data=True)
                if a["data"]["inf_data"].functionality == 0.0
            ]
        )
        a_prime = [
            (u, v, a)
            for u, v, a in g_prime.edges(data=True)
            if a["data"]["inf_data"].functionality == 0.0
        ]
        # Damaged arcs in controlled network.
        m.a_hat_prime = pyo.Set(
            initialize=[
                (u, v)
                for u, v, _ in a_prime
                if m.n_hat.has_node(u) and m.n_hat.has_node(v)
            ]
        )
        a_hat_prime = [
            (u, v, a)
            for u, v, a in a_prime
            if m.n_hat.has_node(u) and m.n_hat.has_node(v)
        ]
        # Sub-spaces
        m.S = pyo.Set(initialize=N.S)

        # Populate interdependencies. Add nodes to N' if they currently rely on a non-functional node.
        m.interdep_nodes = {}
        for u, v, a in g_prime.edges(data=True):
            if not functionality:
                if (
                    a["data"]["inf_data"].is_interdep
                    and g_prime.nodes[u]["data"]["inf_data"].functionality == 0.0
                ):
                    # print "Dependency edge goes from:",u,"to",v
                    if v not in m.interdep_nodes:
                        m.interdep_nodes[v] = []
                    m.interdep_nodes[v].append((u, a["data"]["inf_data"].gamma))
            else:
                # Should populate m.n_hat with layers that are controlled. Then go through m.n_hat.edges(data=True)
                # to find interdependencies.
                for t in range(T):
                    if t not in m.interdep_nodes:
                        m.interdep_nodes[t] = {}
                    if m.n_hat.has_node(v) and a["data"]["inf_data"].is_interdep:
                        if functionality[t][u] == 0.0:
                            if v not in m.interdep_nodes[t]:
                                m.interdep_nodes[t][v] = []
                            m.interdep_nodes[t][v].append(
                                (u, a["data"]["inf_data"].gamma)
                            )

        """Variables"""
        m.time_step = pyo.Set(initialize=range(T))
        # Add geographical space variables.
        if co_location:
            m.S_ids = pyo.Set(initialize=[s.id for s in m.S.value])
            m.z = pyo.Var(m.S_ids, m.time_step, domain=pyo.Binary)
        # Add functionality binary variables for each node in N'.
        m.w = pyo.Var(m.n_hat_nodes, m.time_step, domain=pyo.Binary)
        if T > 1:
            m.w_tilde = pyo.Var(m.n_hat_nodes, m.time_step, domain=pyo.Binary)
        # Add functionality binary variables for each arc in A'.
        m.y = pyo.Var(m.a_hat_prime, m.time_step, domain=pyo.Binary)
        if T > 1:
            m.y_tilde = pyo.Var(m.a_hat_prime, m.time_step, domain=pyo.Binary)
        # Add variables considering extra commodity in addition to the base one
        node_com_idx = []
        for n, d in m.n_hat.nodes(data=True):
            node_com_idx.append((n, "b"))
            for key, val in d["data"]["inf_data"].extra_com.items():
                node_com_idx.append((n, key))
        arc_com_idx = []
        for u, v, a in m.n_hat.edges(data=True):
            arc_com_idx.append((u, v, "b"))
            for key, val in a["data"]["inf_data"].extra_com.items():
                arc_com_idx.append((u, v, key))
        # Add over/under-supply variables for each node.
        m.delta_p = pyo.Var(node_com_idx, m.time_step, domain=pyo.NonNegativeReals)
        m.delta_m = pyo.Var(node_com_idx, m.time_step, domain=pyo.NonNegativeReals)
        # Add flow variables for each arc. (main commodity)
        m.x = pyo.Var(arc_com_idx, m.time_step, domain=pyo.NonNegativeReals)

        # Fix node values
        if fixed_nodes:
            for key, val in fixed_nodes.items():
                if m.T == 1:
                    m.w[key].fix(val)
                else:
                    m.w_tilde[key].fix(val)

        """Populate objective function"""
        obj_func = 0
        for t in range(m.T):
            if co_location:
                for s in N.S:
                    obj_func += s.cost * m.z[s.id, t]
            for u, v, a in a_hat_prime:
                if T == 1:
                    obj_func += (
                        float(a["data"]["inf_data"].reconstruction_cost) / 2.0
                    ) * m.y[u, v, t]
                else:
                    obj_func += (
                        float(a["data"]["inf_data"].reconstruction_cost) / 2.0
                    ) * m.y_tilde[u, v, t]
            for n, d in n_hat_prime:
                if T == 1:
                    obj_func += d["data"]["inf_data"].reconstruction_cost * m.w[n, t]
                else:
                    obj_func += (
                        d["data"]["inf_data"].reconstruction_cost * m.w_tilde[n, t]
                    )
            for n, d in m.n_hat.nodes(data=True):
                obj_func += (
                    d["data"]["inf_data"].oversupply_penalty * m.delta_p[n, "b", t]
                )
                obj_func += (
                    d["data"]["inf_data"].undersupply_penalty * m.delta_m[n, "b", t]
                )
                for layer, val in d["data"]["inf_data"].extra_com.items():
                    obj_func += val["oversupply_penalty"] * m.delta_p[n, layer, t]
                    obj_func += val["undersupply_penalty"] * m.delta_m[n, layer, t]
            for u, v, a in m.n_hat.edges(data=True):
                obj_func += a["data"]["inf_data"].flow_cost * m.x[u, v, "b", t]
                for layer, val in a["data"]["inf_data"].extra_com.items():
                    obj_func += val["flow_cost"] * m.x[u, v, layer, t]
        m.Obj = pyo.Objective(rule=obj_func, sense=pyo.minimize)

        """Constraints"""
        # Time-dependent constraints.
        if m.T > 1:
            m.initial_state_node = pyo.Constraint(
                m.n_hat_prime_nodes,
                rule=INDPUtil.initial_state_node_rule,
                doc="Initialstate at node",
            )
            m.initial_state_arc = pyo.Constraint(
                m.a_hat_prime,
                rule=INDPUtil.initial_state_arc_rule,
                doc="Initial state at arc",
            )
        m.time_dependent_node = pyo.Constraint(
            m.n_hat_prime_nodes,
            m.time_step,
            rule=INDPUtil.time_dependent_node_rule,
            doc="Time dependent recovery constraint at node",
        )
        m.time_dependent_arc = pyo.Constraint(
            m.a_hat_prime,
            m.time_step,
            rule=INDPUtil.time_dependent_arc_rule,
            doc="Time dependent recovery constraint at arc",
        )
        # Enforce a_i,j to be fixed if a_j,i is fixed (and vice versa).
        m.arc_equality = pyo.Constraint(
            m.a_hat_prime,
            m.time_step,
            rule=INDPUtil.arc_equality_rule,
            doc="Arc reconstruction equality",
        )

        # Conservation of flow constraint. (2) in INDP paper.
        m.flow_conserv_node = pyo.Constraint(
            m.delta_p_index_0,
            m.time_step,
            rule=INDPUtil.flow_conserv_node_rule,
            doc="Flow conservation",
        )
        # Flow functionality constraints.
        m.flow_in_functionality = pyo.Constraint(
            m.a_hat,
            m.time_step,
            rule=INDPUtil.flow_in_functionality_rule,
            doc="Flow In Functionality",
        )
        m.flow_out_functionality = pyo.Constraint(
            m.a_hat,
            m.time_step,
            rule=INDPUtil.flow_out_functionality_rule,
            doc="Flow Out Functionality",
        )
        m.flow_arc_functionality = pyo.Constraint(
            m.a_hat,
            m.time_step,
            rule=INDPUtil.flow_arc_functionality_rule,
            doc="Flow Arc Functionality",
        )
        # Resource availability constraints.
        m.resource = pyo.Constraint(
            list(m.v_r.keys()),
            m.time_step,
            rule=INDPUtil.resource_rule,
            doc="Resource availability",
        )
        # Interdependency constraints
        m.interdependency = pyo.Constraint(
            m.n_hat_nodes,
            m.time_step,
            rule=INDPUtil.interdependency_rule,
            doc="Interdependency",
        )
        # Geographic space constraints
        if co_location:
            m.node_geographic_space = pyo.Constraint(
                m.S_ids,
                m.n_hat_prime_nodes,
                m.time_step,
                rule=INDPUtil.node_geographic_space_rule,
                doc="Node Geographic space",
            )
            m.arc_geographic_space = pyo.Constraint(
                m.S_ids,
                m.a_hat_prime,
                m.time_step,
                rule=INDPUtil.arc_geographic_space_rule,
                doc="Arc Geographic space",
            )

        """Solve"""
        num_cont_vars = len(
            [
                v
                for v in m.component_data_objects(pyo.Var)
                if v.domain == pyo.NonNegativeReals
            ]
        )
        num_integer_vars = len(
            [v for v in m.component_data_objects(pyo.Var) if v.domain == pyo.Binary]
        )

        solver_engine = self.get_parameter("solver_engine")
        if solver_engine is None:
            solver_engine = "scip"

        solver_path = self.get_parameter("solver_path")
        if solver_path is None:
            solver_path = pyglobals.SCIP_PATH

        solver_time_limit = self.get_parameter("solver_time_limit")

        print(
            "Solving... using %s solver (%d cont. vars, %d binary vars)"
            % (solver_engine, num_cont_vars, num_integer_vars)
        )

        if solver_engine == "gurobi":
            solver = SolverFactory(solver_engine, timelimit=solver_time_limit)
        else:
            solver = SolverFactory(
                solver_engine, timelimit=solver_time_limit, executable=solver_path
            )

        solution = solver.solve(m)
        run_time = time.time() - start_time

        # Save results.
        if solution.solver.termination_condition in [
            TerminationCondition.optimal,
            TerminationCondition.maxTimeLimit,
        ]:
            if (
                solution.solver.termination_condition
                == TerminationCondition.maxTimeLimit
            ):
                print(
                    "\nOptimizer time limit, gap = %1.3f\n" % solution.a.solution(0).gap
                )
            results = INDPUtil.collect_results(m, controlled_layers, coloc=co_location)
            results.add_run_time(t, run_time)
            return [m, results]
        else:
            log_infeasible_constraints(m, log_expression=True, log_variables=True)
            if solution.solver.termination_condition == TerminationCondition.infeasible:
                print(
                    solution.solver.termination_condition,
                    ": SOLUTION NOT FOUND. (Check data and/or violated "
                    "constraints in the infeasible_model.log).",
                )
            sys.exit()

    def get_spec(self):
        return {
            "name": "INDP",
            "description": "Interdependent Network Design Problem (INDP) models the restoration of networked "
            "systems following disruptions.",
            "input_parameters": [
                {
                    "id": "network_type",
                    "required": True,
                    "description": "Type of network, set to from_csv for Seaside networks."
                    "e.g. from_csv, incore",
                    "type": str,
                },
                {
                    "id": "MAGS",
                    "required": True,
                    "description": "Earthquake return period.",
                    "type": list,
                },
                {
                    "id": "sample_range",
                    "required": True,
                    "description": "Range of sample scenarios to be analyzed.",
                    "type": range,
                },
                {
                    "id": "dislocation_data_type",
                    "required": False,
                    "description": "Type of the dislocation data.",
                    "type": str,
                },
                {
                    "id": "return_model",
                    "required": False,
                    "description": "Model type used to estimate the return of the dislocated population."
                    "Options: *step_function* and *linear*.",
                    "type": str,
                },
                {
                    "id": "testbed_name",
                    "required": False,
                    "description": "Base name of the testbed in analysis.",
                    "type": str,
                },
                {
                    "id": "extra_commodity",
                    "required": True,
                    "description": "Base name of multi-commodity parameters dict.",
                    "type": dict,
                },
                {
                    "id": "RC",
                    "required": True,
                    "description": "List of resource caps or the number of available resources at each step of "
                    "the analysis. Each item in the list is a dictionary specifying the resource type and the "
                    "corresponding quantity available. "
                    "For example: "
                    "* If `network_type`=*from_csv*, you have two options:* if, for example, "
                    '`R_c`= [{"budget": 3}, {"budget": 6}], then the analysis is done for the cases '
                    'when there are 3 and 6 resources available of type "budget" '
                    '(total resource assignment).* if, for example, `R_c`= [{"budget": {1:1, 2:1}}, '
                    '{"budget": {1:1, 2:2}}, {"budget": {1:3, 2:3}}] and given there are 2 layers,'
                    " then the analysis is done for the case where each layer gets 1 resource of "
                    'type "budget", AND the case where layer 1 gets 1 and layer 2 gets 2 resources of '
                    'type "budget", AND the case where each layer gets 3 resources of type '
                    '"budget" (Prescribed resource for each layer).',
                    "type": list,
                },
                {
                    "id": "layers",
                    "required": True,
                    "description": "List of layers in the analysis.",
                    "type": list,
                },
                {
                    "id": "method",
                    "required": True,
                    "description": "Based name of method to use. "
                    "There are two choices of method: 1. `INDP`: runs Interdependent Network. "
                    "Restoration Problem (INDP). 2. `TDINDP`: runs time-dependent INDP (td-INDP).  In "
                    'both cases, if "TIME_RESOURCE" is True, then the repair time for each element '
                    "is considered in devising the restoration plans.",
                    "type": str,
                },
                {
                    "id": "t_steps",
                    "required": False,
                    "description": "Number of time steps of the analysis.",
                    "type": int,
                },
                {
                    "id": "time_resource",
                    "required": False,
                    "description": "If TIME_RESOURCE is True, then the repair time for each element is "
                    "considered in devising the restoration plans.",
                    "type": bool,
                },
                {
                    "id": "save_model",
                    "required": False,
                    "description": "If the optimization model should be saved to file. The default is False.",
                    "type": bool,
                },
                {
                    "id": "solver_engine",
                    "required": False,
                    "description": "Solver to use for optimization model. Such as gurobi/glpk/scip, "
                    "default to scip.",
                    "type": str,
                },
                {
                    "id": "solver_path",
                    "required": False,
                    "description": "Solver to use for optimization model. Such as gurobi/glpk/scip, "
                    "default to scip.",
                    "type": str,
                },
                {
                    "id": "solver_time_limit",
                    "required": False,
                    "description": "Solver time limit in seconds.",
                    "type": int,
                },
            ],
            "input_datasets": [
                {
                    "id": "wf_repair_cost",
                    "required": True,
                    "description": "Repair cost for each water facility.",
                    "type": ["incore:repairCost"],
                },
                {
                    "id": "wf_restoration_time",
                    "required": True,
                    "description": "Recording repair time at certain functionality recovery "
                    "for each class."
                    "and limit state.",
                    "type": ["incore:waterFacilityRepairTime"],
                },
                {
                    "id": "epf_repair_cost",
                    "required": True,
                    "description": "Repair cost for each electric power facility.",
                    "type": ["incore:repairCost"],
                },
                {
                    "id": "epf_restoration_time",
                    "required": True,
                    "description": "Recording repair time at certain functionality recovery for "
                    "each class."
                    "and limit state.",
                    "type": ["incore:epfRepairTime"],
                },
                {
                    "id": "pipeline_repair_cost",
                    "required": True,
                    "description": "Repair cost for each pipeline.",
                    "type": ["incore:pipelineRepairCost"],
                },
                {
                    "id": "pipeline_restoration_time",
                    "required": True,
                    "description": "Pipeline restoration times.",
                    "type": ["incore:pipelineRestorationVer1"],
                },
                {
                    "id": "power_network",
                    "required": True,
                    "description": "Base name of the EPN Network Dataset.",
                    "type": ["incore:epnNetwork"],
                },
                {
                    "id": "water_network",
                    "required": True,
                    "description": "Base name of the Water Network Dataset.",
                    "type": ["incore:waterNetwork"],
                },
                {
                    "id": "powerline_supply_demand_info",
                    "required": True,
                    "description": "Supply and demand information for powerlines.",
                    "type": ["incore:powerLineSupplyDemandInfo"],
                },
                {
                    "id": "epf_supply_demand_info",
                    "required": True,
                    "description": "Supply and demand information for epfs.",
                    "type": ["incore:epfSupplyDemandInfo"],
                },
                {
                    "id": "wf_supply_demand_info",
                    "required": True,
                    "description": "Supply and demand information for water facilities.",
                    "type": ["incore:waterFacilitySupplyDemandInfo"],
                },
                {
                    "id": "pipeline_supply_demand_info",
                    "required": True,
<<<<<<< HEAD
                    "description": "Supply and demand information for water pipelines.",
=======
                    "description": "Supply and demand information for pipelines",
>>>>>>> 5dd3625f
                    "type": ["incore:pipelineSupplyDemandInfo"],
                },
                {
                    "id": "interdep",
                    "required": True,
                    "description": "Interdepenency between water and electric power facilities.",
                    "type": ["incore:interdep"],
                },
                {
                    "id": "wf_failure_state",
                    "required": True,
                    "description": "MCS failure state of water facilities.",
                    "type": ["incore:sampleFailureState"],
                },
                {
                    "id": "wf_damage_state",
                    "required": True,
                    "description": "MCS damage state of water facilities.",
                    "type": ["incore:sampleDamageState"],
                },
                {
                    "id": "pipeline_failure_state",
                    "required": True,
                    "description": "Failure state of pipeline from pipeline functionality.",
                    "type": ["incore:sampleFailureState"],
                },
                {
                    "id": "epf_failure_state",
                    "required": True,
                    "description": "MCS failure state of electric power facilities.",
                    "type": ["incore:sampleFailureState"],
                },
                {
                    "id": "epf_damage_state",
                    "required": True,
                    "description": "MCS damage state of electric power facilities.",
                    "type": ["incore:sampleDamageState"],
                },
                {
                    "id": "dt_params",
                    "required": False,
                    "description": "Parameters for population dislocation time.",
                    "type": ["incore:dTParams"],
                },
                {
                    "id": "pop_dislocation",
                    "required": True,
                    "description": "Population dislocation output.",
                    "type": ["incore:popDislocation"],
                },
                {
                    "id": "bldgs2elec",
                    "required": False,
                    "description": "Relation between building and electric power facility.",
                    "type": ["incore:bldgs2elec"],
                },
                {
                    "id": "bldgs2wter",
                    "required": False,
                    "description": "Relation between building and water facility.",
                    "type": ["incore:bldgs2wter"],
                },
            ],
            "output_datasets": [
                {
                    "id": "action",
                    "parent_type": "",
                    "description": "CSV file of restoration action plans.",
                    "type": "incore:indpAction",
                },
                {
                    "id": "cost",
                    "parent_type": "",
                    "description": "CSV file of restoration cost plans.",
                    "type": "incore:indpCost",
                },
                {
                    "id": "runtime",
                    "parent_type": "",
                    "description": "CSV file of restoration runtime plans.",
                    "type": "incore:indpRuntime",
                },
            ],
        }<|MERGE_RESOLUTION|>--- conflicted
+++ resolved
@@ -1294,11 +1294,7 @@
                 {
                     "id": "pipeline_supply_demand_info",
                     "required": True,
-<<<<<<< HEAD
-                    "description": "Supply and demand information for water pipelines.",
-=======
                     "description": "Supply and demand information for pipelines",
->>>>>>> 5dd3625f
                     "type": ["incore:pipelineSupplyDemandInfo"],
                 },
                 {
